--- conflicted
+++ resolved
@@ -185,19 +185,17 @@
 	return w.trezorSign(path, tx, chainID)
 }
 
-<<<<<<< HEAD
 func (w *trezorDriver) SignHashBLS(hash []byte) ([]byte, error) {
 	return nil, accounts.ErrNotSupported
 }
 
 func (w *trezorDriver) GetPublicKeyBLS() ([]byte, error) {
 	return nil, accounts.ErrNotSupported
-=======
+}
 // SignPersonalMessage implements usbwallet.driver, sending the message to the Trezor and
 // waiting for the user to confirm or deny the message.
 func (w *trezorDriver) SignPersonalMessage(path accounts.DerivationPath, message []byte) (common.Address, []byte, []byte, error) {
 	return common.Address{}, nil, nil, accounts.ErrNotSupported
->>>>>>> aa488e91
 }
 
 // trezorDerive sends a derivation request to the Trezor device and returns the
