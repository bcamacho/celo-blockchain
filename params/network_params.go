--- conflicted
+++ resolved
@@ -58,13 +58,10 @@
 	// hard limit against deep ancestors, by the blockchain against deep reorgs, by
 	// the freezer as the cutoff threshold and by clique as the snapshot trust limit.
 	FullImmutabilityThreshold = 90000
-<<<<<<< HEAD
-=======
 
 	// LightImmutabilityThreshold is the number of blocks after which a header chain
 	// segment is considered immutable for light client(i.e. soft finality). It is used by
 	// the downloader as a hard limit against deep ancestors, by the blockchain against deep
 	// reorgs, by the light pruner as the pruning validity guarantee.
 	LightImmutabilityThreshold = 30000
->>>>>>> 6eef141a
 )