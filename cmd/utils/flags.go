--- conflicted
+++ resolved
@@ -398,41 +398,10 @@
 		Usage: "Public address for participation in consensus",
 		Value: "0",
 	}
-<<<<<<< HEAD
-	MinerThreadsFlag = cli.IntFlag{
-		Name:  "miner.threads",
-		Usage: "Number of CPU threads to use for mining",
-		Value: 0,
-	}
-	MinerGasTargetFlag = cli.Uint64Flag{
-		Name:  "miner.gastarget",
-		Usage: "Target gas floor for mined blocks",
-		Value: eth.DefaultConfig.Miner.GasFloor,
-	}
-	MinerGasLimitFlag = cli.Uint64Flag{
-		Name:  "miner.gaslimit",
-		Usage: "Target gas ceiling for mined blocks",
-		Value: eth.DefaultConfig.Miner.GasCeil,
-	}
-	MinerGasPriceFlag = BigFlag{
-		Name:  "miner.gasprice",
-		Usage: "Minimum gas price for mining a transaction",
-		Value: eth.DefaultConfig.Miner.GasPrice,
-	}
-=======
->>>>>>> 74b21c4e
 	MinerExtraDataFlag = cli.StringFlag{
 		Name:  "miner.extradata",
 		Usage: "Block extra data set by the miner (default = client version)",
 	}
-<<<<<<< HEAD
-	MinerRecommitIntervalFlag = cli.DurationFlag{
-		Name:  "miner.recommit",
-		Usage: "Time interval to recreate the block being mined",
-		Value: eth.DefaultConfig.Miner.Recommit,
-	}
-=======
->>>>>>> 74b21c4e
 
 	// Account settings
 
@@ -1379,10 +1348,6 @@
 }
 
 func setMiner(ctx *cli.Context, cfg *miner.Config) {
-<<<<<<< HEAD
-=======
-
->>>>>>> 74b21c4e
 	if ctx.GlobalIsSet(LegacyMinerExtraDataFlag.Name) {
 		cfg.ExtraData = []byte(ctx.GlobalString(LegacyMinerExtraDataFlag.Name))
 		log.Warn("The flag --extradata is deprecated and will be removed in the future, please use --miner.extradata")
@@ -1390,29 +1355,6 @@
 	if ctx.GlobalIsSet(MinerExtraDataFlag.Name) {
 		cfg.ExtraData = []byte(ctx.GlobalString(MinerExtraDataFlag.Name))
 	}
-<<<<<<< HEAD
-	if ctx.GlobalIsSet(LegacyMinerGasTargetFlag.Name) {
-		cfg.GasFloor = ctx.GlobalUint64(LegacyMinerGasTargetFlag.Name)
-		log.Warn("The flag --targetgaslimit is deprecated and will be removed in the future, please use --miner.gastarget")
-	}
-	if ctx.GlobalIsSet(MinerGasTargetFlag.Name) {
-		cfg.GasFloor = ctx.GlobalUint64(MinerGasTargetFlag.Name)
-	}
-	if ctx.GlobalIsSet(MinerGasLimitFlag.Name) {
-		cfg.GasCeil = ctx.GlobalUint64(MinerGasLimitFlag.Name)
-	}
-	if ctx.GlobalIsSet(LegacyMinerGasPriceFlag.Name) {
-		cfg.GasPrice = GlobalBig(ctx, LegacyMinerGasPriceFlag.Name)
-		log.Warn("The flag --gasprice is deprecated and will be removed in the future, please use --miner.gasprice")
-	}
-	if ctx.GlobalIsSet(MinerGasPriceFlag.Name) {
-		cfg.GasPrice = GlobalBig(ctx, MinerGasPriceFlag.Name)
-	}
-	if ctx.GlobalIsSet(MinerRecommitIntervalFlag.Name) {
-		cfg.Recommit = ctx.Duration(MinerRecommitIntervalFlag.Name)
-	}
-=======
->>>>>>> 74b21c4e
 }
 
 func setWhitelist(ctx *cli.Context, cfg *eth.Config) {
