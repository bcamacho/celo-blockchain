--- conflicted
+++ resolved
@@ -192,16 +192,7 @@
 		Flags: []cli.Flag{
 			utils.MiningEnabledFlag,
 			utils.MinerValidatorFlag,
-<<<<<<< HEAD
-			utils.MinerThreadsFlag,
-			utils.MinerGasPriceFlag,
-			utils.MinerGasTargetFlag,
-			utils.MinerGasLimitFlag,
 			utils.MinerExtraDataFlag,
-			utils.MinerRecommitIntervalFlag,
-=======
-			utils.MinerExtraDataFlag,
->>>>>>> 74b21c4e
 		},
 	},
 	{
