// Copyright 2014 The go-ethereum Authors
// This file is part of go-ethereum.
//
// go-ethereum is free software: you can redistribute it and/or modify
// it under the terms of the GNU General Public License as published by
// the Free Software Foundation, either version 3 of the License, or
// (at your option) any later version.
//
// go-ethereum is distributed in the hope that it will be useful,
// but WITHOUT ANY WARRANTY; without even the implied warranty of
// MERCHANTABILITY or FITNESS FOR A PARTICULAR PURPOSE. See the
// GNU General Public License for more details.
//
// You should have received a copy of the GNU General Public License
// along with go-ethereum. If not, see <http://www.gnu.org/licenses/>.

// geth is the official command-line client for Ethereum.
package main

import (
	"fmt"
	"math"
	"os"
	"runtime"
	godebug "runtime/debug"
	"sort"
	"strconv"
	"strings"
	"time"

	"github.com/elastic/gosigar"
	"github.com/ethereum/go-ethereum/accounts"
	"github.com/ethereum/go-ethereum/accounts/keystore"
	"github.com/ethereum/go-ethereum/cmd/utils"
	"github.com/ethereum/go-ethereum/common"
	"github.com/ethereum/go-ethereum/console"
	"github.com/ethereum/go-ethereum/contract_comm/blockchain_parameters"
	"github.com/ethereum/go-ethereum/eth"
	"github.com/ethereum/go-ethereum/eth/downloader"
	"github.com/ethereum/go-ethereum/ethclient"
	"github.com/ethereum/go-ethereum/internal/debug"
	"github.com/ethereum/go-ethereum/les"
	"github.com/ethereum/go-ethereum/log"
	"github.com/ethereum/go-ethereum/metrics"
	"github.com/ethereum/go-ethereum/node"
	cli "gopkg.in/urfave/cli.v1"
)

const (
	clientIdentifier = "Celo" // Client identifier to advertise over the network
)

var (
	// Git SHA1 commit hash of the release (set via linker flags)
	gitCommit = ""
	gitDate   = ""
	// The app that holds all commands and flags.
	app = utils.NewApp(gitCommit, gitDate, "the go-ethereum command line interface")
	// flags that configure the node
	nodeFlags = []cli.Flag{
		utils.IdentityFlag,
		utils.UnlockedAccountFlag,
		utils.PasswordFileFlag,
		utils.BootnodesFlag,
		utils.BootnodesV4Flag,
		utils.BootnodesV5Flag,
		utils.DataDirFlag,
		utils.AncientFlag,
		utils.KeyStoreDirFlag,
		utils.ExternalSignerFlag,
		utils.NoUSBFlag,
		utils.SmartCardDaemonPathFlag,
		utils.DashboardEnabledFlag,
		utils.DashboardAddrFlag,
		utils.DashboardPortFlag,
		utils.DashboardRefreshFlag,
		utils.EthashCacheDirFlag,
		utils.EthashCachesInMemoryFlag,
		utils.EthashCachesOnDiskFlag,
		utils.EthashDatasetDirFlag,
		utils.EthashDatasetsInMemoryFlag,
		utils.EthashDatasetsOnDiskFlag,
		utils.TxPoolLocalsFlag,
		utils.TxPoolNoLocalsFlag,
		utils.TxPoolJournalFlag,
		utils.TxPoolRejournalFlag,
		utils.TxPoolPriceLimitFlag,
		utils.TxPoolPriceBumpFlag,
		utils.TxPoolAccountSlotsFlag,
		utils.TxPoolGlobalSlotsFlag,
		utils.TxPoolAccountQueueFlag,
		utils.TxPoolGlobalQueueFlag,
		utils.TxPoolLifetimeFlag,
		utils.SyncModeFlag,
		utils.ExitWhenSyncedFlag,
		utils.GCModeFlag,
		utils.LightServeFlag,
		utils.LightLegacyServFlag,
		utils.LightIngressFlag,
		utils.LightEgressFlag,
		utils.LightMaxPeersFlag,
		utils.LightLegacyPeersFlag,
		utils.LightKDFFlag,
		utils.UltraLightServersFlag,
		utils.UltraLightFractionFlag,
		utils.UltraLightOnlyAnnounceFlag,
		utils.WhitelistFlag,
		utils.EtherbaseFlag,
		utils.BLSbaseFlag,
		utils.CacheFlag,
		utils.CacheDatabaseFlag,
		utils.CacheTrieFlag,
		utils.CacheGCFlag,
		utils.CacheNoPrefetchFlag,
		utils.ListenPortFlag,
		utils.MaxPeersFlag,
		utils.MaxPendingPeersFlag,
		utils.MiningEnabledFlag,
		utils.MinerThreadsFlag,
		utils.MinerLegacyThreadsFlag,
		utils.MinerNotifyFlag,
		utils.MinerGasTargetFlag,
		utils.MinerLegacyGasTargetFlag,
		utils.MinerGasLimitFlag,
		utils.MinerGasPriceFlag,
		utils.MinerLegacyGasPriceFlag,
		utils.MinerExtraDataFlag,
		utils.MinerLegacyExtraDataFlag,
		utils.MinerRecommitIntervalFlag,
		utils.MinerNoVerfiyFlag,
<<<<<<< HEAD
		utils.MinerVerificationServiceFlag,
=======
>>>>>>> 22001689
		utils.NATFlag,
		utils.NoDiscoverFlag,
		utils.DiscoveryV5Flag,
		utils.NetrestrictFlag,
		utils.NodeKeyFileFlag,
		utils.NodeKeyHexFlag,
		utils.DeveloperFlag,
		utils.DeveloperPeriodFlag,
		utils.TestnetFlag,
		utils.RinkebyFlag,
		utils.GoerliFlag,
		utils.OttomanFlag,
		utils.VMEnableDebugFlag,
		utils.NetworkIdFlag,
		utils.EthStatsURLFlag,
		utils.FakePoWFlag,
		utils.NoCompactionFlag,
		utils.EWASMInterpreterFlag,
		utils.EVMInterpreterFlag,
		configFileFlag,
		utils.IstanbulRequestTimeoutFlag,
		utils.IstanbulBlockPeriodFlag,
		utils.IstanbulProposerPolicyFlag,
		utils.PingIPFromPacketFlag,
		utils.UseInMemoryDiscoverTable,
		utils.VersionCheckFlag,
	}

	rpcFlags = []cli.Flag{
		utils.RPCEnabledFlag,
		utils.RPCListenAddrFlag,
		utils.RPCPortFlag,
		utils.RPCCORSDomainFlag,
		utils.RPCVirtualHostsFlag,
		utils.GraphQLEnabledFlag,
		utils.GraphQLListenAddrFlag,
		utils.GraphQLPortFlag,
		utils.GraphQLCORSDomainFlag,
		utils.GraphQLVirtualHostsFlag,
		utils.RPCApiFlag,
		utils.WSEnabledFlag,
		utils.WSListenAddrFlag,
		utils.WSPortFlag,
		utils.WSApiFlag,
		utils.WSAllowedOriginsFlag,
		utils.IPCDisabledFlag,
		utils.IPCPathFlag,
		utils.InsecureUnlockAllowedFlag,
		utils.RPCGlobalGasCap,
	}

	whisperFlags = []cli.Flag{
		utils.WhisperEnabledFlag,
		utils.WhisperMaxMessageSizeFlag,
		utils.WhisperMinPOWFlag,
		utils.WhisperRestrictConnectionBetweenLightClientsFlag,
	}

	metricsFlags = []cli.Flag{
		utils.MetricsEnabledFlag,
		utils.MetricsEnabledExpensiveFlag,
		utils.MetricsEnableInfluxDBFlag,
		utils.MetricsInfluxDBEndpointFlag,
		utils.MetricsInfluxDBDatabaseFlag,
		utils.MetricsInfluxDBUsernameFlag,
		utils.MetricsInfluxDBPasswordFlag,
		utils.MetricsInfluxDBTagsFlag,
	}
)

func init() {
	// Initialize the CLI app and start Geth
	app.Action = geth
	app.HideVersion = true // we have a command to print the version
	app.Copyright = "Copyright 2013-2019 The go-ethereum Authors"
	app.Commands = []cli.Command{
		// See chaincmd.go:
		initCommand,
		importCommand,
		exportCommand,
		importPreimagesCommand,
		exportPreimagesCommand,
		copydbCommand,
		removedbCommand,
		dumpCommand,
		inspectCommand,
		// See accountcmd.go:
		accountCommand,
		walletCommand,
		// See consolecmd.go:
		consoleCommand,
		attachCommand,
		javascriptCommand,
		// See misccmd.go:
		makecacheCommand,
		makedagCommand,
		versionCommand,
		licenseCommand,
		// See config.go
		dumpConfigCommand,
		// See retesteth.go
		retestethCommand,
	}
	sort.Sort(cli.CommandsByName(app.Commands))

	app.Flags = append(app.Flags, nodeFlags...)
	app.Flags = append(app.Flags, rpcFlags...)
	app.Flags = append(app.Flags, consoleFlags...)
	app.Flags = append(app.Flags, debug.Flags...)
	app.Flags = append(app.Flags, whisperFlags...)
	app.Flags = append(app.Flags, metricsFlags...)

	app.Before = func(ctx *cli.Context) error {
		logdir := ""
		if ctx.GlobalBool(utils.DashboardEnabledFlag.Name) {
			logdir = (&node.Config{DataDir: utils.MakeDataDir(ctx)}).ResolvePath("logs")
		}
		if err := debug.Setup(ctx, logdir); err != nil {
			return err
		}
		return nil
	}

	app.After = func(ctx *cli.Context) error {
		debug.Exit()
		console.Stdin.Close() // Resets terminal mode.
		return nil
	}
}

func main() {
	if err := app.Run(os.Args); err != nil {
		fmt.Fprintln(os.Stderr, err)
		os.Exit(1)
	}
}

// prepare manipulates memory cache allowance and setups metric system.
// This function should be called before launching devp2p stack.
func prepare(ctx *cli.Context) {
	// If we're a full node on mainnet without --cache specified, bump default cache allowance
	if ctx.GlobalString(utils.SyncModeFlag.Name) != "light" && !ctx.GlobalIsSet(utils.CacheFlag.Name) && !ctx.GlobalIsSet(utils.NetworkIdFlag.Name) {
		// Make sure we're not on any supported preconfigured testnet either
		if !ctx.GlobalIsSet(utils.TestnetFlag.Name) && !ctx.GlobalIsSet(utils.RinkebyFlag.Name) && !ctx.GlobalIsSet(utils.GoerliFlag.Name) && !ctx.GlobalIsSet(utils.DeveloperFlag.Name) {
			// Nope, we're really on mainnet. Bump that cache up!
			log.Info("Bumping default cache on mainnet", "provided", ctx.GlobalInt(utils.CacheFlag.Name), "updated", 4096)
			ctx.GlobalSet(utils.CacheFlag.Name, strconv.Itoa(4096))
		}
	}
	// If we're running a light client on any network, drop the cache to some meaningfully low amount
	if ctx.GlobalString(utils.SyncModeFlag.Name) == "light" && !ctx.GlobalIsSet(utils.CacheFlag.Name) {
		log.Info("Dropping default light client cache", "provided", ctx.GlobalInt(utils.CacheFlag.Name), "updated", 128)
		ctx.GlobalSet(utils.CacheFlag.Name, strconv.Itoa(128))
	}
	// Cap the cache allowance and tune the garbage collector
	var mem gosigar.Mem
	// Workaround until OpenBSD support lands into gosigar
	// Check https://github.com/elastic/gosigar#supported-platforms
	if runtime.GOOS != "openbsd" {
		if err := mem.Get(); err == nil {
			allowance := int(mem.Total / 1024 / 1024 / 3)
			if cache := ctx.GlobalInt(utils.CacheFlag.Name); cache > allowance {
				log.Warn("Sanitizing cache to Go's GC limits", "provided", cache, "updated", allowance)
				ctx.GlobalSet(utils.CacheFlag.Name, strconv.Itoa(allowance))
			}
		}
	}
	// Ensure Go's GC ignores the database cache for trigger percentage
	cache := ctx.GlobalInt(utils.CacheFlag.Name)
	gogc := math.Max(20, math.Min(100, 100/(float64(cache)/1024)))

	log.Debug("Sanitizing Go's GC trigger", "percent", int(gogc))
	godebug.SetGCPercent(int(gogc))

	// Start metrics export if enabled
	utils.SetupMetrics(ctx)

	// Start system runtime metrics collection
	go metrics.CollectProcessMetrics(3 * time.Second)
}

// geth is the main entry point into the system if no special subcommand is ran.
// It creates a default node based on the command line arguments and runs it in
// blocking mode, waiting for it to be shut down.
func geth(ctx *cli.Context) error {
	if args := ctx.Args(); len(args) > 0 {
		return fmt.Errorf("invalid command: %q", args[0])
	}
	prepare(ctx)
	node := makeFullNode(ctx)
	defer node.Close()
	startNode(ctx, node)
	node.Wait()
	return nil
}

// startNode boots up the system node and all registered protocols, after which
// it unlocks any requested accounts, and starts the RPC/IPC interfaces and the
// miner.
func startNode(ctx *cli.Context, stack *node.Node) {
	debug.Memsize.Add("node", stack)

	// Start up the node itself
	utils.StartNode(stack)

	// Unlock any account specifically requested
	unlockAccounts(ctx, stack)

	// Register wallet event handlers to open and auto-derive wallets
	events := make(chan accounts.WalletEvent, 16)
	stack.AccountManager().Subscribe(events)

	// Create a client to interact with local geth node.
	rpcClient, err := stack.Attach()
	if err != nil {
		utils.Fatalf("Failed to attach to self: %v", err)
	}
	ethClient := ethclient.NewClient(rpcClient)

	// Set contract backend for ethereum service if local node
	// is serving LES requests.
	if ctx.GlobalInt(utils.LightLegacyServFlag.Name) > 0 || ctx.GlobalInt(utils.LightServeFlag.Name) > 0 {
		var ethService *eth.Ethereum
		if err := stack.Service(&ethService); err != nil {
			utils.Fatalf("Failed to retrieve ethereum service: %v", err)
		}
		ethService.SetContractBackend(ethClient)
	}
	// Set contract backend for les service if local node is
	// running as a light client.
	if ctx.GlobalString(utils.SyncModeFlag.Name) == "light" {
		var lesService *les.LightEthereum
		if err := stack.Service(&lesService); err != nil {
			utils.Fatalf("Failed to retrieve light ethereum service: %v", err)
		}
		lesService.SetContractBackend(ethClient)
	}

	go func() {
		// Open any wallets already attached
		for _, wallet := range stack.AccountManager().Wallets() {
			if err := wallet.Open(""); err != nil {
				log.Warn("Failed to open wallet", "url", wallet.URL(), "err", err)
			}
		}
		// Listen for wallet event till termination
		for event := range events {
			switch event.Kind {
			case accounts.WalletArrived:
				if err := event.Wallet.Open(""); err != nil {
					log.Warn("New wallet appeared, failed to open", "url", event.Wallet.URL(), "err", err)
				}
			case accounts.WalletOpened:
				status, _ := event.Wallet.Status()
				log.Info("New wallet appeared", "url", event.Wallet.URL(), "status", status)

				var derivationPaths []accounts.DerivationPath
				if event.Wallet.URL().Scheme == "ledger" {
					derivationPaths = append(derivationPaths, accounts.LegacyLedgerBaseDerivationPath)
				}
				derivationPaths = append(derivationPaths, accounts.DefaultBaseDerivationPath)

				event.Wallet.SelfDerive(derivationPaths, ethClient)

			case accounts.WalletDropped:
				log.Info("Old wallet dropped", "url", event.Wallet.URL())
				event.Wallet.Close()
			}
		}
	}()

	// Spawn a standalone goroutine for status synchronization monitoring,
	// close the node when synchronization is complete if user required.
	if ctx.GlobalBool(utils.ExitWhenSyncedFlag.Name) {
		go func() {
			sub := stack.EventMux().Subscribe(downloader.DoneEvent{})
			defer sub.Unsubscribe()
			for {
				event := <-sub.Chan()
				if event == nil {
					continue
				}
				done, ok := event.Data.(downloader.DoneEvent)
				if !ok {
					continue
				}
				if timestamp := time.Unix(int64(done.Latest.Time), 0); time.Since(timestamp) < 10*time.Minute {
					log.Info("Synchronisation completed", "latestnum", done.Latest.Number, "latesthash", done.Latest.Hash(),
						"age", common.PrettyAge(timestamp))
					stack.Stop()
				}
			}
		}()
	}

	// Start auxiliary services if enabled
	if ctx.GlobalBool(utils.MiningEnabledFlag.Name) || ctx.GlobalBool(utils.DeveloperFlag.Name) {
		// Mining only makes sense if a full Ethereum node is running
		if ctx.GlobalString(utils.SyncModeFlag.Name) == "light" {
			utils.Fatalf("Light clients do not support mining")
		}
		var ethereum *eth.Ethereum
		if err := stack.Service(&ethereum); err != nil {
			utils.Fatalf("Ethereum service not running: %v", err)
		}
		// Set the gas price to the limits from the CLI and start mining
		gasprice := utils.GlobalBig(ctx, utils.MinerLegacyGasPriceFlag.Name)
		if ctx.IsSet(utils.MinerGasPriceFlag.Name) {
			gasprice = utils.GlobalBig(ctx, utils.MinerGasPriceFlag.Name)
		}
		ethereum.TxPool().SetGasPrice(gasprice)

		threads := ctx.GlobalInt(utils.MinerLegacyThreadsFlag.Name)
		if ctx.GlobalIsSet(utils.MinerThreadsFlag.Name) {
			threads = ctx.GlobalInt(utils.MinerThreadsFlag.Name)
		}
		if err := ethereum.StartMining(threads); err != nil {
			utils.Fatalf("Failed to start mining: %v", err)
		}
	}
<<<<<<< HEAD
}

// unlockAccounts unlocks any account specifically requested.
func unlockAccounts(ctx *cli.Context, stack *node.Node) {
	var unlocks []string
	inputs := strings.Split(ctx.GlobalString(utils.UnlockedAccountFlag.Name), ",")
	for _, input := range inputs {
		if trimmed := strings.TrimSpace(input); trimmed != "" {
			unlocks = append(unlocks, trimmed)
		}
	}
	// Short circuit if there is no account to unlock.
	if len(unlocks) == 0 {
		return
	}
	// If insecure account unlocking is not allowed if node's APIs are exposed to external.
	// Print warning log to user and skip unlocking.
	if !stack.Config().InsecureUnlockAllowed && stack.Config().ExtRPCEnabled() {
		utils.Fatalf("Account unlock with HTTP access is forbidden!")
	}
	ks := stack.AccountManager().Backends(keystore.KeyStoreType)[0].(*keystore.KeyStore)
	passwords := utils.MakePasswordList(ctx)
	for i, account := range unlocks {
		unlockAccount(ks, account, i, passwords)
=======
	if !ctx.GlobalBool(utils.VersionCheckFlag.Name) {
		blockchain_parameters.SpawnCheck()
>>>>>>> 22001689
	}
}<|MERGE_RESOLUTION|>--- conflicted
+++ resolved
@@ -128,10 +128,6 @@
 		utils.MinerLegacyExtraDataFlag,
 		utils.MinerRecommitIntervalFlag,
 		utils.MinerNoVerfiyFlag,
-<<<<<<< HEAD
-		utils.MinerVerificationServiceFlag,
-=======
->>>>>>> 22001689
 		utils.NATFlag,
 		utils.NoDiscoverFlag,
 		utils.DiscoveryV5Flag,
@@ -452,7 +448,9 @@
 			utils.Fatalf("Failed to start mining: %v", err)
 		}
 	}
-<<<<<<< HEAD
+	if !ctx.GlobalBool(utils.VersionCheckFlag.Name) {
+		blockchain_parameters.SpawnCheck()
+	}
 }
 
 // unlockAccounts unlocks any account specifically requested.
@@ -477,9 +475,5 @@
 	passwords := utils.MakePasswordList(ctx)
 	for i, account := range unlocks {
 		unlockAccount(ks, account, i, passwords)
-=======
-	if !ctx.GlobalBool(utils.VersionCheckFlag.Name) {
-		blockchain_parameters.SpawnCheck()
->>>>>>> 22001689
 	}
 }