// Copyright 2017 The Celo Authors
// This file is part of the celo library.
//
// The celo library is free software: you can redistribute it and/or modify
// it under the terms of the GNU Lesser General Public License as published by
// the Free Software Foundation, either version 3 of the License, or
// (at your option) any later version.
//
// The celo library is distributed in the hope that it will be useful,
// but WITHOUT ANY WARRANTY; without even the implied warranty of
// MERCHANTABILITY or FITNESS FOR A PARTICULAR PURPOSE. See the
// GNU Lesser General Public License for more details.
//
// You should have received a copy of the GNU Lesser General Public License
// along with the celo library. If not, see <http://www.gnu.org/licenses/>.

package currency

import (
	"math/big"
	"strings"

	"github.com/celo-org/celo-blockchain/accounts/abi"
	"github.com/celo-org/celo-blockchain/common"
	caller "github.com/celo-org/celo-blockchain/contract_comm"
	"github.com/celo-org/celo-blockchain/contract_comm/errors"
	"github.com/celo-org/celo-blockchain/core/types"
	"github.com/celo-org/celo-blockchain/core/vm"
	"github.com/celo-org/celo-blockchain/log"
	"github.com/celo-org/celo-blockchain/params"
)

const (
	// This is taken from celo-monorepo/packages/protocol/build/<env>/contracts/SortedOracles.json
	medianRateABI = `[
    {
      "constant": true,
      "inputs": [
        {
          "name": "token",
          "type": "address"
        }
      ],
      "name": "medianRate",
      "outputs": [
        {
          "name": "",
          "type": "uint128"
        },
        {
          "name": "",
          "type": "uint128"
        }
      ],
      "payable": false,
      "stateMutability": "view",
      "type": "function"
    }]`

	// This is taken from celo-monorepo/packages/protocol/build/<env>/contracts/ERC20.json
	balanceOfABI = `[{"constant": true,
                          "inputs": [
                               {
                                   "name": "who",
                                   "type": "address"
                               }
                          ],
                          "name": "balanceOf",
                          "outputs": [
                               {
                                   "name": "",
                                   "type": "uint256"
                               }
                          ],
                          "payable": false,
                          "stateMutability": "view",
                          "type": "function"
                         }]`

	// This is taken from celo-monorepo/packages/protocol/build/<env>/contracts/FeeCurrency.json
	getWhitelistABI = `[{"constant": true,
	                     "inputs": [],
	                     "name": "getWhitelist",
	                     "outputs": [
			          {
			              "name": "",
				      "type": "address[]"
				  }
			     ],
			     "payable": false,
			     "stateMutability": "view",
			     "type": "function"
			    }]`
)

var (
	cgExchangeRateNum = big.NewInt(1)
	cgExchangeRateDen = big.NewInt(1)

	medianRateFuncABI, _   = abi.JSON(strings.NewReader(medianRateABI))
	balanceOfFuncABI, _    = abi.JSON(strings.NewReader(balanceOfABI))
	getWhitelistFuncABI, _ = abi.JSON(strings.NewReader(getWhitelistABI))
)

type exchangeRate struct {
	Numerator   *big.Int
	Denominator *big.Int
}

func ConvertToGold(val *big.Int, currencyFrom *common.Address) (*big.Int, error) {
	if currencyFrom == nil {
		return val, nil
	}

	comm, err := caller.NewCurrentStateCaller()
	if err != nil {
		log.Error("Failed to create current state caller", "func", "ConvertToGold", "err", err)
		return val, err
	}
	celoGoldAddress, err := comm.GetRegisteredAddress(params.GoldTokenRegistryId)
	if err == errors.ErrSmartContractNotDeployed || err == errors.ErrRegistryContractNotDeployed {
		log.Warn("Registry address lookup failed", "err", err)
		return val, err
	}

	if currencyFrom == celoGoldAddress {
		// This function shouldn't really be called with the token's address, but if it is the value
		// is correct, so return nil as the error
		return val, nil
	} else if err != nil {
		log.Error(err.Error())
		return val, err
	}
	return Convert(val, currencyFrom, nil)
}

// NOTE (jarmg 4/24/19): values are rounded down which can cause
// an estimate to be off by 1 (at most)
func Convert(val *big.Int, currencyFrom *common.Address, currencyTo *common.Address) (*big.Int, error) {
	exchangeRateFrom, err1 := getExchangeRate(currencyFrom)
	exchangeRateTo, err2 := getExchangeRate(currencyTo)

	if err1 != nil || err2 != nil {
		log.Error("Convert - Error in retreiving currency exchange rates")
		if err1 != nil {
			return nil, err1
		}
		if err2 != nil {
			return nil, err2
		}
	}

	// Given value of val and rates n1/d1 and n2/d2 the function below does
	// (val * d1 * n2) / (n1 * d2)
	numerator := new(big.Int).Mul(val, new(big.Int).Mul(exchangeRateFrom.Denominator, exchangeRateTo.Numerator))
	denominator := new(big.Int).Mul(exchangeRateFrom.Numerator, exchangeRateTo.Denominator)

	if denominator.Sign() == 0 {
		log.Error("Convert - Error in retreiving currency exchange rates")
		return nil, errors.ErrExchangeRateZero
	}

	return new(big.Int).Div(numerator, denominator), nil
}

func Cmp(val1 *big.Int, currency1 *common.Address, val2 *big.Int, currency2 *common.Address) int {
	// Short circuit if the fee currency is the same. nil currency => native currency
	if (currency1 == nil && currency2 == nil) || (currency1 != nil && currency2 != nil && *currency1 == *currency2) {
		return val1.Cmp(val2)
	}

	exchangeRate1, err1 := getExchangeRate(currency1)
	exchangeRate2, err2 := getExchangeRate(currency2)

	if err1 != nil || err2 != nil {
		currency1Output := "nil"
		if currency1 != nil {
			currency1Output = currency1.Hex()
		}
		currency2Output := "nil"
		if currency2 != nil {
			currency2Output = currency2.Hex()
		}
		log.Warn("Error in retrieving exchange rate.  Will do comparison of two values without exchange rate conversion.", "currency1", currency1Output, "err1", err1, "currency2", currency2Output, "err2", err2)
		return val1.Cmp(val2)
	}

	// Below code block is basically evaluating this comparison:
	// val1 * exchangeRate1.Denominator/exchangeRate1.Numerator < val2 * exchangeRate2.Denominator/exchangeRate2.Numerator
	// It will transform that comparison to this, to remove having to deal with fractional values.
	// val1 * exchangeRate1.Denominator * exchangeRate2.Numerator < val2 * exchangeRate2.Denominator * exchangeRate1.Numerator
	leftSide := new(big.Int).Mul(val1, new(big.Int).Mul(exchangeRate1.Denominator, exchangeRate2.Numerator))
	rightSide := new(big.Int).Mul(val2, new(big.Int).Mul(exchangeRate2.Denominator, exchangeRate1.Numerator))
	return leftSide.Cmp(rightSide)
}

func getExchangeRate(currencyAddress *common.Address) (*exchangeRate, error) {
	var (
		returnArray [2]*big.Int
		leftoverGas uint64
	)

	if currencyAddress == nil {
		return &exchangeRate{cgExchangeRateNum, cgExchangeRateDen}, nil
	} else {
<<<<<<< HEAD
		comm := caller.NewCurrentStateCaller()
		// TODO(Joshua): Refactor to "medianRate" call & hide this memoization behind a feature flag
		if leftoverGas, err := comm.MakeMemoizedStaticCall(params.SortedOraclesRegistryId, medianRateFuncABI, "medianRate", []interface{}{currencyAddress}, &returnArray, params.MaxGasForMedianRate); err != nil {
=======
		comm, err := caller.NewCurrentStateCaller()
		if err != nil {
			log.Error("Failed to create current state caller", "func", "getExchangeRate", "err", err)
			return &exchangeRate{big.NewInt(1), big.NewInt(1)}, err
		}
		if leftoverGas, err := comm.MakeStaticCall(params.SortedOraclesRegistryId, medianRateFuncABI, "medianRate", []interface{}{currencyAddress}, &returnArray, params.MaxGasForMedianRate); err != nil {
>>>>>>> ffba0e64
			if err == errors.ErrSmartContractNotDeployed {
				log.Warn("Registry address lookup failed", "err", err)
				return &exchangeRate{big.NewInt(1), big.NewInt(1)}, err
			} else {
				log.Error("medianRate invocation error", "feeCurrencyAddress", currencyAddress.Hex(), "leftoverGas", leftoverGas, "err", err)
				return &exchangeRate{big.NewInt(1), big.NewInt(1)}, err
			}
		}
	}
	log.Trace("medianRate invocation success", "feeCurrencyAddress", currencyAddress, "returnArray", returnArray, "leftoverGas", leftoverGas)
	return &exchangeRate{returnArray[0], returnArray[1]}, nil
}

// This function will retrieve the balance of an ERC20 token.
func GetBalanceOf(accountOwner common.Address, contractAddress common.Address, gas uint64, header *types.Header, state vm.StateDB) (result *big.Int, gasUsed uint64, err error) {
	log.Trace("GetBalanceOf() Called", "accountOwner", accountOwner.Hex(), "contractAddress", contractAddress, "gas", gas)

	comm, err := caller.NewCaller(header, state)
	if err != nil {
		log.Error("Failed to create current state caller", "func", "GetBalanceOf", "err", err)
		return
	}
	leftoverGas, err := comm.MakeStaticCallWithAddress(contractAddress, balanceOfFuncABI, "balanceOf", []interface{}{accountOwner}, &result, gas)

	if err != nil {
		log.Error("GetBalanceOf evm invocation error", "leftoverGas", leftoverGas, "err", err)
		gasUsed = gas - leftoverGas
		return
	} else {
		gasUsed = gas - leftoverGas
		log.Trace("GetBalanceOf evm invocation success", "accountOwner", accountOwner.Hex(), "Balance", result.String(), "gas used", gasUsed)
		return
	}
}

// ------------------------------
// FeeCurrencyWhiteList Functions
//-------------------------------
func retrieveWhitelist(header *types.Header, state vm.StateDB) ([]common.Address, error) {
	returnList := []common.Address{}
	comm, err := caller.NewCaller(header, state)
	if err != nil {
		log.Error("Failed to create current state caller", "func", "retrieveWhitelist", "err", err)
		return returnList, err
	}

	_, err = comm.MakeStaticCall(params.FeeCurrencyWhitelistRegistryId, getWhitelistFuncABI, "getWhitelist", []interface{}{}, &returnList, params.MaxGasForGetWhiteList)
	if err != nil {
		if err == errors.ErrSmartContractNotDeployed {
			log.Warn("Registry address lookup failed", "err", err)
		} else {
			log.Error("getWhitelist invocation failed", "err", err)
		}
		return returnList, err
	}

	log.Trace("getWhitelist invocation success")
	return returnList, err
}

func IsWhitelisted(currencyAddress common.Address, header *types.Header, state vm.StateDB) bool {
	whitelist, err := retrieveWhitelist(header, state)
	if err != nil {
		log.Warn("Failed to get fee currency whitelist", "err", err)
		return true
	}
	return containsCurrency(currencyAddress, whitelist)
}

func containsCurrency(currencyAddr common.Address, currencyList []common.Address) bool {
	for _, addr := range currencyList {
		if addr == currencyAddr {
			return true
		}
	}
	return false
}

func CurrencyWhitelist(header *types.Header, state vm.StateDB) ([]common.Address, error) {
	whitelist, err := retrieveWhitelist(header, state)
	if err != nil {
		log.Warn("Failed to get fee currency whitelist", "err", err)
	}
	return whitelist, err
}<|MERGE_RESOLUTION|>--- conflicted
+++ resolved
@@ -203,18 +203,12 @@
 	if currencyAddress == nil {
 		return &exchangeRate{cgExchangeRateNum, cgExchangeRateDen}, nil
 	} else {
-<<<<<<< HEAD
-		comm := caller.NewCurrentStateCaller()
-		// TODO(Joshua): Refactor to "medianRate" call & hide this memoization behind a feature flag
-		if leftoverGas, err := comm.MakeMemoizedStaticCall(params.SortedOraclesRegistryId, medianRateFuncABI, "medianRate", []interface{}{currencyAddress}, &returnArray, params.MaxGasForMedianRate); err != nil {
-=======
 		comm, err := caller.NewCurrentStateCaller()
 		if err != nil {
 			log.Error("Failed to create current state caller", "func", "getExchangeRate", "err", err)
 			return &exchangeRate{big.NewInt(1), big.NewInt(1)}, err
 		}
 		if leftoverGas, err := comm.MakeStaticCall(params.SortedOraclesRegistryId, medianRateFuncABI, "medianRate", []interface{}{currencyAddress}, &returnArray, params.MaxGasForMedianRate); err != nil {
->>>>>>> ffba0e64
 			if err == errors.ErrSmartContractNotDeployed {
 				log.Warn("Registry address lookup failed", "err", err)
 				return &exchangeRate{big.NewInt(1), big.NewInt(1)}, err
