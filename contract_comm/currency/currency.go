--- conflicted
+++ resolved
@@ -108,16 +108,12 @@
 }
 
 func ConvertToGold(val *big.Int, currencyFrom *common.Address) (*big.Int, error) {
-<<<<<<< HEAD
+	if currencyFrom == nil {
+		return val, nil
+	}
+
 	comm := caller.NewCurrentStateCaller()
 	celoGoldAddress, err := comm.GetRegisteredAddress(params.GoldTokenRegistryId)
-=======
-	if currencyFrom == nil {
-		return val, nil
-	}
-
-	celoGoldAddress, err := contract_comm.GetRegisteredAddress(params.GoldTokenRegistryId, nil, nil)
->>>>>>> 60c3de24
 	if err == errors.ErrSmartContractNotDeployed || err == errors.ErrRegistryContractNotDeployed {
 		log.Warn("Registry address lookup failed", "err", err)
 		return val, err
