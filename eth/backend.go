// Copyright 2014 The go-ethereum Authors
// This file is part of the go-ethereum library.
//
// The go-ethereum library is free software: you can redistribute it and/or modify
// it under the terms of the GNU Lesser General Public License as published by
// the Free Software Foundation, either version 3 of the License, or
// (at your option) any later version.
//
// The go-ethereum library is distributed in the hope that it will be useful,
// but WITHOUT ANY WARRANTY; without even the implied warranty of
// MERCHANTABILITY or FITNESS FOR A PARTICULAR PURPOSE. See the
// GNU Lesser General Public License for more details.
//
// You should have received a copy of the GNU Lesser General Public License
// along with the go-ethereum library. If not, see <http://www.gnu.org/licenses/>.

// Package eth implements the Ethereum protocol.
package eth

import (
	"errors"
	"fmt"
	"math/big"
	"runtime"
	"sync"
	"sync/atomic"

<<<<<<< HEAD
	"github.com/celo-org/celo-blockchain/accounts"
	"github.com/celo-org/celo-blockchain/accounts/abi/bind"
	"github.com/celo-org/celo-blockchain/common"
	"github.com/celo-org/celo-blockchain/common/hexutil"
	"github.com/celo-org/celo-blockchain/consensus"
	mockEngine "github.com/celo-org/celo-blockchain/consensus/consensustest"
	"github.com/celo-org/celo-blockchain/consensus/istanbul"
	istanbulBackend "github.com/celo-org/celo-blockchain/consensus/istanbul/backend"
	"github.com/celo-org/celo-blockchain/core"
	"github.com/celo-org/celo-blockchain/core/bloombits"
	"github.com/celo-org/celo-blockchain/core/rawdb"
	"github.com/celo-org/celo-blockchain/core/state"
	"github.com/celo-org/celo-blockchain/core/types"
	"github.com/celo-org/celo-blockchain/core/vm"
	"github.com/celo-org/celo-blockchain/eth/downloader"
	"github.com/celo-org/celo-blockchain/eth/filters"
	"github.com/celo-org/celo-blockchain/ethdb"
	"github.com/celo-org/celo-blockchain/event"
	"github.com/celo-org/celo-blockchain/internal/ethapi"
	"github.com/celo-org/celo-blockchain/log"
	"github.com/celo-org/celo-blockchain/miner"
	"github.com/celo-org/celo-blockchain/node"
	"github.com/celo-org/celo-blockchain/p2p"
	"github.com/celo-org/celo-blockchain/p2p/enode"
	"github.com/celo-org/celo-blockchain/p2p/enr"
	"github.com/celo-org/celo-blockchain/params"
	"github.com/celo-org/celo-blockchain/rlp"
	"github.com/celo-org/celo-blockchain/rpc"
=======
	"github.com/ethereum/go-ethereum/accounts"
	"github.com/ethereum/go-ethereum/common"
	"github.com/ethereum/go-ethereum/common/hexutil"
	"github.com/ethereum/go-ethereum/consensus"
	"github.com/ethereum/go-ethereum/consensus/clique"
	"github.com/ethereum/go-ethereum/consensus/ethash"
	"github.com/ethereum/go-ethereum/core"
	"github.com/ethereum/go-ethereum/core/bloombits"
	"github.com/ethereum/go-ethereum/core/rawdb"
	"github.com/ethereum/go-ethereum/core/types"
	"github.com/ethereum/go-ethereum/core/vm"
	"github.com/ethereum/go-ethereum/eth/downloader"
	"github.com/ethereum/go-ethereum/eth/filters"
	"github.com/ethereum/go-ethereum/eth/gasprice"
	"github.com/ethereum/go-ethereum/ethdb"
	"github.com/ethereum/go-ethereum/event"
	"github.com/ethereum/go-ethereum/internal/ethapi"
	"github.com/ethereum/go-ethereum/log"
	"github.com/ethereum/go-ethereum/miner"
	"github.com/ethereum/go-ethereum/node"
	"github.com/ethereum/go-ethereum/p2p"
	"github.com/ethereum/go-ethereum/p2p/enode"
	"github.com/ethereum/go-ethereum/p2p/enr"
	"github.com/ethereum/go-ethereum/params"
	"github.com/ethereum/go-ethereum/rlp"
	"github.com/ethereum/go-ethereum/rpc"
>>>>>>> c0c01612
)

// Ethereum implements the Ethereum full node service.
type Ethereum struct {
	config *Config

	// Handlers
	txPool          *core.TxPool
	blockchain      *core.BlockChain
	protocolManager *ProtocolManager
	dialCandidates  enode.Iterator

	// DB interfaces
	chainDb ethdb.Database // Block chain database

	eventMux       *event.TypeMux
	engine         consensus.Engine
	accountManager *accounts.Manager

	bloomRequests     chan chan *bloombits.Retrieval // Channel receiving bloom data retrieval requests
	bloomIndexer      *core.ChainIndexer             // Bloom indexer operating during block imports
	closeBloomHandler chan struct{}

	APIBackend *EthAPIBackend

	miner          *miner.Miner
	gatewayFee     *big.Int
	validator      common.Address
	txFeeRecipient common.Address
	blsbase        common.Address

	networkID     uint64
	netRPCService *ethapi.PublicNetAPI
<<<<<<< HEAD
	lock          sync.RWMutex // Protects the variadic fields (e.g. gas price, validator and txFeeRecipient)
}
=======

	p2pServer *p2p.Server
>>>>>>> c0c01612

	lock sync.RWMutex // Protects the variadic fields (e.g. gas price and etherbase)
}

// New creates a new Ethereum object (including the
// initialisation of the common Ethereum object)
func New(stack *node.Node, config *Config) (*Ethereum, error) {
	// Ensure configuration values are compatible and sane
	if !config.SyncMode.SyncFullBlockChain() {
		return nil, errors.New("can't run eth.Ethereum in light sync mode or lightest sync mode, use les.LightEthereum")
	}
	if !config.SyncMode.IsValid() {
		return nil, fmt.Errorf("invalid sync mode %d", config.SyncMode)
	}
	if config.NoPruning && config.TrieDirtyCache > 0 {
		if config.SnapshotCache > 0 {
			config.TrieCleanCache += config.TrieDirtyCache * 3 / 5
			config.SnapshotCache += config.TrieDirtyCache * 2 / 5
		} else {
			config.TrieCleanCache += config.TrieDirtyCache
		}
		config.TrieDirtyCache = 0
	}
	log.Info("Allocated trie memory caches", "clean", common.StorageSize(config.TrieCleanCache)*1024*1024, "dirty", common.StorageSize(config.TrieDirtyCache)*1024*1024)

	if config.GatewayFee == nil || config.GatewayFee.Cmp(common.Big0) < 0 {
		log.Warn("Sanitizing invalid gateway fee", "provided", config.GatewayFee, "updated", DefaultConfig.GatewayFee)
		config.GatewayFee = new(big.Int).Set(DefaultConfig.GatewayFee)
	}
	// Assemble the Ethereum object
	chainDb, err := stack.OpenDatabaseWithFreezer("chaindata", config.DatabaseCache, config.DatabaseHandles, config.DatabaseFreezer, "eth/db/chaindata/")
	if err != nil {
		return nil, err
	}
	chainConfig, genesisHash, genesisErr := core.SetupGenesisBlockWithOverride(chainDb, config.Genesis, config.OverrideChurrito, config.OverrideDonut)
	if _, ok := genesisErr.(*params.ConfigCompatError); genesisErr != nil && !ok {
		return nil, genesisErr
	}
	log.Info("Initialised chain configuration", "config", chainConfig)
	chainConfig.FullHeaderChainAvailable = config.SyncMode.SyncFullHeaderChain()

	eth := &Ethereum{
		config:            config,
		chainDb:           chainDb,
<<<<<<< HEAD
		eventMux:          ctx.EventMux,
		accountManager:    ctx.AccountManager,
		engine:            CreateConsensusEngine(ctx, chainConfig, config, chainDb),
=======
		eventMux:          stack.EventMux(),
		accountManager:    stack.AccountManager(),
		engine:            CreateConsensusEngine(stack, chainConfig, &config.Ethash, config.Miner.Notify, config.Miner.Noverify, chainDb),
>>>>>>> c0c01612
		closeBloomHandler: make(chan struct{}),
		networkID:         config.NetworkId,
		validator:         config.Miner.Validator,
		txFeeRecipient:    config.TxFeeRecipient,
		gatewayFee:        config.GatewayFee,
		blsbase:           config.BLSbase,
		bloomRequests:     make(chan chan *bloombits.Retrieval),
<<<<<<< HEAD
		bloomIndexer:      NewBloomIndexer(chainDb, params.BloomBitsBlocks, params.BloomConfirms, chainConfig.FullHeaderChainAvailable),
=======
		bloomIndexer:      NewBloomIndexer(chainDb, params.BloomBitsBlocks, params.BloomConfirms),
		p2pServer:         stack.Server(),
>>>>>>> c0c01612
	}

	bcVersion := rawdb.ReadDatabaseVersion(chainDb)
	var dbVer = "<nil>"
	if bcVersion != nil {
		dbVer = fmt.Sprintf("%d", *bcVersion)
	}
	log.Info("Initialising Ethereum protocol", "versions", istanbul.ProtocolVersions, "network", config.NetworkId, "dbversion", dbVer)

	if !config.SkipBcVersionCheck {
		if bcVersion != nil && *bcVersion > core.BlockChainVersion {
			return nil, fmt.Errorf("database version is v%d, Geth %s only supports v%d", *bcVersion, params.VersionWithMeta, core.BlockChainVersion)
		} else if bcVersion == nil || *bcVersion < core.BlockChainVersion {
			log.Warn("Upgrade blockchain database version", "from", dbVer, "to", core.BlockChainVersion)
			rawdb.WriteDatabaseVersion(chainDb, core.BlockChainVersion)
		}
	}
	var (
		vmConfig = vm.Config{
			EnablePreimageRecording: config.EnablePreimageRecording,
			EWASMInterpreter:        config.EWASMInterpreter,
			EVMInterpreter:          config.EVMInterpreter,
		}
		cacheConfig = &core.CacheConfig{
			TrieCleanLimit:      config.TrieCleanCache,
			TrieCleanJournal:    stack.ResolvePath(config.TrieCleanCacheJournal),
			TrieCleanRejournal:  config.TrieCleanCacheRejournal,
			TrieCleanNoPrefetch: config.NoPrefetch,
			TrieDirtyLimit:      config.TrieDirtyCache,
			TrieDirtyDisabled:   config.NoPruning,
			TrieTimeLimit:       config.TrieTimeout,
			SnapshotLimit:       config.SnapshotCache,
		}
	)
	eth.blockchain, err = core.NewBlockChain(chainDb, cacheConfig, chainConfig, eth.engine, vmConfig, eth.shouldPreserve, &config.TxLookupLimit)
	if err != nil {
		return nil, err
	}
	// Rewind the chain in case of an incompatible config upgrade.
	if compat, ok := genesisErr.(*params.ConfigCompatError); ok {
		log.Warn("Rewinding chain to upgrade configuration", "err", compat)
		eth.blockchain.SetHead(compat.RewindTo)
		rawdb.WriteChainConfig(chainDb, genesisHash, chainConfig)
	}
	eth.bloomIndexer.Start(eth.blockchain)

	if config.TxPool.Journal != "" {
		config.TxPool.Journal = stack.ResolvePath(config.TxPool.Journal)
	}

	eth.txPool = core.NewTxPool(config.TxPool, chainConfig, eth.blockchain)

	// Permit the downloader to use the trie cache allowance during fast sync
	cacheLimit := cacheConfig.TrieCleanLimit + cacheConfig.TrieDirtyLimit + cacheConfig.SnapshotLimit
	checkpoint := config.Checkpoint
	if checkpoint == nil {
		checkpoint = params.TrustedCheckpoints[genesisHash]
	}
	if eth.protocolManager, err = NewProtocolManager(chainConfig, checkpoint, config.SyncMode, config.NetworkId, eth.eventMux, eth.txPool, eth.engine, eth.blockchain, chainDb, cacheLimit, config.Whitelist, ctx.Server, ctx.ProxyServer); err != nil {
		return nil, err
	}

<<<<<<< HEAD
	// If the engine is istanbul, then inject the blockchain
	if istanbul, isIstanbul := eth.engine.(*istanbulBackend.Backend); isIstanbul {
		istanbul.SetChain(
			eth.blockchain, eth.blockchain.CurrentBlock,
			func(hash common.Hash) (*state.StateDB, error) {
				stateRoot := eth.blockchain.GetHeaderByHash(hash).Root
				return eth.blockchain.StateAt(stateRoot)
			})
=======
	eth.APIBackend = &EthAPIBackend{stack.Config().ExtRPCEnabled(), eth, nil}
	gpoParams := config.GPO
	if gpoParams.Default == nil {
		gpoParams.Default = config.Miner.GasPrice
>>>>>>> c0c01612
	}

	eth.miner = miner.New(eth, &config.Miner, chainConfig, eth.EventMux(), eth.engine, chainDb)
	eth.miner.SetExtra(makeExtraData(config.Miner.ExtraData))

	eth.APIBackend = &EthAPIBackend{ctx.ExtRPCEnabled(), eth}

	eth.dialCandidates, err = eth.setupDiscovery(&stack.Config().P2P)
	if err != nil {
		return nil, err
	}

	// Start the RPC service
	eth.netRPCService = ethapi.NewPublicNetAPI(eth.p2pServer, eth.NetVersion())

	// Register the backend on the node
	stack.RegisterAPIs(eth.APIs())
	stack.RegisterProtocols(eth.Protocols())
	stack.RegisterLifecycle(eth)
	return eth, nil
}

func makeExtraData(extra []byte) []byte {
	if len(extra) == 0 {
		// create default extradata
		extra, _ = rlp.EncodeToBytes([]interface{}{
			uint(params.VersionMajor<<16 | params.VersionMinor<<8 | params.VersionPatch),
			"geth",
			runtime.Version(),
			runtime.GOOS,
		})
	}
	if uint64(len(extra)) > params.MaximumExtraDataSize {
		log.Warn("Miner extra data exceed limit", "extra", hexutil.Bytes(extra), "limit", params.MaximumExtraDataSize)
		extra = nil
	}
	return extra
}

// CreateConsensusEngine creates the required type of consensus engine instance for an Ethereum service
<<<<<<< HEAD
func CreateConsensusEngine(ctx *node.ServiceContext, chainConfig *params.ChainConfig, config *Config, db ethdb.Database) consensus.Engine {
	if chainConfig.Faker {
		return mockEngine.NewFaker()
	}
	// If Istanbul is requested, set it up
	if chainConfig.Istanbul != nil {
		log.Debug("Setting up Istanbul consensus engine")
		if err := istanbul.ApplyParamsChainConfigToConfig(chainConfig, &config.Istanbul); err != nil {
			log.Crit("Invalid Configuration for Istanbul Engine", "err", err)
		}

		return istanbulBackend.New(&config.Istanbul, db)
=======
func CreateConsensusEngine(stack *node.Node, chainConfig *params.ChainConfig, config *ethash.Config, notify []string, noverify bool, db ethdb.Database) consensus.Engine {
	// If proof-of-authority is requested, set it up
	if chainConfig.Clique != nil {
		return clique.New(chainConfig.Clique, db)
	}
	// Otherwise assume proof-of-work
	switch config.PowMode {
	case ethash.ModeFake:
		log.Warn("Ethash used in fake mode")
		return ethash.NewFaker()
	case ethash.ModeTest:
		log.Warn("Ethash used in test mode")
		return ethash.NewTester(nil, noverify)
	case ethash.ModeShared:
		log.Warn("Ethash used in shared mode")
		return ethash.NewShared()
	default:
		engine := ethash.New(ethash.Config{
			CacheDir:         stack.ResolvePath(config.CacheDir),
			CachesInMem:      config.CachesInMem,
			CachesOnDisk:     config.CachesOnDisk,
			CachesLockMmap:   config.CachesLockMmap,
			DatasetDir:       config.DatasetDir,
			DatasetsInMem:    config.DatasetsInMem,
			DatasetsOnDisk:   config.DatasetsOnDisk,
			DatasetsLockMmap: config.DatasetsLockMmap,
		}, notify, noverify)
		engine.SetThreads(-1) // Disable CPU mining
		return engine
>>>>>>> c0c01612
	}
	log.Error(fmt.Sprintf("Only Istanbul Consensus is supported: %v", chainConfig))
	return nil
}

// APIs return the collection of RPC services the ethereum package offers.
// NOTE, some of these services probably need to be moved to somewhere else.
func (s *Ethereum) APIs() []rpc.API {
	apis := ethapi.GetAPIs(s.APIBackend)

<<<<<<< HEAD
	// Append any APIs exposed explicitly by the les server
	if s.lesServer != nil {
		apis = append(apis, s.lesServer.APIs()...)
	}

=======
>>>>>>> c0c01612
	// Append any APIs exposed explicitly by the consensus engine
	apis = append(apis, s.engine.APIs(s.BlockChain())...)

	// Append all the local APIs and return
	return append(apis, []rpc.API{
		{
			Namespace: "eth",
			Version:   "1.0",
			Service:   NewPublicEthereumAPI(s),
			Public:    true,
		}, {
			Namespace: "eth",
			Version:   "1.0",
			Service:   NewPublicMinerAPI(s),
			Public:    true,
		}, {
			Namespace: "eth",
			Version:   "1.0",
			Service:   downloader.NewPublicDownloaderAPI(s.protocolManager.downloader, s.eventMux),
			Public:    true,
		}, {
			Namespace: "miner",
			Version:   "1.0",
			Service:   NewPrivateMinerAPI(s),
			Public:    false,
		}, {
			Namespace: "eth",
			Version:   "1.0",
			Service:   filters.NewPublicFilterAPI(s.APIBackend, false),
			Public:    true,
		}, {
			Namespace: "admin",
			Version:   "1.0",
			Service:   NewPrivateAdminAPI(s),
		}, {
			Namespace: "debug",
			Version:   "1.0",
			Service:   NewPublicDebugAPI(s),
			Public:    true,
		}, {
			Namespace: "debug",
			Version:   "1.0",
			Service:   NewPrivateDebugAPI(s),
		}, {
			Namespace: "net",
			Version:   "1.0",
			Service:   s.netRPCService,
			Public:    true,
		},
	}...)
}

func (s *Ethereum) ResetWithGenesisBlock(gb *types.Block) {
	s.blockchain.ResetWithGenesisBlock(gb)
}

func (s *Ethereum) Validator() (val common.Address, err error) {
	s.lock.RLock()
	validator := s.validator
	s.lock.RUnlock()

	if validator != (common.Address{}) {
		return validator, nil
	}
	return common.Address{}, fmt.Errorf("validator must be explicitly specified")
}

func (s *Ethereum) TxFeeRecipient() (common.Address, error) {
	s.lock.RLock()
	txFeeRecipient := s.txFeeRecipient
	s.lock.RUnlock()

	if txFeeRecipient != (common.Address{}) {
		return txFeeRecipient, nil
	}
	return common.Address{}, fmt.Errorf("txFeeRecipient must be explicitly specified")
}

func (s *Ethereum) BLSbase() (eb common.Address, err error) {
	s.lock.RLock()
	blsbase := s.blsbase
	s.lock.RUnlock()

	if blsbase != (common.Address{}) {
		return blsbase, nil
	}

	return s.Validator()
}

// isLocalBlock checks whether the specified block is mined
// by local miner accounts.
//
// We regard two types of accounts as local miner account: the validator
// address and accounts specified via `txpool.locals` flag.
func (s *Ethereum) isLocalBlock(block *types.Block) bool {
	author, err := s.engine.Author(block.Header())
	if err != nil {
		log.Warn("Failed to retrieve block author", "number", block.NumberU64(), "hash", block.Hash(), "err", err)
		return false
	}
	// Check whether the given address is configured validator.
	s.lock.RLock()
	validator := s.validator
	s.lock.RUnlock()
	if author == validator {
		return true
	}
	// Check whether the given address is specified by `txpool.local`
	// CLI flag.
	for _, account := range s.config.TxPool.Locals {
		if account == author {
			return true
		}
	}
	return false
}

// shouldPreserve checks whether we should preserve the given block
// during the chain reorg depending on whether the author of block
// is a local account.
func (s *Ethereum) shouldPreserve(block *types.Block) bool {
	return s.isLocalBlock(block)
}

// SetValidator sets the address to sign consensus messages.
func (s *Ethereum) SetValidator(validator common.Address) {
	s.lock.Lock()
	s.validator = validator
	s.lock.Unlock()

	s.miner.SetValidator(validator)
}

// SetTxFeeRecipient sets the mining reward address.
func (s *Ethereum) SetTxFeeRecipient(txFeeRecipient common.Address) {
	s.lock.Lock()
	s.txFeeRecipient = txFeeRecipient
	s.lock.Unlock()

	s.miner.SetTxFeeRecipient(txFeeRecipient)
}

// StartMining starts the miner
func (s *Ethereum) StartMining() error {
	// If the miner was not running, initialize it
	if !s.IsMining() {

		// Configure the local mining address
		validator, err := s.Validator()
		if err != nil {
			log.Error("Cannot start mining without validator", "err", err)
			return fmt.Errorf("validator missing: %v", err)
		}

		txFeeRecipient, err := s.TxFeeRecipient()
		if err != nil {
			log.Error("Cannot start mining without txFeeRecipient", "err", err)
			return fmt.Errorf("txFeeRecipient missing: %v", err)
		}

		blsbase, err := s.BLSbase()
		if err != nil {
			log.Error("Cannot start mining without blsbase", "err", err)
			return fmt.Errorf("blsbase missing: %v", err)
		}

		if istanbul, isIstanbul := s.engine.(*istanbulBackend.Backend); isIstanbul {
			valAccount := accounts.Account{Address: validator}
			wallet, err := s.accountManager.Find(valAccount)
			if wallet == nil || err != nil {
				log.Error("Validator account unavailable locally", "err", err)
				return fmt.Errorf("signer missing: %v", err)
			}
			publicKey, err := wallet.GetPublicKey(valAccount)
			if err != nil {
				return fmt.Errorf("ECDSA public key missing: %v", err)
			}
			blswallet, err := s.accountManager.Find(accounts.Account{Address: blsbase})
			if blswallet == nil || err != nil {
				log.Error("BLSbase account unavailable locally", "err", err)
				return fmt.Errorf("BLS signer missing: %v", err)
			}

			istanbul.Authorize(validator, blsbase, publicKey, wallet.Decrypt, wallet.SignData, blswallet.SignBLS, wallet.SignHash)

			if istanbul.IsProxiedValidator() {
				if err := istanbul.StartProxiedValidatorEngine(); err != nil {
					log.Error("Error in starting proxied validator engine", "err", err)
					return err
				}
			}
		}

		// If mining is started, we can disable the transaction rejection mechanism
		// introduced to speed sync times.
		atomic.StoreUint32(&s.protocolManager.acceptTxs, 1)

		go s.miner.Start(validator, txFeeRecipient)
	}
	return nil
}

// StopMining terminates the miner, both at the consensus engine level as well as
// at the block creation level.
func (s *Ethereum) StopMining() {
	// Stop the block creating itself
	s.miner.Stop()

	// Stop the proxied validator engine
	if istanbul, isIstanbul := s.engine.(*istanbulBackend.Backend); isIstanbul {
		if istanbul.IsProxiedValidator() {
			if err := istanbul.StopProxiedValidatorEngine(); err != nil {
				log.Warn("Error in stopping proxied validator engine", "err", err)
			}
		}
	}
}

func (s *Ethereum) startAnnounce() error {
	if istanbul, ok := s.engine.(consensus.Istanbul); ok {
		return istanbul.StartAnnouncing()
	}

	return nil
}

func (s *Ethereum) stopAnnounce() error {
	if istanbul, ok := s.engine.(consensus.Istanbul); ok {
		return istanbul.StopAnnouncing()
	}

	return nil
}

func (s *Ethereum) IsMining() bool      { return s.miner.Mining() }
func (s *Ethereum) Miner() *miner.Miner { return s.miner }

<<<<<<< HEAD
func (s *Ethereum) AccountManager() *accounts.Manager   { return s.accountManager }
func (s *Ethereum) BlockChain() *core.BlockChain        { return s.blockchain }
func (s *Ethereum) Config() *Config                     { return s.config }
func (s *Ethereum) TxPool() *core.TxPool                { return s.txPool }
func (s *Ethereum) EventMux() *event.TypeMux            { return s.eventMux }
func (s *Ethereum) Engine() consensus.Engine            { return s.engine }
func (s *Ethereum) ChainDb() ethdb.Database             { return s.chainDb }
func (s *Ethereum) IsListening() bool                   { return true } // Always listening
func (s *Ethereum) EthVersion() int                     { return int(istanbul.ProtocolVersions[0]) }
func (s *Ethereum) NetVersion() uint64                  { return s.networkID }
func (s *Ethereum) Downloader() *downloader.Downloader  { return s.protocolManager.downloader }
func (s *Ethereum) GatewayFeeRecipient() common.Address { return common.Address{} } // Full-nodes do not make use of gateway fee.
func (s *Ethereum) GatewayFee() *big.Int                { return common.Big0 }
func (s *Ethereum) Synced() bool                        { return atomic.LoadUint32(&s.protocolManager.acceptTxs) == 1 }
func (s *Ethereum) ArchiveMode() bool                   { return s.config.NoPruning }
=======
func (s *Ethereum) AccountManager() *accounts.Manager  { return s.accountManager }
func (s *Ethereum) BlockChain() *core.BlockChain       { return s.blockchain }
func (s *Ethereum) TxPool() *core.TxPool               { return s.txPool }
func (s *Ethereum) EventMux() *event.TypeMux           { return s.eventMux }
func (s *Ethereum) Engine() consensus.Engine           { return s.engine }
func (s *Ethereum) ChainDb() ethdb.Database            { return s.chainDb }
func (s *Ethereum) IsListening() bool                  { return true } // Always listening
func (s *Ethereum) EthVersion() int                    { return int(ProtocolVersions[0]) }
func (s *Ethereum) NetVersion() uint64                 { return s.networkID }
func (s *Ethereum) Downloader() *downloader.Downloader { return s.protocolManager.downloader }
func (s *Ethereum) Synced() bool                       { return atomic.LoadUint32(&s.protocolManager.acceptTxs) == 1 }
func (s *Ethereum) ArchiveMode() bool                  { return s.config.NoPruning }
func (s *Ethereum) BloomIndexer() *core.ChainIndexer   { return s.bloomIndexer }
>>>>>>> c0c01612

// Protocols returns all the currently configured
// network protocols to start.
func (s *Ethereum) Protocols() []p2p.Protocol {
	protos := make([]p2p.Protocol, len(istanbul.ProtocolVersions))
	for i, vsn := range istanbul.ProtocolVersions {
		protos[i] = s.protocolManager.makeProtocol(vsn)
		protos[i].Attributes = []enr.Entry{s.currentEthEntry()}
		protos[i].DialCandidates = s.dialCandidates
	}
	return protos
}

// Start implements node.Lifecycle, starting all internal goroutines needed by the
// Ethereum protocol implementation.
func (s *Ethereum) Start() error {
	s.startEthEntryUpdate(s.p2pServer.LocalNode())

	// Start the bloom bits servicing goroutines
	s.startBloomHandlers(params.BloomBitsBlocks)

	// Figure out a max peers count based on the server limits
	maxPeers := s.p2pServer.MaxPeers
	if s.config.LightServ > 0 {
<<<<<<< HEAD
		if s.config.LightPeers != 0 && s.config.LightPeers >= srvr.MaxPeers {
			return fmt.Errorf("invalid peer config: light peer count (%d) >= total peer count (%d)", s.config.LightPeers, srvr.MaxPeers)
=======
		if s.config.LightPeers >= s.p2pServer.MaxPeers {
			return fmt.Errorf("invalid peer config: light peer count (%d) >= total peer count (%d)", s.config.LightPeers, s.p2pServer.MaxPeers)
>>>>>>> c0c01612
		}
		maxPeers -= s.config.LightPeers
	}
	// Start the networking layer and the light server if requested
	s.protocolManager.Start(maxPeers)
<<<<<<< HEAD
	if s.lesServer != nil {
		s.lesServer.Start(srvr)
	}

	if err := s.startAnnounce(); err != nil {
		return err
	}

=======
>>>>>>> c0c01612
	return nil
}

// Stop implements node.Lifecycle, terminating all internal goroutines used by the
// Ethereum protocol.
func (s *Ethereum) Stop() error {
	// Stop all the peer-related stuff first.
	s.stopAnnounce()
	s.protocolManager.Stop()

	// Then stop everything else.
	s.bloomIndexer.Close()
	close(s.closeBloomHandler)
	s.txPool.Stop()
	s.miner.Stop()
	s.blockchain.Stop()
	s.engine.Close()
	s.chainDb.Close()
	s.eventMux.Stop()
	return nil
}<|MERGE_RESOLUTION|>--- conflicted
+++ resolved
@@ -25,9 +25,7 @@
 	"sync"
 	"sync/atomic"
 
-<<<<<<< HEAD
 	"github.com/celo-org/celo-blockchain/accounts"
-	"github.com/celo-org/celo-blockchain/accounts/abi/bind"
 	"github.com/celo-org/celo-blockchain/common"
 	"github.com/celo-org/celo-blockchain/common/hexutil"
 	"github.com/celo-org/celo-blockchain/consensus"
@@ -54,34 +52,6 @@
 	"github.com/celo-org/celo-blockchain/params"
 	"github.com/celo-org/celo-blockchain/rlp"
 	"github.com/celo-org/celo-blockchain/rpc"
-=======
-	"github.com/ethereum/go-ethereum/accounts"
-	"github.com/ethereum/go-ethereum/common"
-	"github.com/ethereum/go-ethereum/common/hexutil"
-	"github.com/ethereum/go-ethereum/consensus"
-	"github.com/ethereum/go-ethereum/consensus/clique"
-	"github.com/ethereum/go-ethereum/consensus/ethash"
-	"github.com/ethereum/go-ethereum/core"
-	"github.com/ethereum/go-ethereum/core/bloombits"
-	"github.com/ethereum/go-ethereum/core/rawdb"
-	"github.com/ethereum/go-ethereum/core/types"
-	"github.com/ethereum/go-ethereum/core/vm"
-	"github.com/ethereum/go-ethereum/eth/downloader"
-	"github.com/ethereum/go-ethereum/eth/filters"
-	"github.com/ethereum/go-ethereum/eth/gasprice"
-	"github.com/ethereum/go-ethereum/ethdb"
-	"github.com/ethereum/go-ethereum/event"
-	"github.com/ethereum/go-ethereum/internal/ethapi"
-	"github.com/ethereum/go-ethereum/log"
-	"github.com/ethereum/go-ethereum/miner"
-	"github.com/ethereum/go-ethereum/node"
-	"github.com/ethereum/go-ethereum/p2p"
-	"github.com/ethereum/go-ethereum/p2p/enode"
-	"github.com/ethereum/go-ethereum/p2p/enr"
-	"github.com/ethereum/go-ethereum/params"
-	"github.com/ethereum/go-ethereum/rlp"
-	"github.com/ethereum/go-ethereum/rpc"
->>>>>>> c0c01612
 )
 
 // Ethereum implements the Ethereum full node service.
@@ -115,15 +85,10 @@
 
 	networkID     uint64
 	netRPCService *ethapi.PublicNetAPI
-<<<<<<< HEAD
-	lock          sync.RWMutex // Protects the variadic fields (e.g. gas price, validator and txFeeRecipient)
-}
-=======
 
 	p2pServer *p2p.Server
->>>>>>> c0c01612
-
-	lock sync.RWMutex // Protects the variadic fields (e.g. gas price and etherbase)
+
+	lock sync.RWMutex // Protects the variadic fields (e.g. gas price, validator and txFeeRecipient)
 }
 
 // New creates a new Ethereum object (including the
@@ -166,15 +131,9 @@
 	eth := &Ethereum{
 		config:            config,
 		chainDb:           chainDb,
-<<<<<<< HEAD
-		eventMux:          ctx.EventMux,
-		accountManager:    ctx.AccountManager,
-		engine:            CreateConsensusEngine(ctx, chainConfig, config, chainDb),
-=======
 		eventMux:          stack.EventMux(),
 		accountManager:    stack.AccountManager(),
-		engine:            CreateConsensusEngine(stack, chainConfig, &config.Ethash, config.Miner.Notify, config.Miner.Noverify, chainDb),
->>>>>>> c0c01612
+		engine:            CreateConsensusEngine(stack, chainConfig, config, chainDb),
 		closeBloomHandler: make(chan struct{}),
 		networkID:         config.NetworkId,
 		validator:         config.Miner.Validator,
@@ -182,12 +141,8 @@
 		gatewayFee:        config.GatewayFee,
 		blsbase:           config.BLSbase,
 		bloomRequests:     make(chan chan *bloombits.Retrieval),
-<<<<<<< HEAD
 		bloomIndexer:      NewBloomIndexer(chainDb, params.BloomBitsBlocks, params.BloomConfirms, chainConfig.FullHeaderChainAvailable),
-=======
-		bloomIndexer:      NewBloomIndexer(chainDb, params.BloomBitsBlocks, params.BloomConfirms),
 		p2pServer:         stack.Server(),
->>>>>>> c0c01612
 	}
 
 	bcVersion := rawdb.ReadDatabaseVersion(chainDb)
@@ -246,11 +201,10 @@
 	if checkpoint == nil {
 		checkpoint = params.TrustedCheckpoints[genesisHash]
 	}
-	if eth.protocolManager, err = NewProtocolManager(chainConfig, checkpoint, config.SyncMode, config.NetworkId, eth.eventMux, eth.txPool, eth.engine, eth.blockchain, chainDb, cacheLimit, config.Whitelist, ctx.Server, ctx.ProxyServer); err != nil {
+	if eth.protocolManager, err = NewProtocolManager(chainConfig, checkpoint, config.SyncMode, config.NetworkId, eth.eventMux, eth.txPool, eth.engine, eth.blockchain, chainDb, cacheLimit, config.Whitelist, stack.Server(), stack.ProxyServer()); err != nil {
 		return nil, err
 	}
 
-<<<<<<< HEAD
 	// If the engine is istanbul, then inject the blockchain
 	if istanbul, isIstanbul := eth.engine.(*istanbulBackend.Backend); isIstanbul {
 		istanbul.SetChain(
@@ -259,18 +213,12 @@
 				stateRoot := eth.blockchain.GetHeaderByHash(hash).Root
 				return eth.blockchain.StateAt(stateRoot)
 			})
-=======
-	eth.APIBackend = &EthAPIBackend{stack.Config().ExtRPCEnabled(), eth, nil}
-	gpoParams := config.GPO
-	if gpoParams.Default == nil {
-		gpoParams.Default = config.Miner.GasPrice
->>>>>>> c0c01612
 	}
 
 	eth.miner = miner.New(eth, &config.Miner, chainConfig, eth.EventMux(), eth.engine, chainDb)
 	eth.miner.SetExtra(makeExtraData(config.Miner.ExtraData))
 
-	eth.APIBackend = &EthAPIBackend{ctx.ExtRPCEnabled(), eth}
+	eth.APIBackend = &EthAPIBackend{stack.Config().ExtRPCEnabled(), eth}
 
 	eth.dialCandidates, err = eth.setupDiscovery(&stack.Config().P2P)
 	if err != nil {
@@ -305,8 +253,7 @@
 }
 
 // CreateConsensusEngine creates the required type of consensus engine instance for an Ethereum service
-<<<<<<< HEAD
-func CreateConsensusEngine(ctx *node.ServiceContext, chainConfig *params.ChainConfig, config *Config, db ethdb.Database) consensus.Engine {
+func CreateConsensusEngine(stack *node.Node, chainConfig *params.ChainConfig, config *Config, db ethdb.Database) consensus.Engine {
 	if chainConfig.Faker {
 		return mockEngine.NewFaker()
 	}
@@ -318,37 +265,6 @@
 		}
 
 		return istanbulBackend.New(&config.Istanbul, db)
-=======
-func CreateConsensusEngine(stack *node.Node, chainConfig *params.ChainConfig, config *ethash.Config, notify []string, noverify bool, db ethdb.Database) consensus.Engine {
-	// If proof-of-authority is requested, set it up
-	if chainConfig.Clique != nil {
-		return clique.New(chainConfig.Clique, db)
-	}
-	// Otherwise assume proof-of-work
-	switch config.PowMode {
-	case ethash.ModeFake:
-		log.Warn("Ethash used in fake mode")
-		return ethash.NewFaker()
-	case ethash.ModeTest:
-		log.Warn("Ethash used in test mode")
-		return ethash.NewTester(nil, noverify)
-	case ethash.ModeShared:
-		log.Warn("Ethash used in shared mode")
-		return ethash.NewShared()
-	default:
-		engine := ethash.New(ethash.Config{
-			CacheDir:         stack.ResolvePath(config.CacheDir),
-			CachesInMem:      config.CachesInMem,
-			CachesOnDisk:     config.CachesOnDisk,
-			CachesLockMmap:   config.CachesLockMmap,
-			DatasetDir:       config.DatasetDir,
-			DatasetsInMem:    config.DatasetsInMem,
-			DatasetsOnDisk:   config.DatasetsOnDisk,
-			DatasetsLockMmap: config.DatasetsLockMmap,
-		}, notify, noverify)
-		engine.SetThreads(-1) // Disable CPU mining
-		return engine
->>>>>>> c0c01612
 	}
 	log.Error(fmt.Sprintf("Only Istanbul Consensus is supported: %v", chainConfig))
 	return nil
@@ -359,14 +275,6 @@
 func (s *Ethereum) APIs() []rpc.API {
 	apis := ethapi.GetAPIs(s.APIBackend)
 
-<<<<<<< HEAD
-	// Append any APIs exposed explicitly by the les server
-	if s.lesServer != nil {
-		apis = append(apis, s.lesServer.APIs()...)
-	}
-
-=======
->>>>>>> c0c01612
 	// Append any APIs exposed explicitly by the consensus engine
 	apis = append(apis, s.engine.APIs(s.BlockChain())...)
 
@@ -605,7 +513,6 @@
 func (s *Ethereum) IsMining() bool      { return s.miner.Mining() }
 func (s *Ethereum) Miner() *miner.Miner { return s.miner }
 
-<<<<<<< HEAD
 func (s *Ethereum) AccountManager() *accounts.Manager   { return s.accountManager }
 func (s *Ethereum) BlockChain() *core.BlockChain        { return s.blockchain }
 func (s *Ethereum) Config() *Config                     { return s.config }
@@ -621,21 +528,7 @@
 func (s *Ethereum) GatewayFee() *big.Int                { return common.Big0 }
 func (s *Ethereum) Synced() bool                        { return atomic.LoadUint32(&s.protocolManager.acceptTxs) == 1 }
 func (s *Ethereum) ArchiveMode() bool                   { return s.config.NoPruning }
-=======
-func (s *Ethereum) AccountManager() *accounts.Manager  { return s.accountManager }
-func (s *Ethereum) BlockChain() *core.BlockChain       { return s.blockchain }
-func (s *Ethereum) TxPool() *core.TxPool               { return s.txPool }
-func (s *Ethereum) EventMux() *event.TypeMux           { return s.eventMux }
-func (s *Ethereum) Engine() consensus.Engine           { return s.engine }
-func (s *Ethereum) ChainDb() ethdb.Database            { return s.chainDb }
-func (s *Ethereum) IsListening() bool                  { return true } // Always listening
-func (s *Ethereum) EthVersion() int                    { return int(ProtocolVersions[0]) }
-func (s *Ethereum) NetVersion() uint64                 { return s.networkID }
-func (s *Ethereum) Downloader() *downloader.Downloader { return s.protocolManager.downloader }
-func (s *Ethereum) Synced() bool                       { return atomic.LoadUint32(&s.protocolManager.acceptTxs) == 1 }
-func (s *Ethereum) ArchiveMode() bool                  { return s.config.NoPruning }
-func (s *Ethereum) BloomIndexer() *core.ChainIndexer   { return s.bloomIndexer }
->>>>>>> c0c01612
+func (s *Ethereum) BloomIndexer() *core.ChainIndexer    { return s.bloomIndexer }
 
 // Protocols returns all the currently configured
 // network protocols to start.
@@ -660,29 +553,18 @@
 	// Figure out a max peers count based on the server limits
 	maxPeers := s.p2pServer.MaxPeers
 	if s.config.LightServ > 0 {
-<<<<<<< HEAD
-		if s.config.LightPeers != 0 && s.config.LightPeers >= srvr.MaxPeers {
-			return fmt.Errorf("invalid peer config: light peer count (%d) >= total peer count (%d)", s.config.LightPeers, srvr.MaxPeers)
-=======
-		if s.config.LightPeers >= s.p2pServer.MaxPeers {
+		if s.config.LightPeers != 0 && s.config.LightPeers >= s.p2pServer.MaxPeers {
 			return fmt.Errorf("invalid peer config: light peer count (%d) >= total peer count (%d)", s.config.LightPeers, s.p2pServer.MaxPeers)
->>>>>>> c0c01612
 		}
 		maxPeers -= s.config.LightPeers
 	}
 	// Start the networking layer and the light server if requested
 	s.protocolManager.Start(maxPeers)
-<<<<<<< HEAD
-	if s.lesServer != nil {
-		s.lesServer.Start(srvr)
-	}
 
 	if err := s.startAnnounce(); err != nil {
 		return err
 	}
 
-=======
->>>>>>> c0c01612
 	return nil
 }
 
