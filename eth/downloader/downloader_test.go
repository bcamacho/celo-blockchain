--- conflicted
+++ resolved
@@ -517,11 +517,7 @@
 		blocks += length - common
 		receipts += length - common
 	}
-<<<<<<< HEAD
-	if tester.downloader.Mode == LightSync {
-=======
 	if tester.downloader.getMode() == LightSync {
->>>>>>> d671dbd5
 		blocks, receipts = 1, 1
 	}
 	if hs := len(tester.ownHeaders) + len(tester.ancientHeaders) - 1; hs != headers {
