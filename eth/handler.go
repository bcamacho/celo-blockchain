// Copyright 2015 The go-ethereum Authors
// This file is part of the go-ethereum library.
//
// The go-ethereum library is free software: you can redistribute it and/or modify
// it under the terms of the GNU Lesser General Public License as published by
// the Free Software Foundation, either version 3 of the License, or
// (at your option) any later version.
//
// The go-ethereum library is distributed in the hope that it will be useful,
// but WITHOUT ANY WARRANTY; without even the implied warranty of
// MERCHANTABILITY or FITNESS FOR A PARTICULAR PURPOSE. See the
// GNU Lesser General Public License for more details.
//
// You should have received a copy of the GNU Lesser General Public License
// along with the go-ethereum library. If not, see <http://www.gnu.org/licenses/>.

package eth

import (
	"crypto/ecdsa"
	"encoding/json"
	"errors"
	"fmt"
	"math"
	"math/big"
	"sync"
	"sync/atomic"
	"time"

	"github.com/ethereum/go-ethereum/common"
	"github.com/ethereum/go-ethereum/consensus"
	"github.com/ethereum/go-ethereum/core"
	"github.com/ethereum/go-ethereum/core/types"
	"github.com/ethereum/go-ethereum/crypto"
	"github.com/ethereum/go-ethereum/eth/downloader"
	"github.com/ethereum/go-ethereum/eth/fetcher"
	"github.com/ethereum/go-ethereum/ethdb"
	"github.com/ethereum/go-ethereum/event"
	"github.com/ethereum/go-ethereum/log"
	"github.com/ethereum/go-ethereum/p2p"
	"github.com/ethereum/go-ethereum/p2p/enode"
	"github.com/ethereum/go-ethereum/params"
	"github.com/ethereum/go-ethereum/rlp"
	"github.com/ethereum/go-ethereum/trie"
)

const (
	softResponseLimit = 2 * 1024 * 1024 // Target maximum size of returned blocks, headers or node data.
	estHeaderRlpSize  = 500             // Approximate size of an RLP encoded block header

	// txChanSize is the size of channel listening to NewTxsEvent.
	// The number is referenced from the size of tx pool.
	txChanSize = 4096

	// minimim number of peers to broadcast new blocks to
	minBroadcastPeers = 4
)

var (
	syncChallengeTimeout = 15 * time.Second // Time allowance for a node to reply to the sync progress challenge
)

func errResp(code errCode, format string, v ...interface{}) error {
	return fmt.Errorf("%v - %v", code, fmt.Sprintf(format, v...))
}

type ProtocolManager struct {
	networkID uint64

	fastSync  uint32 // Flag whether fast sync is enabled (gets disabled if we already have blocks)
	acceptTxs uint32 // Flag whether we're considered synchronised (enables transaction processing)

	checkpointNumber uint64      // Block number for the sync progress validator to cross reference
	checkpointHash   common.Hash // Block hash for the sync progress validator to cross reference

	txpool     txPool
	blockchain *core.BlockChain
	maxPeers   int

	downloader *downloader.Downloader
	fetcher    *fetcher.Fetcher
	peers      *peerSet
	valPeers   map[string]bool

	eventMux      *event.TypeMux
	txsCh         chan core.NewTxsEvent
	txsSub        event.Subscription
	minedBlockSub *event.TypeMuxSubscription

	whitelist map[uint64]common.Hash

	// channels for fetcher, syncer, txsyncLoop
	newPeerCh   chan *peer
	txsyncCh    chan *txsync
	quitSync    chan struct{}
	noMorePeers chan struct{}

	// wait group is used for graceful shutdowns during downloading
	// and processing
	wg sync.WaitGroup

	engine consensus.Engine

	server *p2p.Server
}

// NewProtocolManager returns a new Ethereum sub protocol manager. The Ethereum sub protocol manages peers capable
// with the Ethereum network.
<<<<<<< HEAD
func NewProtocolManager(config *params.ChainConfig, mode downloader.SyncMode, networkID uint64, mux *event.TypeMux,
	txpool txPool, engine consensus.Engine, blockchain *core.BlockChain, chaindb ethdb.Database,
	whitelist map[uint64]common.Hash, server *p2p.Server) (*ProtocolManager, error) {
=======
func NewProtocolManager(config *params.ChainConfig, checkpoint *params.TrustedCheckpoint, mode downloader.SyncMode, networkID uint64, mux *event.TypeMux, txpool txPool, engine consensus.Engine, blockchain *core.BlockChain, chaindb ethdb.Database, cacheLimit int, whitelist map[uint64]common.Hash) (*ProtocolManager, error) {
>>>>>>> e76047e9
	// Create the protocol manager with the base fields
	manager := &ProtocolManager{
		networkID:   networkID,
		eventMux:    mux,
		txpool:      txpool,
		blockchain:  blockchain,
		peers:       newPeerSet(),
		valPeers:    make(map[string]bool),
		whitelist:   whitelist,
		newPeerCh:   make(chan *peer),
		noMorePeers: make(chan struct{}),
		txsyncCh:    make(chan *txsync),
		quitSync:    make(chan struct{}),
		engine:      engine,
		server:      server,
	}

	if handler, ok := manager.engine.(consensus.Handler); ok {
		handler.SetBroadcaster(manager)
	}
<<<<<<< HEAD

	// Figure out whether to allow fast sync or not
	if mode == downloader.FastSync && blockchain.CurrentBlock().NumberU64() > 0 {
		log.Warn("Blockchain not empty, fast sync disabled")
		mode = downloader.FullSync
	}
	if mode == downloader.FastSync {
		manager.fastSync = uint32(1)
	}
	protocol := engine.Protocol()
	// Initiate a sub-protocol for every implemented version we can handle
	manager.SubProtocols = make([]p2p.Protocol, 0, len(protocol.Versions))
	for i, version := range protocol.Versions {
		// Skip protocol version if incompatible with the mode of operation
		if mode == downloader.FastSync && version < consensus.Eth63 {
			continue
		}
		// Compatible; initialise the sub-protocol
		version := version // Closure for the run
		manager.SubProtocols = append(manager.SubProtocols, p2p.Protocol{
			Name:    protocol.Name,
			Version: version,
			Length:  protocol.Lengths[i],
			Primary: protocol.Primary,
			Run: func(p *p2p.Peer, rw p2p.MsgReadWriter) error {
				peer := manager.newPeer(int(version), p, rw)
				select {
				case manager.newPeerCh <- peer:
					manager.wg.Add(1)
					defer manager.wg.Done()
					return manager.handle(peer)
				case <-manager.quitSync:
					return p2p.DiscQuitting
				}
			},
			NodeInfo: func() interface{} {
				return manager.NodeInfo()
			},
			PeerInfo: func(id enode.ID) interface{} {
				if p := manager.peers.Peer(fmt.Sprintf("%x", id[:8])); p != nil {
					return p.Info()
				}
				return nil
			},
		})
=======
	if mode == downloader.FullSync {
		// The database seems empty as the current block is the genesis. Yet the fast
		// block is ahead, so fast sync was enabled for this node at a certain point.
		// The scenarios where this can happen is
		// * if the user manually (or via a bad block) rolled back a fast sync node
		//   below the sync point.
		// * the last fast sync is not finished while user specifies a full sync this
		//   time. But we don't have any recent state for full sync.
		// In these cases however it's safe to reenable fast sync.
		fullBlock, fastBlock := blockchain.CurrentBlock(), blockchain.CurrentFastBlock()
		if fullBlock.NumberU64() == 0 && fastBlock.NumberU64() > 0 {
			manager.fastSync = uint32(1)
			log.Warn("Switch sync mode from full sync to fast sync")
		}
	} else {
		if blockchain.CurrentBlock().NumberU64() > 0 {
			// Print warning log if database is not empty to run fast sync.
			log.Warn("Switch sync mode from fast sync to full sync")
		} else {
			// If fast sync was requested and our database is empty, grant it
			manager.fastSync = uint32(1)
		}
	}
	// If we have trusted checkpoints, enforce them on the chain
	if checkpoint != nil {
		manager.checkpointNumber = (checkpoint.SectionIndex+1)*params.CHTFrequency - 1
		manager.checkpointHash = checkpoint.SectionHead
>>>>>>> e76047e9
	}

	// Construct the downloader (long sync) and its backing state bloom if fast
	// sync is requested. The downloader is responsible for deallocating the state
	// bloom when it's done.
	var stateBloom *trie.SyncBloom
	if atomic.LoadUint32(&manager.fastSync) == 1 {
		stateBloom = trie.NewSyncBloom(uint64(cacheLimit), chaindb)
	}
	manager.downloader = downloader.New(manager.checkpointNumber, chaindb, stateBloom, manager.eventMux, blockchain, nil, manager.removePeer)

	// Construct the fetcher (short sync)
	validator := func(header *types.Header) error {
		return engine.VerifyHeader(blockchain, header, true)
	}
	heighter := func() uint64 {
		return blockchain.CurrentBlock().NumberU64()
	}
	inserter := func(blocks types.Blocks) (int, error) {
		// If sync hasn't reached the checkpoint yet, deny importing weird blocks.
		//
		// Ideally we would also compare the head block's timestamp and similarly reject
		// the propagated block if the head is too old. Unfortunately there is a corner
		// case when starting new networks, where the genesis might be ancient (0 unix)
		// which would prevent full nodes from accepting it.
		if manager.blockchain.CurrentBlock().NumberU64() < manager.checkpointNumber {
			log.Warn("Unsynced yet, discarded propagated block", "number", blocks[0].Number(), "hash", blocks[0].Hash())
			return 0, nil
		}
		// If fast sync is running, deny importing weird blocks. This is a problematic
		// clause when starting up a new network, because fast-syncing miners might not
		// accept each others' blocks until a restart. Unfortunately we haven't figured
		// out a way yet where nodes can decide unilaterally whether the network is new
		// or not. This should be fixed if we figure out a solution.
		if atomic.LoadUint32(&manager.fastSync) == 1 {
			log.Warn("Fast syncing, discarded propagated block", "number", blocks[0].Number(), "hash", blocks[0].Hash())
			return 0, nil
		}
		n, err := manager.blockchain.InsertChain(blocks)
		if err == nil {
			atomic.StoreUint32(&manager.acceptTxs, 1) // Mark initial sync done on any fetcher import
		}
		return n, err
	}
	manager.fetcher = fetcher.New(blockchain.GetBlockByHash, validator, manager.BroadcastBlock, heighter, inserter, manager.removePeer)

	return manager, nil
}

func (pm *ProtocolManager) makeProtocol(version uint) p2p.Protocol {
	length, ok := protocolLengths[version]
	if !ok {
		panic("makeProtocol for unknown version")
	}

	return p2p.Protocol{
		Name:    protocolName,
		Version: version,
		Length:  length,
		Run: func(p *p2p.Peer, rw p2p.MsgReadWriter) error {
			peer := pm.newPeer(int(version), p, rw)
			select {
			case pm.newPeerCh <- peer:
				pm.wg.Add(1)
				defer pm.wg.Done()
				return pm.handle(peer)
			case <-pm.quitSync:
				return p2p.DiscQuitting
			}
		},
		NodeInfo: func() interface{} {
			return pm.NodeInfo()
		},
		PeerInfo: func(id enode.ID) interface{} {
			if p := pm.peers.Peer(fmt.Sprintf("%x", id[:8])); p != nil {
				return p.Info()
			}
			return nil
		},
	}
}

func (pm *ProtocolManager) removePeer(id string) {
	// Short circuit if the peer was already removed
	peer := pm.peers.Peer(id)
	if peer == nil {
		return
	}
	log.Debug("Removing Ethereum peer", "peer", id)

	// Unregister the peer from the downloader and Ethereum peer set
	if err := pm.downloader.UnregisterPeer(id); err != nil {
		log.Error("Peer removal from downloader failed", "peed", id, "err", err)
	}
	if err := pm.peers.Unregister(id); err != nil {
		log.Error("Peer removal failed", "peer", id, "err", err)
	}
	delete(pm.valPeers, id)
	// Hard disconnect at the networking layer
	if peer != nil {
		peer.Peer.Disconnect(p2p.DiscUselessPeer)
	}
}

func (pm *ProtocolManager) Start(maxPeers int) {
	pm.maxPeers = maxPeers

	// broadcast transactions
	pm.txsCh = make(chan core.NewTxsEvent, txChanSize)
	pm.txsSub = pm.txpool.SubscribeNewTxsEvent(pm.txsCh)
	go pm.txBroadcastLoop()

	// broadcast mined blocks
	pm.minedBlockSub = pm.eventMux.Subscribe(core.NewMinedBlockEvent{})
	go pm.minedBroadcastLoop()

	// start sync handlers
	go pm.syncer()
	go pm.txsyncLoop()
}

func (pm *ProtocolManager) Stop() {
	log.Info("Stopping Ethereum protocol")

	pm.txsSub.Unsubscribe()        // quits txBroadcastLoop
	pm.minedBlockSub.Unsubscribe() // quits blockBroadcastLoop

	// Quit the sync loop.
	// After this send has completed, no new peers will be accepted.
	pm.noMorePeers <- struct{}{}

	// Quit fetcher, txsyncLoop.
	close(pm.quitSync)

	// Disconnect existing sessions.
	// This also closes the gate for any new registrations on the peer set.
	// sessions which are already established but not added to pm.peers yet
	// will exit when they try to register.
	pm.peers.Close()
	for id := range pm.valPeers {
		delete(pm.valPeers, id)
	}

	// Wait for all peer handler goroutines and the loops to come down.
	pm.wg.Wait()

	log.Info("Ethereum protocol stopped")
}

func (pm *ProtocolManager) newPeer(pv int, p *p2p.Peer, rw p2p.MsgReadWriter) *peer {
	return newPeer(pv, p, newMeteredMsgWriter(rw))
}

// handle is the callback invoked to manage the life cycle of an eth peer. When
// this function terminates, the peer is disconnected.
func (pm *ProtocolManager) handle(p *peer) error {
	isValPeer := p.Validator()

	// Ignore maxPeers if this is a trusted peer or a validator peer
	if pm.peers.Len() >= (pm.maxPeers-len(pm.valPeers)) && !(p.Peer.Info().Network.Trusted || isValPeer) {
		return p2p.DiscTooManyPeers
	}
	p.Log().Debug("Ethereum peer connected", "name", p.Name())

	// Execute the Ethereum handshake
	var (
		genesis = pm.blockchain.Genesis()
		head    = pm.blockchain.CurrentHeader()
		hash    = head.Hash()
		number  = head.Number.Uint64()
		td      = pm.blockchain.GetTd(hash, number)
	)
	p.Log().Info("Ethereum handshake HASH", "hash", genesis.Hash(), "genesis", genesis)
	if err := p.Handshake(pm.networkID, td, hash, genesis.Hash()); err != nil {
		p.Log().Debug("Ethereum handshake failed", "err", err)
		return err
	}
	if rw, ok := p.rw.(*meteredMsgReadWriter); ok {
		rw.Init(p.version)
	}
	// Register the peer locally
	if err := pm.peers.Register(p); err != nil {
		p.Log().Error("Ethereum peer registration failed", "err", err)
		return err
	}
	if isValPeer {
		pm.valPeers[p.id] = true
	}
	defer pm.removePeer(p.id)

	// Register the peer in the downloader. If the downloader considers it banned, we disconnect
	if err := pm.downloader.RegisterPeer(p.id, p.version, p); err != nil {
		return err
	}
	// Propagate existing transactions. new transactions appearing
	// after this will be sent via broadcasts.
	pm.syncTransactions(p)

	// If we have a trusted CHT, reject all peers below that (avoid fast sync eclipse)
	if pm.checkpointHash != (common.Hash{}) {
		// Request the peer's checkpoint header for chain height/weight validation
		if err := p.RequestHeadersByNumber(pm.checkpointNumber, 1, 0, false); err != nil {
			return err
		}
		// Start a timer to disconnect if the peer doesn't reply in time
		p.syncDrop = time.AfterFunc(syncChallengeTimeout, func() {
			p.Log().Warn("Checkpoint challenge timed out, dropping", "addr", p.RemoteAddr(), "type", p.Name())
			pm.removePeer(p.id)
		})
		// Make sure it's cleaned up if the peer dies off
		defer func() {
			if p.syncDrop != nil {
				p.syncDrop.Stop()
				p.syncDrop = nil
			}
		}()
	}
	// If we have any explicit whitelist block hashes, request them
	for number := range pm.whitelist {
		if err := p.RequestHeadersByNumber(number, 1, 0, false); err != nil {
			return err
		}
	}
	// Handle incoming messages until the connection is torn down
	for {
		if err := pm.handleMsg(p); err != nil {
			p.Log().Debug("Ethereum message handling failed", "err", err)
			return err
		}
	}
}

// handleMsg is invoked whenever an inbound message is received from a remote
// peer. The remote connection is torn down upon returning any error.
func (pm *ProtocolManager) handleMsg(p *peer) error {
	// Read the next message from the remote peer, and ensure it's fully consumed
	msg, err := p.rw.ReadMsg()
	if err != nil {
		return err
	}
	if msg.Size > protocolMaxMsgSize {
		return errResp(ErrMsgTooLarge, "%v > %v", msg.Size, protocolMaxMsgSize)
	}
	defer msg.Discard()

	// Send messages to the consensus engine first. If they are consensus related,
	// e.g. for IBFT, let the consensus handler handle the message.
	if handler, ok := pm.engine.(consensus.Handler); ok {
		pubKey := p.Node().Pubkey()
		if err != nil {
			return err
		}
		addr := crypto.PubkeyToAddress(*pubKey)
		handled, err := handler.HandleMsg(addr, msg)
		if handled {
			return err
		}
	}

	// Handle the message depending on its contents
	switch {
	case msg.Code == StatusMsg:
		// Status messages should never arrive after the handshake
		return errResp(ErrExtraStatusMsg, "uncontrolled status message")

	// Block header query, collect the requested headers and reply
	case msg.Code == GetBlockHeadersMsg:
		// Decode the complex header query
		var query getBlockHeadersData
		if err := msg.Decode(&query); err != nil {
			return errResp(ErrDecode, "%v: %v", msg, err)
		}
		hashMode := query.Origin.Hash != (common.Hash{})
		first := true
		maxNonCanonical := uint64(100)

		// Gather headers until the fetch or network limits is reached
		var (
			bytes   common.StorageSize
			headers []*types.Header
			unknown bool
		)
		for !unknown && len(headers) < int(query.Amount) && bytes < softResponseLimit && len(headers) < downloader.MaxHeaderFetch {
			// Retrieve the next header satisfying the query
			var origin *types.Header
			if hashMode {
				if first {
					first = false
					origin = pm.blockchain.GetHeaderByHash(query.Origin.Hash)
					if origin != nil {
						query.Origin.Number = origin.Number.Uint64()
					}
				} else {
					origin = pm.blockchain.GetHeader(query.Origin.Hash, query.Origin.Number)
				}
			} else {
				origin = pm.blockchain.GetHeaderByNumber(query.Origin.Number)
			}
			if origin == nil {
				break
			}
			headers = append(headers, origin)
			bytes += estHeaderRlpSize

			// Advance to the next header of the query
			switch {
			case hashMode && query.Reverse:
				// Hash based traversal towards the genesis block
				ancestor := query.Skip + 1
				if ancestor == 0 {
					unknown = true
				} else {
					query.Origin.Hash, query.Origin.Number = pm.blockchain.GetAncestor(query.Origin.Hash, query.Origin.Number, ancestor, &maxNonCanonical)
					unknown = (query.Origin.Hash == common.Hash{})
				}
			case hashMode && !query.Reverse:
				// Hash based traversal towards the leaf block
				var (
					current = origin.Number.Uint64()
					next    = current + query.Skip + 1
				)
				if next <= current {
					infos, _ := json.MarshalIndent(p.Peer.Info(), "", "  ")
					p.Log().Warn("GetBlockHeaders skip overflow attack", "current", current, "skip", query.Skip, "next", next, "attacker", infos)
					unknown = true
				} else {
					if header := pm.blockchain.GetHeaderByNumber(next); header != nil {
						nextHash := header.Hash()
						expOldHash, _ := pm.blockchain.GetAncestor(nextHash, next, query.Skip+1, &maxNonCanonical)
						if expOldHash == query.Origin.Hash {
							query.Origin.Hash, query.Origin.Number = nextHash, next
						} else {
							unknown = true
						}
					} else {
						unknown = true
					}
				}
			case query.Reverse:
				// Number based traversal towards the genesis block
				if query.Origin.Number >= query.Skip+1 {
					query.Origin.Number -= query.Skip + 1
				} else {
					unknown = true
				}

			case !query.Reverse:
				// Number based traversal towards the leaf block
				query.Origin.Number += query.Skip + 1
			}
		}
		return p.SendBlockHeaders(headers)

	case msg.Code == BlockHeadersMsg:
		// A batch of headers arrived to one of our previous requests
		var headers []*types.Header
		if err := msg.Decode(&headers); err != nil {
			return errResp(ErrDecode, "msg %v: %v", msg, err)
		}
		// If no headers were received, but we're expencting a checkpoint header, consider it that
		if len(headers) == 0 && p.syncDrop != nil {
			// Stop the timer either way, decide later to drop or not
			p.syncDrop.Stop()
			p.syncDrop = nil

			// If we're doing a fast sync, we must enforce the checkpoint block to avoid
			// eclipse attacks. Unsynced nodes are welcome to connect after we're done
			// joining the network
			if atomic.LoadUint32(&pm.fastSync) == 1 {
				p.Log().Warn("Dropping unsynced node during fast sync", "addr", p.RemoteAddr(), "type", p.Name())
				return errors.New("unsynced node cannot serve fast sync")
			}
		}
		// Filter out any explicitly requested headers, deliver the rest to the downloader
		filter := len(headers) == 1
		if filter {
			// If it's a potential sync progress check, validate the content and advertised chain weight
			if p.syncDrop != nil && headers[0].Number.Uint64() == pm.checkpointNumber {
				// Disable the sync drop timer
				p.syncDrop.Stop()
				p.syncDrop = nil

				// Validate the header and either drop the peer or continue
				if headers[0].Hash() != pm.checkpointHash {
					return errors.New("checkpoint hash mismatch")
				}
				return nil
			}
			// Otherwise if it's a whitelisted block, validate against the set
			if want, ok := pm.whitelist[headers[0].Number.Uint64()]; ok {
				if hash := headers[0].Hash(); want != hash {
					p.Log().Info("Whitelist mismatch, dropping peer", "number", headers[0].Number.Uint64(), "hash", hash, "want", want)
					return errors.New("whitelist block mismatch")
				}
				p.Log().Debug("Whitelist block verified", "number", headers[0].Number.Uint64(), "hash", want)
			}
			// Irrelevant of the fork checks, send the header to the fetcher just in case
			headers = pm.fetcher.FilterHeaders(p.id, headers, time.Now())
		}
		if len(headers) > 0 || !filter {
			err := pm.downloader.DeliverHeaders(p.id, headers)
			if err != nil {
				log.Debug("Failed to deliver headers", "err", err)
			}
		}

	case msg.Code == GetBlockBodiesMsg:
		// Decode the retrieval message
		msgStream := rlp.NewStream(msg.Payload, uint64(msg.Size))
		if _, err := msgStream.List(); err != nil {
			return err
		}
		// Gather blocks until the fetch or network limits is reached
		var (
			hash   common.Hash
			bytes  int
			bodies []rlp.RawValue
		)
		for bytes < softResponseLimit && len(bodies) < downloader.MaxBlockFetch {
			// Retrieve the hash of the next block
			if err := msgStream.Decode(&hash); err == rlp.EOL {
				break
			} else if err != nil {
				return errResp(ErrDecode, "msg %v: %v", msg, err)
			}
			// Retrieve the requested block body, stopping if enough was found
			if data := pm.blockchain.GetBodyRLP(hash); len(data) != 0 {
				bodies = append(bodies, data)
				bytes += len(data)
			}
		}
		return p.SendBlockBodiesRLP(bodies)

	case msg.Code == BlockBodiesMsg:
		// A batch of block bodies arrived to one of our previous requests
		var request blockBodiesData
		if err := msg.Decode(&request); err != nil {
			return errResp(ErrDecode, "msg %v: %v", msg, err)
		}
		// Deliver them all to the downloader for queuing
		transactions := make([][]*types.Transaction, len(request))
		uncles := make([][]*types.Header, len(request))
		randomness := make([]*types.Randomness, len(request))

		for i, body := range request {
			transactions[i] = body.Transactions
			uncles[i] = body.Uncles
			randomness[i] = body.Randomness
		}
		// Filter out any explicitly requested bodies, deliver the rest to the downloader
		filter := len(transactions) > 0 || len(uncles) > 0 || len(randomness) > 0
		if filter {
			transactions, uncles, randomness = pm.fetcher.FilterBodies(p.id, transactions, uncles, randomness, time.Now())
		}
		if len(transactions) > 0 || len(uncles) > 0 || len(randomness) > 0 || !filter {
			err := pm.downloader.DeliverBodies(p.id, transactions, uncles, randomness)
			if err != nil {
				log.Debug("Failed to deliver bodies", "err", err)
			}
		}

	case p.version >= consensus.Eth63 && msg.Code == GetNodeDataMsg:
		// Decode the retrieval message
		msgStream := rlp.NewStream(msg.Payload, uint64(msg.Size))
		if _, err := msgStream.List(); err != nil {
			return err
		}
		// Gather state data until the fetch or network limits is reached
		var (
			hash  common.Hash
			bytes int
			data  [][]byte
		)
		for bytes < softResponseLimit && len(data) < downloader.MaxStateFetch {
			// Retrieve the hash of the next state entry
			if err := msgStream.Decode(&hash); err == rlp.EOL {
				break
			} else if err != nil {
				return errResp(ErrDecode, "msg %v: %v", msg, err)
			}
			// Retrieve the requested state entry, stopping if enough was found
			if entry, err := pm.blockchain.TrieNode(hash); err == nil {
				data = append(data, entry)
				bytes += len(entry)
			}
		}
		return p.SendNodeData(data)

	case p.version >= consensus.Eth63 && msg.Code == NodeDataMsg:
		// A batch of node state data arrived to one of our previous requests
		var data [][]byte
		if err := msg.Decode(&data); err != nil {
			return errResp(ErrDecode, "msg %v: %v", msg, err)
		}
		// Deliver all to the downloader
		if err := pm.downloader.DeliverNodeData(p.id, data); err != nil {
			log.Debug("Failed to deliver node state data", "err", err)
		}

	case p.version >= consensus.Eth63 && msg.Code == GetReceiptsMsg:
		// Decode the retrieval message
		msgStream := rlp.NewStream(msg.Payload, uint64(msg.Size))
		if _, err := msgStream.List(); err != nil {
			return err
		}
		// Gather state data until the fetch or network limits is reached
		var (
			hash     common.Hash
			bytes    int
			receipts []rlp.RawValue
		)
		for bytes < softResponseLimit && len(receipts) < downloader.MaxReceiptFetch {
			// Retrieve the hash of the next block
			if err := msgStream.Decode(&hash); err == rlp.EOL {
				break
			} else if err != nil {
				return errResp(ErrDecode, "msg %v: %v", msg, err)
			}
			// Retrieve the requested block's receipts, skipping if unknown to us
			results := pm.blockchain.GetReceiptsByHash(hash)
			if results == nil {
				if header := pm.blockchain.GetHeaderByHash(hash); header == nil || header.ReceiptHash != types.EmptyRootHash {
					continue
				}
			}
			// If known, encode and queue for response packet
			if encoded, err := rlp.EncodeToBytes(results); err != nil {
				log.Error("Failed to encode receipt", "err", err)
			} else {
				receipts = append(receipts, encoded)
				bytes += len(encoded)
			}
		}
		return p.SendReceiptsRLP(receipts)

	case p.version >= consensus.Eth63 && msg.Code == ReceiptsMsg:
		// A batch of receipts arrived to one of our previous requests
		var receipts [][]*types.Receipt
		if err := msg.Decode(&receipts); err != nil {
			return errResp(ErrDecode, "msg %v: %v", msg, err)
		}
		// Deliver all to the downloader
		if err := pm.downloader.DeliverReceipts(p.id, receipts); err != nil {
			log.Debug("Failed to deliver receipts", "err", err)
		}

	case msg.Code == NewBlockHashesMsg:
		var announces newBlockHashesData
		if err := msg.Decode(&announces); err != nil {
			return errResp(ErrDecode, "%v: %v", msg, err)
		}
		// Mark the hashes as present at the remote node
		for _, block := range announces {
			p.MarkBlock(block.Hash)
		}
		// Schedule all the unknown hashes for retrieval
		unknown := make(newBlockHashesData, 0, len(announces))
		for _, block := range announces {
			if !pm.blockchain.HasBlock(block.Hash, block.Number) {
				unknown = append(unknown, block)
			}
		}
		for _, block := range unknown {
			pm.fetcher.Notify(p.id, block.Hash, block.Number, time.Now(), p.RequestOneHeader, p.RequestBodies)
		}

	case msg.Code == NewBlockMsg:
		// Retrieve and decode the propagated block
		var request newBlockData
		if err := msg.Decode(&request); err != nil {
			return errResp(ErrDecode, "%v: %v", msg, err)
		}
		if err := request.sanityCheck(); err != nil {
			return err
		}
		request.Block.ReceivedAt = msg.ReceivedAt
		request.Block.ReceivedFrom = p

		// Mark the peer as owning the block and schedule it for import
		p.MarkBlock(request.Block.Hash())
		pm.fetcher.Enqueue(p.id, request.Block)

		// Assuming the block is importable by the peer, but possibly not yet done so,
		// calculate the head hash and TD that the peer truly must have.
		var (
			trueHead = request.Block.ParentHash()
			trueTD   = new(big.Int).Sub(request.TD, request.Block.Difficulty())
		)
		// Update the peer's total difficulty if better than the previous
		if _, td := p.Head(); trueTD.Cmp(td) > 0 {
			p.SetHead(trueHead, trueTD)

			// Schedule a sync if above ours. Note, this will not fire a sync for a gap of
			// a single block (as the true TD is below the propagated block), however this
			// scenario should easily be covered by the fetcher.
			currentBlock := pm.blockchain.CurrentBlock()
			if trueTD.Cmp(pm.blockchain.GetTd(currentBlock.Hash(), currentBlock.NumberU64())) > 0 {
				go pm.synchronise(p)
			}
		}

	case msg.Code == TxMsg:
		// Transactions arrived, make sure we have a valid and fresh chain to handle them
		if atomic.LoadUint32(&pm.acceptTxs) == 0 {
			break
		}
		// Transactions can be processed, parse all of them and deliver to the pool
		var txs []*types.Transaction
		if err := msg.Decode(&txs); err != nil {
			return errResp(ErrDecode, "msg %v: %v", msg, err)
		}
		for i, tx := range txs {
			// Validate and mark the remote transaction
			if tx == nil {
				return errResp(ErrDecode, "transaction %d is nil", i)
			}
			p.MarkTransaction(tx.Hash())
		}
		pm.txpool.AddRemotes(txs)

	default:
		return errResp(ErrInvalidMsgCode, "%v", msg.Code)
	}
	return nil
}

func (pm *ProtocolManager) Enqueue(id string, block *types.Block) {
	pm.fetcher.Enqueue(id, block)
}

// BroadcastBlock will either propagate a block to a subset of it's peers, or
// will only announce it's availability (depending what's requested).
func (pm *ProtocolManager) BroadcastBlock(block *types.Block, propagate bool) {
	hash := block.Hash()
	peers := pm.peers.PeersWithoutBlock(hash)

	// If propagation is requested, send to a subset of the peer
	if propagate {
		// Calculate the TD of the block (it's not imported yet, so block.Td is not valid)
		var td *big.Int
		if parent := pm.blockchain.GetBlock(block.ParentHash(), block.NumberU64()-1); parent != nil {
			td = new(big.Int).Add(block.Difficulty(), pm.blockchain.GetTd(block.ParentHash(), block.NumberU64()-1))
		} else {
			log.Error("Propagating dangling block", "number", block.Number(), "hash", hash)
			return
		}
		// Send the block to a subset of our peers
		transferLen := int(math.Sqrt(float64(len(peers))))
		if transferLen < minBroadcastPeers {
			transferLen = minBroadcastPeers
		}
		if transferLen > len(peers) {
			transferLen = len(peers)
		}
		transfer := peers[:transferLen]
		for _, peer := range transfer {
			peer.AsyncSendNewBlock(block, td)
		}
		log.Trace("Propagated block", "hash", hash, "recipients", len(transfer), "duration", common.PrettyDuration(time.Since(block.ReceivedAt)))
		return
	}
	// Otherwise if the block is indeed in out own chain, announce it
	if pm.blockchain.HasBlock(hash, block.NumberU64()) {
		for _, peer := range peers {
			peer.AsyncSendNewBlockHash(block)
		}
		log.Trace("Announced block", "hash", hash, "recipients", len(peers), "duration", common.PrettyDuration(time.Since(block.ReceivedAt)))
	}
}

// BroadcastTxs will propagate a batch of transactions to all peers which are not known to
// already have the given transaction.
func (pm *ProtocolManager) BroadcastTxs(txs types.Transactions) {
	var txset = make(map[*peer]types.Transactions)

	// Broadcast transactions to a batch of peers not knowing about it
	for _, tx := range txs {
		peers := pm.peers.PeersWithoutTx(tx.Hash())
		for _, peer := range peers {
			txset[peer] = append(txset[peer], tx)
		}
		log.Trace("Broadcast transaction", "hash", tx.Hash(), "recipients", len(peers))
	}
	// FIXME include this again: peers = peers[:int(math.Sqrt(float64(len(peers))))]
	for peer, txs := range txset {
		peer.AsyncSendTransactions(txs)
	}
}

// Mined broadcast loop
func (pm *ProtocolManager) minedBroadcastLoop() {
	// automatically stops if unsubscribe
	for obj := range pm.minedBlockSub.Chan() {
		if ev, ok := obj.Data.(core.NewMinedBlockEvent); ok {
			pm.BroadcastBlock(ev.Block, true)  // First propagate block to peers
			pm.BroadcastBlock(ev.Block, false) // Only then announce to the rest
		}
	}
}

func (pm *ProtocolManager) txBroadcastLoop() {
	for {
		select {
		case event := <-pm.txsCh:
			pm.BroadcastTxs(event.Txs)

		// Err() channel will be closed when unsubscribing.
		case <-pm.txsSub.Err():
			return
		}
	}
}

// NodeInfo represents a short summary of the Ethereum sub-protocol metadata
// known about the host peer.
type NodeInfo struct {
	Network    uint64              `json:"network"`    // Ethereum network ID (1=Frontier, 2=Morden, Ropsten=3, Rinkeby=4)
	Difficulty *big.Int            `json:"difficulty"` // Total difficulty of the host's blockchain
	Genesis    common.Hash         `json:"genesis"`    // SHA3 hash of the host's genesis block
	Config     *params.ChainConfig `json:"config"`     // Chain configuration for the fork rules
	Head       common.Hash         `json:"head"`       // SHA3 hash of the host's best owned block
}

// NodeInfo retrieves some protocol metadata about the running host node.
func (pm *ProtocolManager) NodeInfo() *NodeInfo {
	currentBlock := pm.blockchain.CurrentBlock()
	return &NodeInfo{
		Network:    pm.networkID,
		Difficulty: pm.blockchain.GetTd(currentBlock.Hash(), currentBlock.NumberU64()),
		Genesis:    pm.blockchain.Genesis().Hash(),
		Config:     pm.blockchain.Config(),
		Head:       currentBlock.Hash(),
	}
}

func (pm *ProtocolManager) FindPeers(targets map[common.Address]bool) map[common.Address]consensus.Peer {
	m := make(map[common.Address]consensus.Peer)
	for _, p := range pm.peers.Peers() {
		pubKey := p.Node().Pubkey()
		addr := crypto.PubkeyToAddress(*pubKey)
		if targets[addr] || (targets == nil) {
			m[addr] = p
		}
	}
	return m
}

func (pm *ProtocolManager) AddValidatorPeer(enodeURL string) error {
	node, err := enode.ParseV4(enodeURL)
	if err != nil {
		log.Error("Invalid Enode", "enodeURL", enodeURL, "err", err)
		return err
	}

	pm.server.AddValidatorPeer(node)
	return nil
}

func (pm *ProtocolManager) RemoveValidatorPeer(enodeURL string) error {
	node, err := enode.ParseV4(enodeURL)
	if err != nil {
		log.Error("Invalid Enode", "enodeURL", enodeURL, "err", err)
		return err
	}

	pm.server.RemoveValidatorPeer(node)
	return nil
}

func (pm *ProtocolManager) GetValidatorPeers() []string {
	return pm.server.ValPeers()
}

func (pm *ProtocolManager) GetLocalNode() *enode.Node {
	return pm.server.Self()
}

func (pm *ProtocolManager) GetNodeKey() *ecdsa.PrivateKey {
	return pm.server.PrivateKey
}<|MERGE_RESOLUTION|>--- conflicted
+++ resolved
@@ -106,13 +106,7 @@
 
 // NewProtocolManager returns a new Ethereum sub protocol manager. The Ethereum sub protocol manages peers capable
 // with the Ethereum network.
-<<<<<<< HEAD
-func NewProtocolManager(config *params.ChainConfig, mode downloader.SyncMode, networkID uint64, mux *event.TypeMux,
-	txpool txPool, engine consensus.Engine, blockchain *core.BlockChain, chaindb ethdb.Database,
-	whitelist map[uint64]common.Hash, server *p2p.Server) (*ProtocolManager, error) {
-=======
-func NewProtocolManager(config *params.ChainConfig, checkpoint *params.TrustedCheckpoint, mode downloader.SyncMode, networkID uint64, mux *event.TypeMux, txpool txPool, engine consensus.Engine, blockchain *core.BlockChain, chaindb ethdb.Database, cacheLimit int, whitelist map[uint64]common.Hash) (*ProtocolManager, error) {
->>>>>>> e76047e9
+func NewProtocolManager(config *params.ChainConfig, checkpoint *params.TrustedCheckpoint, mode downloader.SyncMode, networkID uint64, mux *event.TypeMux, txpool txPool, engine consensus.Engine, blockchain *core.BlockChain, chaindb ethdb.Database, cacheLimit int, whitelist map[uint64]common.Hash, server *p2p.Server) (*ProtocolManager, error) {
 	// Create the protocol manager with the base fields
 	manager := &ProtocolManager{
 		networkID:   networkID,
@@ -133,53 +127,6 @@
 	if handler, ok := manager.engine.(consensus.Handler); ok {
 		handler.SetBroadcaster(manager)
 	}
-<<<<<<< HEAD
-
-	// Figure out whether to allow fast sync or not
-	if mode == downloader.FastSync && blockchain.CurrentBlock().NumberU64() > 0 {
-		log.Warn("Blockchain not empty, fast sync disabled")
-		mode = downloader.FullSync
-	}
-	if mode == downloader.FastSync {
-		manager.fastSync = uint32(1)
-	}
-	protocol := engine.Protocol()
-	// Initiate a sub-protocol for every implemented version we can handle
-	manager.SubProtocols = make([]p2p.Protocol, 0, len(protocol.Versions))
-	for i, version := range protocol.Versions {
-		// Skip protocol version if incompatible with the mode of operation
-		if mode == downloader.FastSync && version < consensus.Eth63 {
-			continue
-		}
-		// Compatible; initialise the sub-protocol
-		version := version // Closure for the run
-		manager.SubProtocols = append(manager.SubProtocols, p2p.Protocol{
-			Name:    protocol.Name,
-			Version: version,
-			Length:  protocol.Lengths[i],
-			Primary: protocol.Primary,
-			Run: func(p *p2p.Peer, rw p2p.MsgReadWriter) error {
-				peer := manager.newPeer(int(version), p, rw)
-				select {
-				case manager.newPeerCh <- peer:
-					manager.wg.Add(1)
-					defer manager.wg.Done()
-					return manager.handle(peer)
-				case <-manager.quitSync:
-					return p2p.DiscQuitting
-				}
-			},
-			NodeInfo: func() interface{} {
-				return manager.NodeInfo()
-			},
-			PeerInfo: func(id enode.ID) interface{} {
-				if p := manager.peers.Peer(fmt.Sprintf("%x", id[:8])); p != nil {
-					return p.Info()
-				}
-				return nil
-			},
-		})
-=======
 	if mode == downloader.FullSync {
 		// The database seems empty as the current block is the genesis. Yet the fast
 		// block is ahead, so fast sync was enabled for this node at a certain point.
@@ -207,7 +154,6 @@
 	if checkpoint != nil {
 		manager.checkpointNumber = (checkpoint.SectionIndex+1)*params.CHTFrequency - 1
 		manager.checkpointHash = checkpoint.SectionHead
->>>>>>> e76047e9
 	}
 
 	// Construct the downloader (long sync) and its backing state bloom if fast
@@ -267,6 +213,7 @@
 		Name:    protocolName,
 		Version: version,
 		Length:  length,
+		Primary: protocolPrimary,
 		Run: func(p *p2p.Peer, rw p2p.MsgReadWriter) error {
 			peer := pm.newPeer(int(version), p, rw)
 			select {
@@ -380,7 +327,7 @@
 		number  = head.Number.Uint64()
 		td      = pm.blockchain.GetTd(hash, number)
 	)
-	p.Log().Info("Ethereum handshake HASH", "hash", genesis.Hash(), "genesis", genesis)
+	p.Log().Debug("Ethereum handshake HASH", "hash", genesis.Hash(), "genesis", genesis)
 	if err := p.Handshake(pm.networkID, td, hash, genesis.Hash()); err != nil {
 		p.Log().Debug("Ethereum handshake failed", "err", err)
 		return err
