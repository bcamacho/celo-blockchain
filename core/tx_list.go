// Copyright 2016 The go-ethereum Authors
// This file is part of the go-ethereum library.
//
// The go-ethereum library is free software: you can redistribute it and/or modify
// it under the terms of the GNU Lesser General Public License as published by
// the Free Software Foundation, either version 3 of the License, or
// (at your option) any later version.
//
// The go-ethereum library is distributed in the hope that it will be useful,
// but WITHOUT ANY WARRANTY; without even the implied warranty of
// MERCHANTABILITY or FITNESS FOR A PARTICULAR PURPOSE. See the
// GNU Lesser General Public License for more details.
//
// You should have received a copy of the GNU Lesser General Public License
// along with the go-ethereum library. If not, see <http://www.gnu.org/licenses/>.

package core

import (
	"container/heap"
	"math"
	"math/big"
	"sort"

	"github.com/ethereum/go-ethereum/common"
	"github.com/ethereum/go-ethereum/contract_comm/currency"
	"github.com/ethereum/go-ethereum/core/types"
	"github.com/ethereum/go-ethereum/log"
)

// nonceHeap is a heap.Interface implementation over 64bit unsigned integers for
// retrieving sorted transactions from the possibly gapped future queue.
type nonceHeap []uint64

func (h nonceHeap) Len() int           { return len(h) }
func (h nonceHeap) Less(i, j int) bool { return h[i] < h[j] }
func (h nonceHeap) Swap(i, j int)      { h[i], h[j] = h[j], h[i] }

func (h *nonceHeap) Push(x interface{}) {
	*h = append(*h, x.(uint64))
}

func (h *nonceHeap) Pop() interface{} {
	old := *h
	n := len(old)
	x := old[n-1]
	*h = old[0 : n-1]
	return x
}

// txSortedMap is a nonce->transaction hash map with a heap based index to allow
// iterating over the contents in a nonce-incrementing way.
type txSortedMap struct {
	items map[uint64]*types.Transaction // Hash map storing the transaction data
	index *nonceHeap                    // Heap of nonces of all the stored transactions (non-strict mode)
	cache types.Transactions            // Cache of the transactions already sorted
}

// newTxSortedMap creates a new nonce-sorted transaction map.
func newTxSortedMap() *txSortedMap {
	return &txSortedMap{
		items: make(map[uint64]*types.Transaction),
		index: new(nonceHeap),
	}
}

// Get retrieves the current transactions associated with the given nonce.
func (m *txSortedMap) Get(nonce uint64) *types.Transaction {
	return m.items[nonce]
}

// Put inserts a new transaction into the map, also updating the map's nonce
// index. If a transaction already exists with the same nonce, it's overwritten.
func (m *txSortedMap) Put(tx *types.Transaction) {
	nonce := tx.Nonce()
	if m.items[nonce] == nil {
		heap.Push(m.index, nonce)
	}
	m.items[nonce], m.cache = tx, nil
}

// Forward removes all transactions from the map with a nonce lower than the
// provided threshold. Every removed transaction is returned for any post-removal
// maintenance.
func (m *txSortedMap) Forward(threshold uint64) types.Transactions {
	var removed types.Transactions

	// Pop off heap items until the threshold is reached
	for m.index.Len() > 0 && (*m.index)[0] < threshold {
		nonce := heap.Pop(m.index).(uint64)
		removed = append(removed, m.items[nonce])
		delete(m.items, nonce)
	}
	// If we had a cached order, shift the front
	if m.cache != nil {
		m.cache = m.cache[len(removed):]
	}
	return removed
}

// Filter iterates over the list of transactions and removes all of them for which
// the specified function evaluates to true.
func (m *txSortedMap) Filter(filter func(*types.Transaction) bool) types.Transactions {
	var removed types.Transactions

	// Collect all the transactions to filter out
	for nonce, tx := range m.items {
		if filter(tx) {
			removed = append(removed, tx)
			delete(m.items, nonce)
		}
	}
	// If transactions were removed, the heap and cache are ruined
	if len(removed) > 0 {
		*m.index = make([]uint64, 0, len(m.items))
		for nonce := range m.items {
			*m.index = append(*m.index, nonce)
		}
		heap.Init(m.index)

		m.cache = nil
	}
	return removed
}

// Cap places a hard limit on the number of items, returning all transactions
// exceeding that limit.
func (m *txSortedMap) Cap(threshold int) types.Transactions {
	// Short circuit if the number of items is under the limit
	if len(m.items) <= threshold {
		return nil
	}
	// Otherwise gather and drop the highest nonce'd transactions
	var drops types.Transactions

	sort.Sort(*m.index)
	for size := len(m.items); size > threshold; size-- {
		drops = append(drops, m.items[(*m.index)[size-1]])
		delete(m.items, (*m.index)[size-1])
	}
	*m.index = (*m.index)[:threshold]
	heap.Init(m.index)

	// If we had a cache, shift the back
	if m.cache != nil {
		m.cache = m.cache[:len(m.cache)-len(drops)]
	}
	return drops
}

// Remove deletes a transaction from the maintained map, returning whether the
// transaction was found.
func (m *txSortedMap) Remove(nonce uint64) bool {
	// Short circuit if no transaction is present
	_, ok := m.items[nonce]
	if !ok {
		return false
	}
	// Otherwise delete the transaction and fix the heap index
	for i := 0; i < m.index.Len(); i++ {
		if (*m.index)[i] == nonce {
			heap.Remove(m.index, i)
			break
		}
	}
	delete(m.items, nonce)
	m.cache = nil

	return true
}

// Ready retrieves a sequentially increasing list of transactions starting at the
// provided nonce that is ready for processing. The returned transactions will be
// removed from the list.
//
// Note, all transactions with nonces lower than start will also be returned to
// prevent getting into and invalid state. This is not something that should ever
// happen but better to be self correcting than failing!
func (m *txSortedMap) Ready(start uint64) types.Transactions {
	// Short circuit if no transactions are available
	if m.index.Len() == 0 || (*m.index)[0] > start {
		return nil
	}
	// Otherwise start accumulating incremental transactions
	var ready types.Transactions
	for next := (*m.index)[0]; m.index.Len() > 0 && (*m.index)[0] == next; next++ {
		ready = append(ready, m.items[next])
		delete(m.items, next)
		heap.Pop(m.index)
	}
	m.cache = nil

	return ready
}

// Len returns the length of the transaction map.
func (m *txSortedMap) Len() int {
	return len(m.items)
}

// Flatten creates a nonce-sorted slice of transactions based on the loosely
// sorted internal representation. The result of the sorting is cached in case
// it's requested again before any modifications are made to the contents.
func (m *txSortedMap) Flatten() types.Transactions {
	// If the sorting was not cached yet, create and cache it
	if m.cache == nil {
		m.cache = make(types.Transactions, 0, len(m.items))
		for _, tx := range m.items {
			m.cache = append(m.cache, tx)
		}
		sort.Sort(types.TxByNonce(m.cache))
	}
	// Copy the cache to prevent accidental modifications
	txs := make(types.Transactions, len(m.cache))
	copy(txs, m.cache)
	return txs
}

// txList is a "list" of transactions belonging to an account, sorted by account
// nonce. The same type can be used both for storing contiguous transactions for
// the executable/pending queue; and for storing gapped transactions for the non-
// executable/future queue, with minor behavioral changes.
type txList struct {
	strict bool         // Whether nonces are strictly continuous or not
	txs    *txSortedMap // Heap indexed sorted hash map of the transactions

	costcap *big.Int // Price of the highest costing transaction (reset only if exceeds balance)
	gascap  uint64   // Gas limit of the highest spending transaction (reset only if exceeds block limit)
}

// newTxList create a new transaction list for maintaining nonce-indexable fast,
// gapped, sortable transaction lists.
func newTxList(strict bool) *txList {
	return &txList{
		strict:  strict,
		txs:     newTxSortedMap(),
		costcap: new(big.Int),
	}
}

// Overlaps returns whether the transaction specified has the same nonce as one
// already contained within the list.
func (l *txList) Overlaps(tx *types.Transaction) bool {
	return l.txs.Get(tx.Nonce()) != nil
}

// Add tries to insert a new transaction into the list, returning whether the
// transaction was accepted, and if yes, any previous transaction it replaced.
//
// If the new transaction is accepted into the list, the lists' cost and gas
// thresholds are also potentially updated.
func (l *txList) Add(tx *types.Transaction, priceBump uint64) (bool, *types.Transaction) {
	// If there's an older better transaction, abort
	old := l.txs.Get(tx.Nonce())
	if old != nil {
		threshold := new(big.Int).Div(new(big.Int).Mul(old.GasPrice(), big.NewInt(100+int64(priceBump))), big.NewInt(100))
		// Have to ensure that the new gas price is higher than the old gas
		// price as well as checking the percentage threshold to ensure that
		// this is accurate for low (Wei-level) gas price replacements
		if old.GasPrice().Cmp(tx.GasPrice()) >= 0 || threshold.Cmp(tx.GasPrice()) > 0 {
			return false, nil
		}
	}
	// Otherwise overwrite the old transaction with the current one
	l.txs.Put(tx)
	if cost := tx.Cost(); l.costcap.Cmp(cost) < 0 {
		l.costcap = cost
	}
	if gas := tx.Gas(); l.gascap < gas {
		l.gascap = gas
	}
	return true, old
}

// Forward removes all transactions from the list with a nonce lower than the
// provided threshold. Every removed transaction is returned for any post-removal
// maintenance.
func (l *txList) Forward(threshold uint64) types.Transactions {
	return l.txs.Forward(threshold)
}

// Filter removes all transactions from the list with a cost or gas limit higher
// than the provided thresholds. Every removed transaction is returned for any
// post-removal maintenance. Strict-mode invalidated transactions are also
// returned.
//
// This method uses the cached costcap and gascap to quickly decide if there's even
// a point in calculating all the costs or if the balance covers all. If the threshold
// is lower than the costgas cap, the caps will be reset to a new high after removing
// the newly invalidated transactions.
func (l *txList) Filter(costLimit *big.Int, gasLimit uint64) (types.Transactions, types.Transactions) {
	if costLimit == nil {
		costLimit = l.costcap
	}
	// If all transactions are below the threshold, short circuit
	if l.costcap.Cmp(costLimit) <= 0 && l.gascap <= gasLimit {
		return nil, nil
	}
	l.costcap = new(big.Int).Set(costLimit) // Lower the caps to the thresholds
	l.gascap = gasLimit

	// Filter out all the transactions above the account's funds
	removed := l.txs.Filter(func(tx *types.Transaction) bool {
		if tx.FeeCurrency() == nil {
			log.Trace("Transaction Filter", "hash", tx.Hash(), "Fee currency", tx.FeeCurrency(), "Cost", tx.Cost(), "Cost Limit", costLimit, "Gas", tx.Gas(), "Gas Limit", gasLimit)
			return tx.Cost().Cmp(costLimit) > 0 || tx.Gas() > gasLimit
		} else {
			// If the fees are being paid in the non-native currency, ensure that the `tx.Value` is less than costLimit
			// as the fees will be deducted in the non-native currency.
			log.Trace("Transaction Filter", "hash", tx.Hash(), "Fee currency", tx.FeeCurrency(), "Value", tx.Value(), "Cost Limit", costLimit, "Gas", tx.Gas(), "Gas Limit", gasLimit)
			return tx.Value().Cmp(costLimit) > 0 || tx.Gas() > gasLimit
		}
	})

	// If the list was strict, filter anything above the lowest nonce
	var invalids types.Transactions

	if l.strict && len(removed) > 0 {
		lowest := uint64(math.MaxUint64)
		for _, tx := range removed {
			if nonce := tx.Nonce(); lowest > nonce {
				lowest = nonce
			}
		}
		invalids = l.txs.Filter(func(tx *types.Transaction) bool { return tx.Nonce() > lowest })
	}
	return removed, invalids
}

// Cap places a hard limit on the number of items, returning all transactions
// exceeding that limit.
func (l *txList) Cap(threshold int) types.Transactions {
	return l.txs.Cap(threshold)
}

// Remove deletes a transaction from the maintained list, returning whether the
// transaction was found, and also returning any transaction invalidated due to
// the deletion (strict mode only).
func (l *txList) Remove(tx *types.Transaction) (bool, types.Transactions) {
	// Remove the transaction from the set
	nonce := tx.Nonce()
	if removed := l.txs.Remove(nonce); !removed {
		return false, nil
	}
	// In strict mode, filter out non-executable transactions
	if l.strict {
		return true, l.txs.Filter(func(tx *types.Transaction) bool { return tx.Nonce() > nonce })
	}
	return true, nil
}

// Ready retrieves a sequentially increasing list of transactions starting at the
// provided nonce that is ready for processing. The returned transactions will be
// removed from the list.
//
// Note, all transactions with nonces lower than start will also be returned to
// prevent getting into and invalid state. This is not something that should ever
// happen but better to be self correcting than failing!
func (l *txList) Ready(start uint64) types.Transactions {
	return l.txs.Ready(start)
}

// Len returns the length of the transaction list.
func (l *txList) Len() int {
	return l.txs.Len()
}

// Empty returns whether the list of transactions is empty or not.
func (l *txList) Empty() bool {
	return l.Len() == 0
}

// Flatten creates a nonce-sorted slice of transactions based on the loosely
// sorted internal representation. The result of the sorting is cached in case
// it's requested again before any modifications are made to the contents.
func (l *txList) Flatten() types.Transactions {
	return l.txs.Flatten()
}

// priceHeap is a heap.Interface implementation over transactions for retrieving
// price-sorted transactions to discard when the pool fills up.
type priceHeap []*types.Transaction

func (h priceHeap) Len() int      { return len(h) }
func (h priceHeap) Swap(i, j int) { h[i], h[j] = h[j], h[i] }

func (h priceHeap) Less(i, j int) bool {
	// Sort primarily by price, returning the cheaper one
	switch h[i].GasPrice().Cmp(h[j].GasPrice()) {
	case -1:
		return true
	case 1:
		return false
	}
	// If the prices match, stabilize via nonces (high nonce is worse)
	return h[i].Nonce() > h[j].Nonce()
}

func (h *priceHeap) Push(x interface{}) {
	*h = append(*h, x.(*types.Transaction))
}

func (h *priceHeap) Pop() interface{} {
	old := *h
	n := len(old)
	x := old[n-1]
	*h = old[0 : n-1]
	return x
}

// txPricedList is a price-sorted heap to allow operating on transactions pool
// contents in a price-incrementing way.
type txPricedList struct {
	all                 *txLookup                     // Pointer to the map of all transactions
	nonNilCurrencyHeaps map[common.Address]*priceHeap // Heap of prices of all the stored non-nil currency transactions
	nilCurrencyHeap     *priceHeap                    // Heap of prices of all the stored nil currency transactions
	stales              int                           // Number of stale price points to (re-heap trigger)
}

// newTxPricedList creates a new price-sorted transaction heap.
func newTxPricedList(all *txLookup) *txPricedList {
	return &txPricedList{
		all:                 all,
		nonNilCurrencyHeaps: make(map[common.Address]*priceHeap),
		nilCurrencyHeap:     new(priceHeap),
	}
}

// Gets the price heap for the given currency
func (l *txPricedList) getPriceHeap(tx *types.Transaction) *priceHeap {
	feeCurrency := tx.FeeCurrency()
	if feeCurrency == nil {
		return l.nilCurrencyHeap
	} else {
		if _, ok := l.nonNilCurrencyHeaps[*feeCurrency]; !ok {
			l.nonNilCurrencyHeaps[*feeCurrency] = new(priceHeap)
		}
		return l.nonNilCurrencyHeaps[*feeCurrency]
	}
}

// Put inserts a new transaction into the heap.
func (l *txPricedList) Put(tx *types.Transaction) {
	pHeap := l.getPriceHeap(tx)
	heap.Push(pHeap, tx)
}

// Removed notifies the prices transaction list that an old transaction dropped
// from the pool. The list will just keep a counter of stale objects and update
// the heap if a large enough ratio of transactions go stale.
func (l *txPricedList) Removed(count int) {
	// Bump the stale counter, but exit if still too low (< 25%)
	l.stales += count
	if l.stales <= l.Len()/4 {
		return
	}
	// Seems we've reached a critical number of stale transactions, reheap
	reheapNilCurrencyHeap := make(priceHeap, 0, l.all.nilCurrencyTxCurrCount)

	reheapNonNilCurrencyMap := make(map[common.Address]*priceHeap)
	for feeCurrency, count := range l.all.nonNilCurrencyTxCurrCount {
		reheapNonNilCurrencyHeap := make(priceHeap, 0, count)
		reheapNonNilCurrencyMap[feeCurrency] = &reheapNonNilCurrencyHeap
	}

	l.stales, l.nonNilCurrencyHeaps, l.nilCurrencyHeap = 0, reheapNonNilCurrencyMap, &reheapNilCurrencyHeap
	l.all.Range(func(hash common.Hash, tx *types.Transaction) bool {
		pHeap := l.getPriceHeap(tx)
		*pHeap = append(*pHeap, tx)
		return true
	})

	for _, h := range l.nonNilCurrencyHeaps {
		heap.Init(h)
	}

	heap.Init(l.nilCurrencyHeap)
}

// Cap finds all the transactions below the given celo gold price threshold, drops them
// from the priced list and returns them for further removal from the entire pool.
func (l *txPricedList) Cap(cgThreshold *big.Int, local *accountSet) types.Transactions {
	drop := make(types.Transactions, 0, 128) // Remote underpriced transactions to drop
	save := make(types.Transactions, 0, 64)  // Local underpriced transactions to keep

	for l.Len() > 0 {
		// Discard stale transactions if found during cleanup
		tx := l.pop()
		if l.all.Get(tx.Hash()) == nil {
			l.stales--
			continue
		}

		if currency.Cmp(tx.GasPrice(), tx.FeeCurrency(), cgThreshold, nil) >= 0 {
			save = append(save, tx)
			break
		}

		// Non stale transaction found, discard unless local
		if local.containsTx(tx) {
			save = append(save, tx)
		} else {
			drop = append(drop, tx)
		}
	}
	for _, tx := range save {
		l.Put(tx)
	}
	return drop
}

// Underpriced checks whether a transaction is cheaper than (or as cheap as) the
// lowest priced transaction currently being tracked.
func (l *txPricedList) Underpriced(tx *types.Transaction, local *accountSet) bool {
	// Local transactions cannot be underpriced
	if local.containsTx(tx) {
		return false
	}
	// Discard stale price points if found at the heap start
	for l.Len() > 0 {
		head := l.getMinPricedTx()
		if l.all.Get(head.Hash()) == nil {
			l.stales--
			l.pop()
			continue
		}
		break
	}
	// Check if the transaction is underpriced or not
	if l.Len() == 0 {
		log.Error("Pricing query for empty pool") // This cannot happen, print to catch programming errors
		return false
	}

	cheapest := l.getMinPricedTx()
	return currency.Cmp(cheapest.GasPrice(), cheapest.FeeCurrency(), tx.GasPrice(), tx.FeeCurrency()) >= 0
}

// Discard finds a number of most underpriced transactions, removes them from the
// priced list and returns them for further removal from the entire pool.
func (l *txPricedList) Discard(slots int, local *accountSet) types.Transactions {
	drop := make(types.Transactions, 0, slots) // Remote underpriced transactions to drop
	save := make(types.Transactions, 0, 64)    // Local underpriced transactions to keep

<<<<<<< HEAD
	for l.Len() > 0 && count > 0 {
=======
	for len(*l.items) > 0 && slots > 0 {
>>>>>>> 58cf5686
		// Discard stale transactions if found during cleanup
		tx := l.pop()
		if l.all.Get(tx.Hash()) == nil {
			l.stales--
			continue
		}
		// Non stale transaction found, discard unless local
		if local.containsTx(tx) {
			save = append(save, tx)
		} else {
			drop = append(drop, tx)
			slots -= numSlots(tx)
		}
	}
	for _, tx := range save {
		l.Put(tx)
	}
	return drop
}

// Retrieves the heap with the lowest normalized price at it's head
func (l *txPricedList) getHeapWithMinHead() (*priceHeap, *types.Transaction) {
	// Initialize it to the nilCurrencyHeap
	var cheapestHeap *priceHeap
	var cheapestTxn *types.Transaction

	if len(*l.nilCurrencyHeap) > 0 {
		cheapestHeap = l.nilCurrencyHeap
		cheapestTxn = []*types.Transaction(*l.nilCurrencyHeap)[0]
	}

	for _, priceHeap := range l.nonNilCurrencyHeaps {
		if len(*priceHeap) > 0 {
			if cheapestHeap == nil {
				cheapestHeap = priceHeap
				cheapestTxn = []*types.Transaction(*cheapestHeap)[0]
			} else {
				txn := []*types.Transaction(*priceHeap)[0]
				if currency.Cmp(txn.GasPrice(), txn.FeeCurrency(), cheapestTxn.GasPrice(), cheapestTxn.FeeCurrency()) < 0 {
					cheapestHeap = priceHeap
				}
			}
		}
	}

	return cheapestHeap, cheapestTxn
}

// Retrieves the tx with the lowest normalized price among all the heaps
func (l *txPricedList) getMinPricedTx() *types.Transaction {
	_, minTx := l.getHeapWithMinHead()

	return minTx
}

// Retrieves the total number of txns within the priced list
func (l *txPricedList) Len() int {
	totalLen := len(*l.nilCurrencyHeap)
	for _, h := range l.nonNilCurrencyHeaps {
		totalLen += len(*h)
	}

	return totalLen
}

// Pops the tx with the lowest normalized price.
func (l *txPricedList) pop() *types.Transaction {
	cheapestHeap, _ := l.getHeapWithMinHead()

	if cheapestHeap != nil {
		return heap.Pop(cheapestHeap).(*types.Transaction)
	} else {
		return nil
	}
}<|MERGE_RESOLUTION|>--- conflicted
+++ resolved
@@ -542,11 +542,7 @@
 	drop := make(types.Transactions, 0, slots) // Remote underpriced transactions to drop
 	save := make(types.Transactions, 0, 64)    // Local underpriced transactions to keep
 
-<<<<<<< HEAD
-	for l.Len() > 0 && count > 0 {
-=======
-	for len(*l.items) > 0 && slots > 0 {
->>>>>>> 58cf5686
+	for l.Len() > 0 && slots > 0 {
 		// Discard stale transactions if found during cleanup
 		tx := l.pop()
 		if l.all.Get(tx.Hash()) == nil {
