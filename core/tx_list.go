// Copyright 2016 The go-ethereum Authors
// This file is part of the go-ethereum library.
//
// The go-ethereum library is free software: you can redistribute it and/or modify
// it under the terms of the GNU Lesser General Public License as published by
// the Free Software Foundation, either version 3 of the License, or
// (at your option) any later version.
//
// The go-ethereum library is distributed in the hope that it will be useful,
// but WITHOUT ANY WARRANTY; without even the implied warranty of
// MERCHANTABILITY or FITNESS FOR A PARTICULAR PURPOSE. See the
// GNU Lesser General Public License for more details.
//
// You should have received a copy of the GNU Lesser General Public License
// along with the go-ethereum library. If not, see <http://www.gnu.org/licenses/>.

package core

import (
	"container/heap"
	"math"
	"math/big"
	"sort"
	"sync/atomic"

	"github.com/celo-org/celo-blockchain/common"
	"github.com/celo-org/celo-blockchain/core/types"
	"github.com/celo-org/celo-blockchain/log"
)

// nonceHeap is a heap.Interface implementation over 64bit unsigned integers for
// retrieving sorted transactions from the possibly gapped future queue.
type nonceHeap []uint64

func (h nonceHeap) Len() int           { return len(h) }
func (h nonceHeap) Less(i, j int) bool { return h[i] < h[j] }
func (h nonceHeap) Swap(i, j int)      { h[i], h[j] = h[j], h[i] }

func (h *nonceHeap) Push(x interface{}) {
	*h = append(*h, x.(uint64))
}

func (h *nonceHeap) Pop() interface{} {
	old := *h
	n := len(old)
	x := old[n-1]
	*h = old[0 : n-1]
	return x
}

// txSortedMap is a nonce->transaction hash map with a heap based index to allow
// iterating over the contents in a nonce-incrementing way.
type txSortedMap struct {
	items map[uint64]*types.Transaction // Hash map storing the transaction data
	index *nonceHeap                    // Heap of nonces of all the stored transactions (non-strict mode)
	cache types.Transactions            // Cache of the transactions already sorted
}

// newTxSortedMap creates a new nonce-sorted transaction map.
func newTxSortedMap() *txSortedMap {
	return &txSortedMap{
		items: make(map[uint64]*types.Transaction),
		index: new(nonceHeap),
	}
}

// Get retrieves the current transactions associated with the given nonce.
func (m *txSortedMap) Get(nonce uint64) *types.Transaction {
	return m.items[nonce]
}

// Put inserts a new transaction into the map, also updating the map's nonce
// index. If a transaction already exists with the same nonce, it's overwritten.
func (m *txSortedMap) Put(tx *types.Transaction) {
	nonce := tx.Nonce()
	if m.items[nonce] == nil {
		heap.Push(m.index, nonce)
	}
	m.items[nonce], m.cache = tx, nil
}

// Forward removes all transactions from the map with a nonce lower than the
// provided threshold. Every removed transaction is returned for any post-removal
// maintenance.
func (m *txSortedMap) Forward(threshold uint64) types.Transactions {
	var removed types.Transactions

	// Pop off heap items until the threshold is reached
	for m.index.Len() > 0 && (*m.index)[0] < threshold {
		nonce := heap.Pop(m.index).(uint64)
		removed = append(removed, m.items[nonce])
		delete(m.items, nonce)
	}
	// If we had a cached order, shift the front
	if m.cache != nil {
		m.cache = m.cache[len(removed):]
	}
	return removed
}

// Filter iterates over the list of transactions and removes all of them for which
// the specified function evaluates to true.
func (m *txSortedMap) Filter(filter func(*types.Transaction) bool) types.Transactions {
	var removed types.Transactions

	// Collect all the transactions to filter out
	for nonce, tx := range m.items {
		if filter(tx) {
			removed = append(removed, tx)
			delete(m.items, nonce)
		}
	}
	// If transactions were removed, the heap and cache are ruined
	if len(removed) > 0 {
		*m.index = make([]uint64, 0, len(m.items))
		for nonce := range m.items {
			*m.index = append(*m.index, nonce)
		}
		heap.Init(m.index)

		m.cache = nil
	}
	return removed
}

// Cap places a hard limit on the number of items, returning all transactions
// exceeding that limit.
func (m *txSortedMap) Cap(threshold int) types.Transactions {
	// Short circuit if the number of items is under the limit
	if len(m.items) <= threshold {
		return nil
	}
	// Otherwise gather and drop the highest nonce'd transactions
	var drops types.Transactions

	sort.Sort(*m.index)
	for size := len(m.items); size > threshold; size-- {
		drops = append(drops, m.items[(*m.index)[size-1]])
		delete(m.items, (*m.index)[size-1])
	}
	*m.index = (*m.index)[:threshold]
	heap.Init(m.index)

	// If we had a cache, shift the back
	if m.cache != nil {
		m.cache = m.cache[:len(m.cache)-len(drops)]
	}
	return drops
}

// Remove deletes a transaction from the maintained map, returning whether the
// transaction was found.
func (m *txSortedMap) Remove(nonce uint64) bool {
	// Short circuit if no transaction is present
	_, ok := m.items[nonce]
	if !ok {
		return false
	}
	// Otherwise delete the transaction and fix the heap index
	for i := 0; i < m.index.Len(); i++ {
		if (*m.index)[i] == nonce {
			heap.Remove(m.index, i)
			break
		}
	}
	delete(m.items, nonce)
	m.cache = nil

	return true
}

// Ready retrieves a sequentially increasing list of transactions starting at the
// provided nonce that is ready for processing. The returned transactions will be
// removed from the list.
//
// Note, all transactions with nonces lower than start will also be returned to
// prevent getting into and invalid state. This is not something that should ever
// happen but better to be self correcting than failing!
func (m *txSortedMap) Ready(start uint64) types.Transactions {
	// Short circuit if no transactions are available
	if m.index.Len() == 0 || (*m.index)[0] > start {
		return nil
	}
	// Otherwise start accumulating incremental transactions
	var ready types.Transactions
	for next := (*m.index)[0]; m.index.Len() > 0 && (*m.index)[0] == next; next++ {
		ready = append(ready, m.items[next])
		delete(m.items, next)
		heap.Pop(m.index)
	}
	m.cache = nil

	return ready
}

// Len returns the length of the transaction map.
func (m *txSortedMap) Len() int {
	return len(m.items)
}

// Flatten creates a nonce-sorted slice of transactions based on the loosely
// sorted internal representation. The result of the sorting is cached in case
// it's requested again before any modifications are made to the contents.
func (m *txSortedMap) Flatten() types.Transactions {
	// If the sorting was not cached yet, create and cache it
	if m.cache == nil {
		m.cache = make(types.Transactions, 0, len(m.items))
		for _, tx := range m.items {
			m.cache = append(m.cache, tx)
		}
		sort.Sort(types.TxByNonce(m.cache))
	}
	// Copy the cache to prevent accidental modifications
	txs := make(types.Transactions, len(m.cache))
	copy(txs, m.cache)
	return txs
}

// txList is a "list" of transactions belonging to an account, sorted by account
// nonce. The same type can be used both for storing contiguous transactions for
// the executable/pending queue; and for storing gapped transactions for the non-
// executable/future queue, with minor behavioral changes.
type txList struct {
	strict bool         // Whether nonces are strictly continuous or not
	txs    *txSortedMap // Heap indexed sorted hash map of the transactions

<<<<<<< HEAD
	nativecostcap       uint64                      // Price of the highest costing transaction paid with native fees (reset only if exceeds balance)
	feecaps             map[common.Address]*big.Int // Price of the highest costing transaction per fee currency (reset only if exceeds balance)
	nativegaspricefloor *big.Int                    // Lowest gas price minimum in the native currency
	gaspricefloors      map[common.Address]*big.Int // Lowest gas price minimum per currency (reset only if it is below the gpm)
	gascap              uint64                      // Gas limit of the highest spending transaction (reset only if exceeds block limit)

	ctx *atomic.Value // transaction pool context
=======
	costcap *big.Int // Price of the highest costing transaction (reset only if exceeds balance)
	gascap  uint64   // Gas limit of the highest spending transaction (reset only if exceeds block limit)
>>>>>>> bcb30874
}

// newTxList create a new transaction list for maintaining nonce-indexable fast,
// gapped, sortable transaction lists.
func newTxList(strict bool, ctx *atomic.Value) *txList {
	return &txList{
<<<<<<< HEAD
		ctx:                 ctx,
		strict:              strict,
		txs:                 newTxSortedMap(),
		feecaps:             make(map[common.Address]*big.Int),
		nativegaspricefloor: nil,
		gaspricefloors:      make(map[common.Address]*big.Int),
=======
		strict:  strict,
		txs:     newTxSortedMap(),
		costcap: new(big.Int),
>>>>>>> bcb30874
	}
}

// Overlaps returns whether the transaction specified has the same nonce as one
// already contained within the list.
func (l *txList) Overlaps(tx *types.Transaction) bool {
	return l.txs.Get(tx.Nonce()) != nil
}

// FeeCurrencies returns a list of each fee currency used to pay for gas in the txList
func (l *txList) FeeCurrencies() []common.Address {
	var feeCurrencies []common.Address
	for feeCurrency := range l.feecaps {
		feeCurrencies = append(feeCurrencies, feeCurrency)
	}
	return feeCurrencies
}

// Add tries to insert a new transaction into the list, returning whether the
// transaction was accepted, and if yes, any previous transaction it replaced.
//
// If the new transaction is accepted into the list, the lists' cost, gas and
// gasPriceMinimum thresholds are also potentially updated.
func (l *txList) Add(tx *types.Transaction, priceBump uint64) (bool, *types.Transaction) {
	// If there's an older better transaction, abort
	old := l.txs.Get(tx.Nonce())
	if old != nil {
<<<<<<< HEAD
		var oldPrice, newPrice *big.Int
		// Short circuit conversion if both are the same currency
		if old.FeeCurrency() == tx.FeeCurrency() {
			oldPrice = old.GasPrice()
			newPrice = tx.GasPrice()
		} else {
			ctx := l.ctx.Load().(txPoolContext)
			if fc := old.FeeCurrency(); fc != nil {
				currency, err := ctx.GetCurrency(fc)
				if err != nil {
					return false, nil
				}
				oldPrice = currency.ToCELO(old.GasPrice())
			} else {
				oldPrice = old.GasPrice()
			}
			if fc := tx.FeeCurrency(); fc != nil {
				currency, err := ctx.GetCurrency(fc)
				if err != nil {
					return false, nil
				}
				newPrice = currency.ToCELO(tx.GasPrice())
			} else {
				newPrice = tx.GasPrice()
			}
		}
		// threshold = oldGP * (100 + priceBump) / 100
		a := big.NewInt(100 + int64(priceBump))
		a = a.Mul(a, oldPrice)
		b := big.NewInt(100)
		threshold := a.Div(a, b)
=======
		threshold := new(big.Int).Div(new(big.Int).Mul(old.GasPrice(), big.NewInt(100+int64(priceBump))), big.NewInt(100))
>>>>>>> bcb30874
		// Have to ensure that the new gas price is higher than the old gas
		// price as well as checking the percentage threshold to ensure that
		// this is accurate for low (Wei-level) gas price replacements
		if oldPrice.Cmp(newPrice) >= 0 || threshold.Cmp(newPrice) > 0 {
			return false, nil
		}
	}
	// Otherwise overwrite the old transaction with the current one
	// caps can only increase and floors can only decrease in this function
	l.txs.Put(tx)
<<<<<<< HEAD
	if feeCurrency := tx.FeeCurrency(); feeCurrency == nil {
		if l.nativecostcap < cost {
			l.nativecostcap = cost
		}
		if gasPrice := tx.GasPrice(); l.nativegaspricefloor == nil || l.nativegaspricefloor.Cmp(gasPrice) > 0 {
			l.nativegaspricefloor = gasPrice
		}
	} else {
		fee := tx.Fee()
		if oldFee, ok := l.feecaps[*feeCurrency]; !ok || oldFee.Cmp(fee) < 0 {
			l.feecaps[*feeCurrency] = fee
		}
		if gasFloor, ok := l.gaspricefloors[*feeCurrency]; !ok || gasFloor.Cmp(tx.GasPrice()) > 0 {
			l.gaspricefloors[*feeCurrency] = tx.GasPrice()
		}
		if value := tx.ValueU64(); l.nativecostcap < value {
			l.nativecostcap = value
		}
=======
	if cost := tx.Cost(); l.costcap.Cmp(cost) < 0 {
		l.costcap = cost
>>>>>>> bcb30874
	}
	if gas := tx.Gas(); l.gascap < gas {
		l.gascap = gas
	}
	return true, old
}

// Forward removes all transactions from the list with a nonce lower than the
// provided threshold. Every removed transaction is returned for any post-removal
// maintenance.
func (l *txList) Forward(threshold uint64) types.Transactions {
	return l.txs.Forward(threshold)
}

// Filter removes all transactions from the list with a cost or gas limit higher
// than the provided thresholds. Every removed transaction is returned for any
// post-removal maintenance. Strict-mode invalidated transactions are also
// returned.
//
// This method uses the cached costcap and gascap to quickly decide if there's even
// a point in calculating all the costs or if the balance covers all. If the threshold
// is lower than the costgas cap, the caps will be reset to a new high after removing
<<<<<<< HEAD
func (l *txList) Filter(nativeCostLimit uint64, feeLimits map[common.Address]*big.Int, gasLimit uint64) (types.Transactions, types.Transactions) {

	// check if we can bail & lower caps & raise floors at the same time
	canBail := true
	// Ensure that the cost cap <= the cost limit
	if l.nativecostcap > nativeCostLimit {
		canBail = false
		l.nativecostcap = nativeCostLimit
	}

	// Ensure that the gas cap <= the gas limit
	if l.gascap > gasLimit {
		canBail = false
		l.gascap = gasLimit
	}
	// Ensure that each cost cap <= the per currency cost limit.
	for feeCurrency, feeLimit := range feeLimits {
		if l.feecaps[feeCurrency].Cmp(feeLimit) > 0 {
			canBail = false
			l.feecaps[feeCurrency] = new(big.Int).Set(feeLimit)
		}
	}

	if canBail {
		return nil, nil
	}

	// Filter out all the transactions above the account's funds
	removed := l.txs.Filter(func(tx *types.Transaction) bool {
		if feeCurrency := tx.FeeCurrency(); feeCurrency == nil {
			log.Trace("Transaction Filter", "hash", tx.Hash(), "Fee currency", tx.FeeCurrency(), "Cost", tx.Cost(), "Cost Limit", nativeCostLimit, "Gas", tx.Gas(), "Gas Limit", gasLimit)
			cost64, _ := tx.CostU64()
			return cost64 > nativeCostLimit || tx.Gas() > gasLimit
		} else {
			feeLimit := feeLimits[*feeCurrency]
			fee := tx.Fee()
			log.Trace("Transaction Filter", "hash", tx.Hash(), "Fee currency", tx.FeeCurrency(), "Value", tx.Value(), "Cost Limit", feeLimit, "Gas", tx.Gas(), "Gas Limit", gasLimit)

			// If any of the following is true, the transaction is invalid
			// The fees are greater than or equal to the balance in the currency
			return fee.Cmp(feeLimit) >= 0 ||
				// The value of the tx is greater than the native balance of the account
				tx.ValueU64() > nativeCostLimit ||
				// The gas used is greater than the gas limit
				tx.Gas() > gasLimit
		}
	})

	// If the list was strict, filter anything above the lowest nonce
	var invalids types.Transactions

	if l.strict && len(removed) > 0 {
		lowest := uint64(math.MaxUint64)
		for _, tx := range removed {
			if nonce := tx.Nonce(); lowest > nonce {
				lowest = nonce
			}
		}
		invalids = l.txs.Filter(func(tx *types.Transaction) bool { return tx.Nonce() > lowest })
	}
	return removed, invalids
}

// FilterOnGasLimit removes all transactions from the list with a gas limit higher
// than the provided thresholds. Every removed transaction is returned for any
// post-removal maintenance. Strict-mode invalidated transactions are also
// returned.
//
// This method uses the cached gascap to quickly decide if there's even
// a point in calculating all the gas used
func (l *txList) FilterOnGasLimit(gasLimit uint64) (types.Transactions, types.Transactions) {
	// We can bail if the gas cap <= the gas limit
	if l.gascap <= gasLimit {
		return nil, nil
	}
	l.gascap = gasLimit

	// Filter out all the transactions above the account's funds
	removed := l.txs.Filter(func(tx *types.Transaction) bool {
		return tx.Gas() > gasLimit
	})
=======
// the newly invalidated transactions.
func (l *txList) Filter(costLimit *big.Int, gasLimit uint64) (types.Transactions, types.Transactions) {
	// If all transactions are below the threshold, short circuit
	if l.costcap.Cmp(costLimit) <= 0 && l.gascap <= gasLimit {
		return nil, nil
	}
	l.costcap = new(big.Int).Set(costLimit) // Lower the caps to the thresholds
	l.gascap = gasLimit

	// Filter out all the transactions above the account's funds
	removed := l.txs.Filter(func(tx *types.Transaction) bool { return tx.Cost().Cmp(costLimit) > 0 || tx.Gas() > gasLimit })
>>>>>>> bcb30874

	// If the list was strict, filter anything above the lowest nonce
	var invalids types.Transactions

	if l.strict && len(removed) > 0 {
		lowest := uint64(math.MaxUint64)
		for _, tx := range removed {
			if nonce := tx.Nonce(); lowest > nonce {
				lowest = nonce
			}
		}
		invalids = l.txs.Filter(func(tx *types.Transaction) bool { return tx.Nonce() > lowest })
	}
	return removed, invalids
}

// Cap places a hard limit on the number of items, returning all transactions
// exceeding that limit.
func (l *txList) Cap(threshold int) types.Transactions {
	return l.txs.Cap(threshold)
}

// Remove deletes a transaction from the maintained list, returning whether the
// transaction was found, and also returning any transaction invalidated due to
// the deletion (strict mode only).
func (l *txList) Remove(tx *types.Transaction) (bool, types.Transactions) {
	// Remove the transaction from the set
	nonce := tx.Nonce()
	if removed := l.txs.Remove(nonce); !removed {
		return false, nil
	}
	// In strict mode, filter out non-executable transactions
	if l.strict {
		return true, l.txs.Filter(func(tx *types.Transaction) bool { return tx.Nonce() > nonce })
	}
	return true, nil
}

// Ready retrieves a sequentially increasing list of transactions starting at the
// provided nonce that is ready for processing. The returned transactions will be
// removed from the list.
//
// Note, all transactions with nonces lower than start will also be returned to
// prevent getting into and invalid state. This is not something that should ever
// happen but better to be self correcting than failing!
func (l *txList) Ready(start uint64) types.Transactions {
	return l.txs.Ready(start)
}

// Len returns the length of the transaction list.
func (l *txList) Len() int {
	return l.txs.Len()
}

// Empty returns whether the list of transactions is empty or not.
func (l *txList) Empty() bool {
	return l.Len() == 0
}

// Flatten creates a nonce-sorted slice of transactions based on the loosely
// sorted internal representation. The result of the sorting is cached in case
// it's requested again before any modifications are made to the contents.
func (l *txList) Flatten() types.Transactions {
	return l.txs.Flatten()
}

// priceHeap is a heap.Interface implementation over transactions for retrieving
// price-sorted transactions to discard when the pool fills up.
type priceHeap []*types.Transaction

func (h priceHeap) Len() int      { return len(h) }
func (h priceHeap) Swap(i, j int) { h[i], h[j] = h[j], h[i] }

func (h priceHeap) Less(i, j int) bool {
	// Sort primarily by price, returning the cheaper one
	switch h[i].GasPriceCmp(h[j]) {
	case -1:
		return true
	case 1:
		return false
	}
	// If the prices match, stabilize via nonces (high nonce is worse)
	return h[i].Nonce() > h[j].Nonce()
}

func (h *priceHeap) Push(x interface{}) {
	*h = append(*h, x.(*types.Transaction))
}

func (h *priceHeap) Pop() interface{} {
	old := *h
	n := len(old)
	x := old[n-1]
	*h = old[0 : n-1]
	return x
}

// txPricedList is a price-sorted heap to allow operating on transactions pool
// contents in a price-incrementing way.
type txPricedList struct {
	ctx                 *atomic.Value
	all                 *txLookup                     // Pointer to the map of all transactions
	nonNilCurrencyHeaps map[common.Address]*priceHeap // Heap of prices of all the stored non-nil currency transactions
	nilCurrencyHeap     *priceHeap                    // Heap of prices of all the stored nil currency transactions
	stales              int                           // Number of stale price points to (re-heap trigger)
}

// newTxPricedList creates a new price-sorted transaction heap.
func newTxPricedList(all *txLookup, ctx *atomic.Value) *txPricedList {
	return &txPricedList{
		ctx:                 ctx,
		all:                 all,
		nonNilCurrencyHeaps: make(map[common.Address]*priceHeap),
		nilCurrencyHeap:     new(priceHeap),
	}
}

// Gets the price heap for the given currency
func (l *txPricedList) getPriceHeap(tx *types.Transaction) *priceHeap {
	feeCurrency := tx.FeeCurrency()
	if feeCurrency == nil {
		return l.nilCurrencyHeap
	} else {
		if _, ok := l.nonNilCurrencyHeaps[*feeCurrency]; !ok {
			l.nonNilCurrencyHeaps[*feeCurrency] = new(priceHeap)
		}
		return l.nonNilCurrencyHeaps[*feeCurrency]
	}
}

// Put inserts a new transaction into the heap.
func (l *txPricedList) Put(tx *types.Transaction) {
	pHeap := l.getPriceHeap(tx)
	heap.Push(pHeap, tx)
}

// Removed notifies the prices transaction list that an old transaction dropped
// from the pool. The list will just keep a counter of stale objects and update
// the heap if a large enough ratio of transactions go stale.
func (l *txPricedList) Removed(count int) {
	// Bump the stale counter, but exit if still too low (< 25%)
	l.stales += count
	if l.stales <= l.Len()/4 {
		return
	}
	// Seems we've reached a critical number of stale transactions, reheap
	reheapNilCurrencyHeap := make(priceHeap, 0, l.all.nilCurrencyTxCurrCount)

	reheapNonNilCurrencyMap := make(map[common.Address]*priceHeap)
	for feeCurrency, count := range l.all.nonNilCurrencyTxCurrCount {
		reheapNonNilCurrencyHeap := make(priceHeap, 0, count)
		reheapNonNilCurrencyMap[feeCurrency] = &reheapNonNilCurrencyHeap
	}

	l.stales, l.nonNilCurrencyHeaps, l.nilCurrencyHeap = 0, reheapNonNilCurrencyMap, &reheapNilCurrencyHeap
	l.all.Range(func(hash common.Hash, tx *types.Transaction) bool {
		pHeap := l.getPriceHeap(tx)
		*pHeap = append(*pHeap, tx)
		return true
	})

	for _, h := range l.nonNilCurrencyHeaps {
		heap.Init(h)
	}

	heap.Init(l.nilCurrencyHeap)
}

// Cap finds all the transactions below the given celo gold price threshold, drops them
// from the priced list and returns them for further removal from the entire pool.
func (l *txPricedList) Cap(cgThreshold *big.Int, local *accountSet) types.Transactions {
	drop := make(types.Transactions, 0, 128) // Remote underpriced transactions to drop
	save := make(types.Transactions, 0, 64)  // Local underpriced transactions to keep

	for l.Len() > 0 {
		// Discard stale transactions if found during cleanup
		tx := l.pop()
		if l.all.Get(tx.Hash()) == nil {
			l.stales--
			continue
		}

		if ctx := l.ctx.Load().(txPoolContext); ctx.CmpValues(tx.GasPrice(), tx.FeeCurrency(), cgThreshold, nil) >= 0 {
			save = append(save, tx)
			break
		}

		// Non stale transaction found, discard unless local
		if local.containsTx(tx) {
			save = append(save, tx)
		} else {
			drop = append(drop, tx)
		}
	}
	for _, tx := range save {
		l.Put(tx)
	}
	return drop
}

// Underpriced checks whether a transaction is cheaper than (or as cheap as) the
// lowest priced transaction currently being tracked.
func (l *txPricedList) Underpriced(tx *types.Transaction, local *accountSet) bool {
	// Local transactions cannot be underpriced
	if local.containsTx(tx) {
		return false
	}
	// Discard stale price points if found at the heap start
	for l.Len() > 0 {
		head := l.getMinPricedTx()
		if l.all.Get(head.Hash()) == nil {
			l.stales--
			l.pop()
			continue
		}
		break
	}
	// Check if the transaction is underpriced or not
	if l.Len() == 0 {
		log.Error("Pricing query for empty pool") // This cannot happen, print to catch programming errors
		return false
	}

	cheapest := l.getMinPricedTx()
	ctx := l.ctx.Load().(txPoolContext)
	return ctx.CmpValues(cheapest.GasPrice(), cheapest.FeeCurrency(), tx.GasPrice(), tx.FeeCurrency()) >= 0
}

// Discard finds a number of most underpriced transactions, removes them from the
// priced list and returns them for further removal from the entire pool.
func (l *txPricedList) Discard(slots int, local *accountSet) types.Transactions {
<<<<<<< HEAD
	// If we have some local accountset, those will not be discarded
	if !local.empty() {
		// In case the list is filled to the brim with 'local' txs, we do this
		// little check to avoid unpacking / repacking the heap later on, which
		// is very expensive
		discardable := 0
		heaps := []*priceHeap{l.nilCurrencyHeap}
		for _, heap := range l.nonNilCurrencyHeaps {
			heaps = append(heaps, heap)
		}
		heaps = append(heaps, l.nilCurrencyHeap)
		for _, items := range heaps {
			for _, tx := range *items {
				if !local.containsTx(tx) {
					discardable++
				}
				if discardable >= slots {
					break
				}
			}
		}
		// if slots > discardable {
		// 	slots = discardable
		// }
	}
	if slots == 0 {
		return nil
	}
=======
>>>>>>> bcb30874
	drop := make(types.Transactions, 0, slots) // Remote underpriced transactions to drop
	save := make(types.Transactions, 0, 64)    // Local underpriced transactions to keep

	for l.Len() > 0 && slots > 0 {
		// Discard stale transactions if found during cleanup
		tx := l.pop()
		if l.all.Get(tx.Hash()) == nil {
			l.stales--
			continue
		}
		// Non stale transaction found, discard unless local
		if local.containsTx(tx) {
			save = append(save, tx)
		} else {
			drop = append(drop, tx)
			slots -= numSlots(tx)
		}
	}
	for _, tx := range save {
		l.Put(tx)
	}
	return drop
}

// Retrieves the heap with the lowest normalized price at it's head
func (l *txPricedList) getHeapWithMinHead() (*priceHeap, *types.Transaction) {
	// Initialize it to the nilCurrencyHeap
	var cheapestHeap *priceHeap
	var cheapestTxn *types.Transaction

	if len(*l.nilCurrencyHeap) > 0 {
		cheapestHeap = l.nilCurrencyHeap
		cheapestTxn = []*types.Transaction(*l.nilCurrencyHeap)[0]
	}

	ctx := l.ctx.Load().(txPoolContext)
	for _, priceHeap := range l.nonNilCurrencyHeaps {
		if len(*priceHeap) > 0 {
			if cheapestHeap == nil {
				cheapestHeap = priceHeap
				cheapestTxn = []*types.Transaction(*cheapestHeap)[0]
			} else {
				txn := []*types.Transaction(*priceHeap)[0]
				if ctx.CmpValues(txn.GasPrice(), txn.FeeCurrency(), cheapestTxn.GasPrice(), cheapestTxn.FeeCurrency()) < 0 {
					cheapestHeap = priceHeap
				}
			}
		}
	}

	return cheapestHeap, cheapestTxn
}

// Retrieves the tx with the lowest normalized price among all the heaps
func (l *txPricedList) getMinPricedTx() *types.Transaction {
	_, minTx := l.getHeapWithMinHead()

	return minTx
}

// Retrieves the total number of txns within the priced list
func (l *txPricedList) Len() int {
	totalLen := len(*l.nilCurrencyHeap)
	for _, h := range l.nonNilCurrencyHeaps {
		totalLen += len(*h)
	}

	return totalLen
}

// Pops the tx with the lowest normalized price.
func (l *txPricedList) pop() *types.Transaction {
	cheapestHeap, _ := l.getHeapWithMinHead()

	if cheapestHeap != nil {
		return heap.Pop(cheapestHeap).(*types.Transaction)
	} else {
		return nil
	}
}<|MERGE_RESOLUTION|>--- conflicted
+++ resolved
@@ -224,36 +224,26 @@
 	strict bool         // Whether nonces are strictly continuous or not
 	txs    *txSortedMap // Heap indexed sorted hash map of the transactions
 
-<<<<<<< HEAD
-	nativecostcap       uint64                      // Price of the highest costing transaction paid with native fees (reset only if exceeds balance)
+	nativecostcap       *big.Int                    // Price of the highest costing transaction paid with native fees (reset only if exceeds balance)
 	feecaps             map[common.Address]*big.Int // Price of the highest costing transaction per fee currency (reset only if exceeds balance)
 	nativegaspricefloor *big.Int                    // Lowest gas price minimum in the native currency
 	gaspricefloors      map[common.Address]*big.Int // Lowest gas price minimum per currency (reset only if it is below the gpm)
 	gascap              uint64                      // Gas limit of the highest spending transaction (reset only if exceeds block limit)
 
 	ctx *atomic.Value // transaction pool context
-=======
-	costcap *big.Int // Price of the highest costing transaction (reset only if exceeds balance)
-	gascap  uint64   // Gas limit of the highest spending transaction (reset only if exceeds block limit)
->>>>>>> bcb30874
 }
 
 // newTxList create a new transaction list for maintaining nonce-indexable fast,
 // gapped, sortable transaction lists.
 func newTxList(strict bool, ctx *atomic.Value) *txList {
 	return &txList{
-<<<<<<< HEAD
 		ctx:                 ctx,
 		strict:              strict,
 		txs:                 newTxSortedMap(),
+		nativecostcap:       new(big.Int),
 		feecaps:             make(map[common.Address]*big.Int),
 		nativegaspricefloor: nil,
 		gaspricefloors:      make(map[common.Address]*big.Int),
-=======
-		strict:  strict,
-		txs:     newTxSortedMap(),
-		costcap: new(big.Int),
->>>>>>> bcb30874
 	}
 }
 
@@ -281,7 +271,6 @@
 	// If there's an older better transaction, abort
 	old := l.txs.Get(tx.Nonce())
 	if old != nil {
-<<<<<<< HEAD
 		var oldPrice, newPrice *big.Int
 		// Short circuit conversion if both are the same currency
 		if old.FeeCurrency() == tx.FeeCurrency() {
@@ -308,14 +297,7 @@
 				newPrice = tx.GasPrice()
 			}
 		}
-		// threshold = oldGP * (100 + priceBump) / 100
-		a := big.NewInt(100 + int64(priceBump))
-		a = a.Mul(a, oldPrice)
-		b := big.NewInt(100)
-		threshold := a.Div(a, b)
-=======
-		threshold := new(big.Int).Div(new(big.Int).Mul(old.GasPrice(), big.NewInt(100+int64(priceBump))), big.NewInt(100))
->>>>>>> bcb30874
+		threshold := new(big.Int).Div(new(big.Int).Mul(oldPrice, big.NewInt(100+int64(priceBump))), big.NewInt(100))
 		// Have to ensure that the new gas price is higher than the old gas
 		// price as well as checking the percentage threshold to ensure that
 		// this is accurate for low (Wei-level) gas price replacements
@@ -326,9 +308,8 @@
 	// Otherwise overwrite the old transaction with the current one
 	// caps can only increase and floors can only decrease in this function
 	l.txs.Put(tx)
-<<<<<<< HEAD
 	if feeCurrency := tx.FeeCurrency(); feeCurrency == nil {
-		if l.nativecostcap < cost {
+		if cost := tx.Cost(); l.nativecostcap.Cmp(cost) < 0 {
 			l.nativecostcap = cost
 		}
 		if gasPrice := tx.GasPrice(); l.nativegaspricefloor == nil || l.nativegaspricefloor.Cmp(gasPrice) > 0 {
@@ -342,13 +323,9 @@
 		if gasFloor, ok := l.gaspricefloors[*feeCurrency]; !ok || gasFloor.Cmp(tx.GasPrice()) > 0 {
 			l.gaspricefloors[*feeCurrency] = tx.GasPrice()
 		}
-		if value := tx.ValueU64(); l.nativecostcap < value {
+		if value := tx.Value(); l.nativecostcap.Cmp(value) < 0 {
 			l.nativecostcap = value
 		}
-=======
-	if cost := tx.Cost(); l.costcap.Cmp(cost) < 0 {
-		l.costcap = cost
->>>>>>> bcb30874
 	}
 	if gas := tx.Gas(); l.gascap < gas {
 		l.gascap = gas
@@ -371,15 +348,14 @@
 // This method uses the cached costcap and gascap to quickly decide if there's even
 // a point in calculating all the costs or if the balance covers all. If the threshold
 // is lower than the costgas cap, the caps will be reset to a new high after removing
-<<<<<<< HEAD
-func (l *txList) Filter(nativeCostLimit uint64, feeLimits map[common.Address]*big.Int, gasLimit uint64) (types.Transactions, types.Transactions) {
+func (l *txList) Filter(nativeCostLimit *big.Int, feeLimits map[common.Address]*big.Int, gasLimit uint64) (types.Transactions, types.Transactions) {
 
 	// check if we can bail & lower caps & raise floors at the same time
 	canBail := true
 	// Ensure that the cost cap <= the cost limit
-	if l.nativecostcap > nativeCostLimit {
+	if l.nativecostcap.Cmp(nativeCostLimit) > 0 {
 		canBail = false
-		l.nativecostcap = nativeCostLimit
+		l.nativecostcap = new(big.Int).Set(nativeCostLimit)
 	}
 
 	// Ensure that the gas cap <= the gas limit
@@ -403,8 +379,7 @@
 	removed := l.txs.Filter(func(tx *types.Transaction) bool {
 		if feeCurrency := tx.FeeCurrency(); feeCurrency == nil {
 			log.Trace("Transaction Filter", "hash", tx.Hash(), "Fee currency", tx.FeeCurrency(), "Cost", tx.Cost(), "Cost Limit", nativeCostLimit, "Gas", tx.Gas(), "Gas Limit", gasLimit)
-			cost64, _ := tx.CostU64()
-			return cost64 > nativeCostLimit || tx.Gas() > gasLimit
+			return tx.Cost().Cmp(nativeCostLimit) > 0 || tx.Gas() > gasLimit
 		} else {
 			feeLimit := feeLimits[*feeCurrency]
 			fee := tx.Fee()
@@ -414,7 +389,7 @@
 			// The fees are greater than or equal to the balance in the currency
 			return fee.Cmp(feeLimit) >= 0 ||
 				// The value of the tx is greater than the native balance of the account
-				tx.ValueU64() > nativeCostLimit ||
+				tx.Value().Cmp(nativeCostLimit) > 0 ||
 				// The gas used is greater than the gas limit
 				tx.Gas() > gasLimit
 		}
@@ -453,19 +428,6 @@
 	removed := l.txs.Filter(func(tx *types.Transaction) bool {
 		return tx.Gas() > gasLimit
 	})
-=======
-// the newly invalidated transactions.
-func (l *txList) Filter(costLimit *big.Int, gasLimit uint64) (types.Transactions, types.Transactions) {
-	// If all transactions are below the threshold, short circuit
-	if l.costcap.Cmp(costLimit) <= 0 && l.gascap <= gasLimit {
-		return nil, nil
-	}
-	l.costcap = new(big.Int).Set(costLimit) // Lower the caps to the thresholds
-	l.gascap = gasLimit
-
-	// Filter out all the transactions above the account's funds
-	removed := l.txs.Filter(func(tx *types.Transaction) bool { return tx.Cost().Cmp(costLimit) > 0 || tx.Gas() > gasLimit })
->>>>>>> bcb30874
 
 	// If the list was strict, filter anything above the lowest nonce
 	var invalids types.Transactions
@@ -697,37 +659,6 @@
 // Discard finds a number of most underpriced transactions, removes them from the
 // priced list and returns them for further removal from the entire pool.
 func (l *txPricedList) Discard(slots int, local *accountSet) types.Transactions {
-<<<<<<< HEAD
-	// If we have some local accountset, those will not be discarded
-	if !local.empty() {
-		// In case the list is filled to the brim with 'local' txs, we do this
-		// little check to avoid unpacking / repacking the heap later on, which
-		// is very expensive
-		discardable := 0
-		heaps := []*priceHeap{l.nilCurrencyHeap}
-		for _, heap := range l.nonNilCurrencyHeaps {
-			heaps = append(heaps, heap)
-		}
-		heaps = append(heaps, l.nilCurrencyHeap)
-		for _, items := range heaps {
-			for _, tx := range *items {
-				if !local.containsTx(tx) {
-					discardable++
-				}
-				if discardable >= slots {
-					break
-				}
-			}
-		}
-		// if slots > discardable {
-		// 	slots = discardable
-		// }
-	}
-	if slots == 0 {
-		return nil
-	}
-=======
->>>>>>> bcb30874
 	drop := make(types.Transactions, 0, slots) // Remote underpriced transactions to drop
 	save := make(types.Transactions, 0, 64)    // Local underpriced transactions to keep
 
