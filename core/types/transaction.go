--- conflicted
+++ resolved
@@ -290,7 +290,6 @@
 func (tx *Transaction) GasPriceIntCmp(other *big.Int) int {
 	return tx.data.Price.Cmp(other)
 }
-<<<<<<< HEAD
 func (tx *Transaction) FeeCurrency() *common.Address         { return tx.data.FeeCurrency }
 func (tx *Transaction) GatewayFeeRecipient() *common.Address { return tx.data.GatewayFeeRecipient }
 func (tx *Transaction) GatewayFee() *big.Int                 { return tx.data.GatewayFee }
@@ -302,22 +301,18 @@
 func (tx *Transaction) Fee() *big.Int {
 	return Fee(tx.data.Price, tx.data.GasLimit, tx.data.GatewayFee)
 }
+func (tx *Transaction) ReceivedTime() (time.Time, bool) {
+	if tx.receivedTime == nil {
+		return time.Time{}, false
+	}
+
+	return *tx.receivedTime, true
+}
 
 // Fee calculates the transaction fee (gasLimit * gasPrice + gatewayFee)
 func Fee(gasPrice *big.Int, gasLimit uint64, gatewayFee *big.Int) *big.Int {
 	gasFee := new(big.Int).Mul(gasPrice, big.NewInt(int64(gasLimit)))
 	return gasFee.Add(gasFee, gatewayFee)
-=======
-func (tx *Transaction) Value() *big.Int  { return new(big.Int).Set(tx.data.Amount) }
-func (tx *Transaction) Nonce() uint64    { return tx.data.AccountNonce }
-func (tx *Transaction) CheckNonce() bool { return true }
-func (tx *Transaction) ReceivedTime() (time.Time, bool) {
-	if tx.receivedTime == nil {
-		return time.Time{}, false
-	}
-
-	return *tx.receivedTime, true
->>>>>>> c47052a5
 }
 
 // To returns the recipient address of the transaction.
@@ -461,63 +456,47 @@
 
 // TxByPriceAndReceiveTime implements both the sort and the heap interface, making it useful
 // for all at once sorting as well as individually adding and removing elements.
-<<<<<<< HEAD
-type TxByPrice struct {
+type TxByPriceAndReceiveTime struct {
 	txs       Transactions
 	txCmpFunc func(tx1, tx2 *Transaction) int
 }
 
-func (s TxByPrice) Len() int           { return len(s.txs) }
-func (s TxByPrice) Less(i, j int) bool { return s.txCmpFunc(s.txs[i], s.txs[j]) > 0 }
-func (s TxByPrice) Swap(i, j int)      { s.txs[i], s.txs[j] = s.txs[j], s.txs[i] }
-
-func (s *TxByPrice) Push(x interface{}) {
-	s.txs = append(s.txs, x.(*Transaction))
-}
-
-func (s *TxByPrice) Pop() interface{} {
-	old := s.txs
-=======
-type TxByPriceAndReceiveTime Transactions
-
-func (s TxByPriceAndReceiveTime) Len() int { return len(s) }
+func (s TxByPriceAndReceiveTime) Len() int { return len(s.txs) }
 func (s TxByPriceAndReceiveTime) Less(i, j int) bool {
 	// If the price is equal, use the time the tx was received for deterministic sorting
-	if s[i].data.Price.Cmp(s[j].data.Price) == 0 {
-		recvI, ok := s[i].ReceivedTime()
+	if s.txCmpFunc(s.txs[i], s.txs[j]) == 0 {
+		recvI, ok := s.txs[i].ReceivedTime()
 		if !ok {
 			return true
 		}
-
-		recvJ, ok := s[j].ReceivedTime()
+		recvJ, ok := s.txs[j].ReceivedTime()
 		if !ok {
 			return true
 		}
 		return recvI.UnixNano() < recvJ.UnixNano()
 	}
 
-	return s[i].data.Price.Cmp(s[j].data.Price) > 0
-}
-func (s TxByPriceAndReceiveTime) Swap(i, j int) { s[i], s[j] = s[j], s[i] }
+	return s.txCmpFunc(s.txs[i], s.txs[j]) > 0
+}
+func (s TxByPriceAndReceiveTime) Swap(i, j int) { s.txs[i], s.txs[j] = s.txs[j], s.txs[i] }
 
 func (s *TxByPriceAndReceiveTime) Push(x interface{}) {
-	*s = append(*s, x.(*Transaction))
+	s.txs = append(s.txs, x.(*Transaction))
 }
 
 func (s *TxByPriceAndReceiveTime) Pop() interface{} {
-	old := *s
->>>>>>> c47052a5
+	old := s.txs
 	n := len(old)
 	x := old[n-1]
 	s.txs = old[0 : n-1]
 	return x
 }
 
-func (s *TxByPrice) Peek() *Transaction {
+func (s *TxByPriceAndReceiveTime) Peek() *Transaction {
 	return s.txs[0]
 }
 
-func (s *TxByPrice) Add(tx *Transaction) {
+func (s *TxByPriceAndReceiveTime) Add(tx *Transaction) {
 	s.txs[0] = tx
 }
 
@@ -535,18 +514,12 @@
 //
 // Note, the input map is reowned so the caller should not interact any more with
 // if after providing it to the constructor.
-<<<<<<< HEAD
 func NewTransactionsByPriceAndNonce(signer Signer, txs map[common.Address]Transactions, txCmpFunc func(tx1, tx2 *Transaction) int) *TransactionsByPriceAndNonce {
 	// Initialize a price based heap with the head transactions
-	heads := TxByPrice{
+	heads := TxByPriceAndReceiveTime{
 		txs:       make(Transactions, 0, len(txs)),
 		txCmpFunc: txCmpFunc,
 	}
-=======
-func NewTransactionsByPriceAndNonce(signer Signer, txs map[common.Address]Transactions) *TransactionsByPriceAndNonce {
-	// Initialize a price and received time based heap with the head transactions
-	heads := make(TxByPriceAndReceiveTime, 0, len(txs))
->>>>>>> c47052a5
 	for from, accTxs := range txs {
 		heads.Push(accTxs[0])
 		// Ensure the sender address is from the signer
@@ -568,7 +541,7 @@
 
 // Peek returns the next transaction by price.
 func (t *TransactionsByPriceAndNonce) Peek() *Transaction {
-	if t.heads.Len() == 0 {
+	if t.heads.txs.Len() == 0 {
 		return nil
 	}
 	return t.heads.Peek()
