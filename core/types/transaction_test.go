// Copyright 2014 The go-ethereum Authors
// This file is part of the go-ethereum library.
//
// The go-ethereum library is free software: you can redistribute it and/or modify
// it under the terms of the GNU Lesser General Public License as published by
// the Free Software Foundation, either version 3 of the License, or
// (at your option) any later version.
//
// The go-ethereum library is distributed in the hope that it will be useful,
// but WITHOUT ANY WARRANTY; without even the implied warranty of
// MERCHANTABILITY or FITNESS FOR A PARTICULAR PURPOSE. See the
// GNU Lesser General Public License for more details.
//
// You should have received a copy of the GNU Lesser General Public License
// along with the go-ethereum library. If not, see <http://www.gnu.org/licenses/>.

package types

import (
	"bytes"
	"crypto/ecdsa"
	"encoding/json"
	"math/big"
	"testing"
	"time"

	"github.com/celo-org/celo-blockchain/common"
	"github.com/celo-org/celo-blockchain/crypto"
	"github.com/celo-org/celo-blockchain/rlp"
)

// The values in those tests are from the Transaction Tests
// at github.com/ethereum/tests.
var (
	emptyTx = NewTransaction(
		0,
		common.HexToAddress("095e7baea6a6c7c4c2dfeb977efac326af552d87"),
		big.NewInt(0), 0, big.NewInt(0),
		nil,
		nil,
		nil,
		nil,
	)

	rightvrsTx, _ = NewTransaction(
		3,
		common.HexToAddress("b94f5374fce5edbc8e2a8697c15331677e6ebf0b"),
		big.NewInt(10),
		2000,
		big.NewInt(1),
		nil,
		nil,
		nil,
		common.FromHex("5544"),
	).WithSignature(
		HomesteadSigner{},
		common.Hex2Bytes("98ff921201554726367d2be8c804a7ff89ccf285ebc57dff8ae4c44b9c19ac4a8887321be575c8095f789dd4c743dfe42c1820f9231f98a962b210e3ac2452a301"),
	)
)

func TestTransactionSigHash(t *testing.T) {
	var homestead HomesteadSigner
	if homestead.Hash(emptyTx) != common.HexToHash("0884127f4e682c55978e9e8a4cecc734bf3fa14776a3c2b28adc16855cb3a491") {
		t.Errorf("empty transaction hash mismatch, got %x", homestead.Hash(emptyTx))
	}
	if homestead.Hash(rightvrsTx) != common.HexToHash("b879218b07bdecfa13fbfcca8ea298aab32d06e5ecd7b021a51b53c5f8919209") {
		t.Errorf("RightVRS transaction hash mismatch, got %x", homestead.Hash(rightvrsTx))
	}
}

func TestTransactionEncode(t *testing.T) {
	txb, err := rlp.EncodeToBytes(rightvrsTx)
	if err != nil {
		t.Fatalf("encode error: %v", err)
	}
	should := common.FromHex("f86403018207d080808094b94f5374fce5edbc8e2a8697c15331677e6ebf0b0a8255441ca098ff921201554726367d2be8c804a7ff89ccf285ebc57dff8ae4c44b9c19ac4aa08887321be575c8095f789dd4c743dfe42c1820f9231f98a962b210e3ac2452a3")
	if !bytes.Equal(txb, should) {
		t.Errorf("encoded RLP mismatch, got %x", txb)
	}
}

func decodeTx(data []byte) (*Transaction, error) {
	var tx Transaction
	t, err := &tx, rlp.Decode(bytes.NewReader(data), &tx)

	return t, err
}

func defaultTestKey() (*ecdsa.PrivateKey, common.Address) {
	key, _ := crypto.HexToECDSA("45a915e4d060149eb4365960e6a7a45f334393093061116b197e3240065ff2d8")
	addr := crypto.PubkeyToAddress(key.PublicKey)
	return key, addr
}

func signAndEncodeTx(tx *Transaction) []byte {
	key, _ := defaultTestKey()

	signer := HomesteadSigner{}
	tx, _ = SignTx(tx, signer, key)

	buf := bytes.NewBuffer([]byte{})
	tx.EncodeRLP(buf)
	byteArray := make([]byte, buf.Len())
	buf.Read(byteArray)
	return byteArray
}

func TestRecipientEmpty(t *testing.T) {
	_, addr := defaultTestKey()
	tx := emptyTx
	tx.data.Recipient = nil
	tx, err := decodeTx(signAndEncodeTx(tx))
	if err != nil {
		t.Fatal(err)
	}

	from, err := Sender(HomesteadSigner{}, tx)
	if err != nil {
		t.Fatal(err)
	}
	if addr != from {
		t.Fatal("derived address doesn't match")
	}
}

func TestRecipientNormal(t *testing.T) {
	_, addr := defaultTestKey()

	tx, err := decodeTx(signAndEncodeTx(rightvrsTx))
	if err != nil {
		t.Fatal(err)
	}

	from, err := Sender(HomesteadSigner{}, tx)
	if err != nil {
		t.Fatal(err)
	}
	if addr != from {
		t.Fatal("derived address doesn't match")
	}
}

// Tests that a modified transaction does not produce a valid signature
func TestTxAmountChanged(t *testing.T) {
	_, addr := defaultTestKey()

	tx, err := decodeTx(signAndEncodeTx(rightvrsTx))
	if err != nil {
		t.Error(err)
		t.FailNow()
	}

	tx.data.Amount = big.NewInt(20)

	from, err := Sender(HomesteadSigner{}, tx)
	if err != nil {
		t.Error(err)
		t.FailNow()
	}

	if addr == from {
		t.Error("derived address shouldn't match")
	}
}

func TestTxGatewayFeeRecipientChanged(t *testing.T) {
	_, addr := defaultTestKey()

	tx, err := decodeTx(signAndEncodeTx(rightvrsTx))
	if err != nil {
		t.Error(err)
		t.FailNow()
	}

	recipientAddr := common.HexToAddress("b94f5374fce5edbc8e2a8697c15331677e6ebf0b")
	tx.data.GatewayFeeRecipient = &recipientAddr

	from, err := Sender(HomesteadSigner{}, tx)
	if err != nil {
		t.Error(err)
		t.FailNow()
	}

	if addr == from {
		t.Error("derived address shouldn't match")
	}
}

func TestTxGatewayFee(t *testing.T) {
	_, addr := defaultTestKey()

	tx, err := decodeTx(signAndEncodeTx(rightvrsTx))
	if err != nil {
		t.Error(err)
		t.FailNow()
	}

	tx.data.GatewayFee.SetInt64(5)

	from, err := Sender(HomesteadSigner{}, tx)
	if err != nil {
		t.Error(err)
		t.FailNow()
	}

	if addr == from {
		t.Error("derived address shouldn't match")
	}
}

func TestTxEthCompatible(t *testing.T) {
	key, addr := defaultTestKey()
	tx := NewTransactionEthCompatible(
		3,
		common.Address{19},
		big.NewInt(9),
		7,
		big.NewInt(13),
		common.FromHex("ff05ff"),
	)

	var encoded []byte
	var parsed *Transaction

	encoded, _ = rlp.EncodeToBytes(tx)
	parsed = &Transaction{}
	rlp.DecodeBytes(encoded, &parsed)
	if tx.Hash() != parsed.Hash() {
		t.Errorf("RLP parsed pre-signing tx differs from original, want %v, got %v", tx, parsed)
	}
	encoded, _ = tx.MarshalJSON()
	parsed = &Transaction{}
	parsed.UnmarshalJSON(encoded)
	if tx.Hash() != parsed.Hash() {
		t.Errorf("JSON parsed pre-signing tx differs from original, want %v, got %v", tx, parsed)
	}

	// Repeat the tests but now with a signed transaction
	signer := NewEIP155Signer(common.Big1)
	signed, _ := SignTx(tx, signer, key)
	sender, _ := Sender(signer, signed)
	if sender != addr {
		t.Errorf("recovered sender differs from original, want %v, got %v", addr, sender)
	}

	encoded, _ = rlp.EncodeToBytes(signed)
	parsed = &Transaction{}
	rlp.DecodeBytes(encoded, &parsed)
	if signed.Hash() != parsed.Hash() {
		t.Errorf("RLP parsed post-signing tx differs from original, want %v, got %v", signed, parsed)
	}
	encoded, _ = signed.MarshalJSON()
	parsed = &Transaction{}
	parsed.UnmarshalJSON(encoded)
	if signed.Hash() != parsed.Hash() {
		t.Errorf("JSON parsed post-signing tx differs from original, want %v, got %v", signed, parsed)
	}
}

// Tests that transactions can be correctly sorted according to their price in
// decreasing order, but at the same time with increasing nonces when issued by
// the same account.
func TestTransactionPriceNonceSort(t *testing.T) {
	// Generate a batch of accounts to start with
	keys := make([]*ecdsa.PrivateKey, 25)
	for i := 0; i < len(keys); i++ {
		keys[i], _ = crypto.GenerateKey()
	}

	signer := HomesteadSigner{}
	// Generate a batch of transactions with overlapping values, but shifted nonces
	groups := map[common.Address]Transactions{}
	for start, key := range keys {
		addr := crypto.PubkeyToAddress(key.PublicKey)
		for i := 0; i < 25; i++ {
<<<<<<< HEAD
			tx, _ := SignTx(NewTransaction(uint64(start+i), common.Address{}, big.NewInt(100), 100, big.NewInt(int64(start+i)), nil, nil, nil, nil), signer, key)
=======
			tx, _ := SignTx(NewTransaction(uint64(i), common.Address{}, big.NewInt(100), 100, big.NewInt(int64(25-i)), nil), signer, key)
			tx.SetReceivedTime(time.Unix(0, int64(start)))
>>>>>>> c47052a5
			groups[addr] = append(groups[addr], tx)
		}
	}
	// Sort the transactions and cross check the nonce ordering
	txset := NewTransactionsByPriceAndNonce(signer, groups, func(tx1, tx2 *Transaction) int { return tx1.GasPrice().Cmp(tx2.GasPrice()) })

	txs := Transactions{}
	for tx := txset.Peek(); tx != nil; tx = txset.Peek() {
		txs = append(txs, tx)
		txset.Shift()
	}
	if len(txs) != 25*25 {
		t.Errorf("expected %d transactions, found %d", 25*25, len(txs))
	}
	for i, txi := range txs {
		fromi, _ := Sender(signer, txi)

		// Make sure the nonce order is valid
		for j, txj := range txs[i+1:] {
			fromj, _ := Sender(signer, txj)

			if fromi == fromj && txi.Nonce() > txj.Nonce() {
				t.Errorf("invalid nonce ordering: tx #%d (A=%x N=%v) < tx #%d (A=%x N=%v)", i, fromi[:4], txi.Nonce(), i+j, fromj[:4], txj.Nonce())
			}
		}

		// If the next tx has different from account, the price must be lower than the current one
		if i+1 < len(txs) {
			next := txs[i+1]
			fromNext, _ := Sender(signer, next)
			if fromi != fromNext && txi.GasPrice().Cmp(next.GasPrice()) < 0 {
				t.Errorf("invalid gasprice ordering: tx #%d (A=%x P=%v) < tx #%d (A=%x P=%v)", i, fromi[:4], txi.GasPrice(), i+1, fromNext[:4], next.GasPrice())
			}

			// Make sure receivedTime order is ascending if the txs have the same gas price
			if txi.GasPrice().Cmp(next.GasPrice()) == 0 && fromi != fromNext && txi.receivedTime.UnixNano() > next.receivedTime.UnixNano() {
				t.Errorf("invalid received time ordering: tx #%d (A=%x T=%d) > tx #%d (A=%x T=%d)", i, fromi[:4], txi.receivedTime.UnixNano(), i+1, fromNext[:4], next.receivedTime.UnixNano())
			}
		}
	}
}

// TestTransactionJSON tests serializing/de-serializing to/from JSON.
func TestTransactionJSON(t *testing.T) {
	key, err := crypto.GenerateKey()
	if err != nil {
		t.Fatalf("could not generate key: %v", err)
	}
	signer := NewEIP155Signer(common.Big1)

	transactions := make([]*Transaction, 0, 50)
	for i := uint64(0); i < 25; i++ {
		var tx *Transaction
		switch i % 2 {
		case 0:
			tx = NewTransaction(i, common.Address{1}, common.Big0, 1, common.Big2, nil, nil, nil, []byte("abcdef"))
		case 1:
			tx = NewContractCreation(i, common.Big0, 1, common.Big2, nil, nil, nil, []byte("abcdef"))
		}
		transactions = append(transactions, tx)

		signedTx, err := SignTx(tx, signer, key)
		if err != nil {
			t.Fatalf("could not sign transaction: %v", err)
		}

		transactions = append(transactions, signedTx)
	}

	for _, tx := range transactions {
		data, err := json.Marshal(tx)
		if err != nil {
			t.Fatalf("json.Marshal failed: %v", err)
		}

		var parsedTx *Transaction
		if err := json.Unmarshal(data, &parsedTx); err != nil {
			t.Fatalf("json.Unmarshal failed: %v", err)
		}

		// compare nonce, price, gaslimit, recipient, amount, payload, V, R, S
		if tx.Hash() != parsedTx.Hash() {
			t.Errorf("parsed tx differs from original tx, want %v, got %v", tx, parsedTx)
		}
		if tx.ChainId().Cmp(parsedTx.ChainId()) != 0 {
			t.Errorf("invalid chain id, want %d, got %d", tx.ChainId(), parsedTx.ChainId())
		}
	}
}<|MERGE_RESOLUTION|>--- conflicted
+++ resolved
@@ -273,12 +273,8 @@
 	for start, key := range keys {
 		addr := crypto.PubkeyToAddress(key.PublicKey)
 		for i := 0; i < 25; i++ {
-<<<<<<< HEAD
-			tx, _ := SignTx(NewTransaction(uint64(start+i), common.Address{}, big.NewInt(100), 100, big.NewInt(int64(start+i)), nil, nil, nil, nil), signer, key)
-=======
-			tx, _ := SignTx(NewTransaction(uint64(i), common.Address{}, big.NewInt(100), 100, big.NewInt(int64(25-i)), nil), signer, key)
+			tx, _ := SignTx(NewTransaction(uint64(i), common.Address{}, big.NewInt(100), 100, big.NewInt(int64(25-i)), nil, nil, nil, nil), signer, key)
 			tx.SetReceivedTime(time.Unix(0, int64(start)))
->>>>>>> c47052a5
 			groups[addr] = append(groups[addr], tx)
 		}
 	}
