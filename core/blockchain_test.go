// Copyright 2014 The go-ethereum Authors
// This file is part of the go-ethereum library.
//
// The go-ethereum library is free software: you can redistribute it and/or modify
// it under the terms of the GNU Lesser General Public License as published by
// the Free Software Foundation, either version 3 of the License, or
// (at your option) any later version.
//
// The go-ethereum library is distributed in the hope that it will be useful,
// but WITHOUT ANY WARRANTY; without even the implied warranty of
// MERCHANTABILITY or FITNESS FOR A PARTICULAR PURPOSE. See the
// GNU Lesser General Public License for more details.
//
// You should have received a copy of the GNU Lesser General Public License
// along with the go-ethereum library. If not, see <http://www.gnu.org/licenses/>.

package core

import (
	"io/ioutil"
	"math/big"
	"math/rand"
	"os"
	"sync"
	"testing"
	"time"

	"github.com/celo-org/celo-blockchain/common"
	"github.com/celo-org/celo-blockchain/consensus"
	mockEngine "github.com/celo-org/celo-blockchain/consensus/consensustest"
	"github.com/celo-org/celo-blockchain/core/rawdb"
	"github.com/celo-org/celo-blockchain/core/state"
	"github.com/celo-org/celo-blockchain/core/types"
	"github.com/celo-org/celo-blockchain/core/vm"
	"github.com/celo-org/celo-blockchain/crypto"
	"github.com/celo-org/celo-blockchain/ethdb"
	"github.com/celo-org/celo-blockchain/params"
)

// So we can deterministically seed different blockchains
var (
	canonicalSeed = 1
	forkSeed      = 2
)

// newCanonical creates a chain database, and injects a deterministic canonical
// chain. Depending on the full flag, if creates either a full block chain or a
// header only chain.
func newCanonical(engine consensus.Engine, n int, full bool) (ethdb.Database, *BlockChain, error) {
	var (
		db      = rawdb.NewMemoryDatabase()
		genesis = new(Genesis).MustCommit(db)
	)

	// Initialize a fresh chain with only a genesis block
<<<<<<< HEAD
	blockchain, _ := NewBlockChain(db, nil, params.IstanbulTestChainConfig, engine, vm.Config{}, nil)
=======
	blockchain, _ := NewBlockChain(db, nil, params.AllEthashProtocolChanges, engine, vm.Config{}, nil, nil)
>>>>>>> 45352300
	// Create and inject the requested chain
	if n == 0 {
		return db, blockchain, nil
	}
	if full {
		// Full block-chain requested
		blocks := makeBlockChain(genesis, n, engine, db, canonicalSeed)
		_, err := blockchain.InsertChain(blocks)
		return db, blockchain, err
	}
	// Header-only chain requested
	headers := makeHeaderChain(genesis.Header(), n, engine, db, canonicalSeed)
	_, err := blockchain.InsertHeaderChain(headers, 1, true)
	return db, blockchain, err
}

// Test fork of length N starting from block i
func testFork(t *testing.T, blockchain *BlockChain, i, n int, full bool, comparator func(td1, td2 *big.Int)) {
	// Copy old chain up to #i into a new db
	db, blockchain2, err := newCanonical(mockEngine.NewFaker(), i, full)
	if err != nil {
		t.Fatal("could not make new canonical in testFork", err)
	}
	defer blockchain2.Stop()

	// Assert the chains have the same header/block at #i
	var hash1, hash2 common.Hash
	if full {
		hash1 = blockchain.GetBlockByNumber(uint64(i)).Hash()
		hash2 = blockchain2.GetBlockByNumber(uint64(i)).Hash()
	} else {
		hash1 = blockchain.GetHeaderByNumber(uint64(i)).Hash()
		hash2 = blockchain2.GetHeaderByNumber(uint64(i)).Hash()
	}
	if hash1 != hash2 {
		t.Errorf("chain content mismatch at %d: have hash %v, want hash %v", i, hash2, hash1)
	}
	// Extend the newly created chain
	var (
		blockChainB  []*types.Block
		headerChainB []*types.Header
	)
	if full {
		blockChainB = makeBlockChain(blockchain2.CurrentBlock(), n, mockEngine.NewFaker(), db, forkSeed)
		if _, err := blockchain2.InsertChain(blockChainB); err != nil {
			t.Fatalf("failed to insert forking chain: %v", err)
		}
	} else {
		headerChainB = makeHeaderChain(blockchain2.CurrentHeader(), n, mockEngine.NewFaker(), db, forkSeed)
		if _, err := blockchain2.InsertHeaderChain(headerChainB, 1, true); err != nil {
			t.Fatalf("failed to insert forking chain: %v", err)
		}
	}
	// Sanity check that the forked chain can be imported into the original
	var tdPre, tdPost *big.Int

	if full {
		tdPre = blockchain.GetTdByHash(blockchain.CurrentBlock().Hash())
		if err := testBlockChainImport(blockChainB, blockchain); err != nil {
			t.Fatalf("failed to import forked block chain: %v", err)
		}
		tdPost = blockchain.GetTdByHash(blockChainB[len(blockChainB)-1].Hash())
	} else {
		tdPre = blockchain.GetTdByHash(blockchain.CurrentHeader().Hash())
		if err := testHeaderChainImport(headerChainB, blockchain); err != nil {
			t.Fatalf("failed to import forked header chain: %v", err)
		}
		tdPost = blockchain.GetTdByHash(headerChainB[len(headerChainB)-1].Hash())
	}
	// Compare the total difficulties of the chains
	comparator(tdPre, tdPost)
}

// testBlockChainImport tries to process a chain of blocks, writing them into
// the database if successful.
func testBlockChainImport(chain types.Blocks, blockchain *BlockChain) error {
	for _, block := range chain {
		// Try and process the block
		err := blockchain.engine.VerifyHeader(blockchain, block.Header(), true)
		if err == nil {
			err = blockchain.validator.ValidateBody(block)
		}
		if err != nil {
			if err == ErrKnownBlock {
				continue
			}
			return err
		}
		statedb, err := state.New(blockchain.GetBlockByHash(block.ParentHash()).Root(), blockchain.stateCache, nil)
		if err != nil {
			return err
		}
		receipts, _, usedGas, err := blockchain.processor.Process(block, statedb, vm.Config{})
		if err != nil {
			blockchain.reportBlock(block, receipts, err)
			return err
		}
		err = blockchain.validator.ValidateState(block, statedb, receipts, usedGas)
		if err != nil {
			blockchain.reportBlock(block, receipts, err)
			return err
		}
		blockchain.chainmu.Lock()
		rawdb.WriteTd(blockchain.db, block.Hash(), block.NumberU64(), block.TotalDifficulty())
		rawdb.WriteBlock(blockchain.db, block)
		statedb.Commit(false)
		blockchain.chainmu.Unlock()
	}
	return nil
}

// testHeaderChainImport tries to process a chain of header, writing them into
// the database if successful.
func testHeaderChainImport(chain []*types.Header, blockchain *BlockChain) error {
	for _, header := range chain {
		// Try and validate the header
		if err := blockchain.engine.VerifyHeader(blockchain, header, false); err != nil {
			return err
		}
		// Manually insert the header into the database, but don't reorganise (allows subsequent testing)
		blockchain.chainmu.Lock()
		rawdb.WriteTd(blockchain.db, header.Hash(), header.Number.Uint64(), new(big.Int).Add(header.Number, big.NewInt(1)))
		rawdb.WriteHeader(blockchain.db, header)
		blockchain.chainmu.Unlock()
	}
	return nil
}

func TestLastBlock(t *testing.T) {
	_, blockchain, err := newCanonical(mockEngine.NewFaker(), 0, true)
	if err != nil {
		t.Fatalf("failed to create pristine chain: %v", err)
	}
	defer blockchain.Stop()

	blocks := makeBlockChain(blockchain.CurrentBlock(), 1, mockEngine.NewFullFaker(), blockchain.db, 0)
	if _, err := blockchain.InsertChain(blocks); err != nil {
		t.Fatalf("Failed to insert block: %v", err)
	}
	if blocks[len(blocks)-1].Hash() != rawdb.ReadHeadBlockHash(blockchain.db) {
		t.Fatalf("Write/Get HeadBlockHash failed")
	}
}

// Tests that given a starting canonical chain of a given size, it can be extended
// with various length chains.
func TestExtendCanonicalHeaders(t *testing.T) { testExtendCanonical(t, false) }
func TestExtendCanonicalBlocks(t *testing.T)  { testExtendCanonical(t, true) }

func testExtendCanonical(t *testing.T, full bool) {
	length := 5

	// Make first chain starting from genesis
	_, processor, err := newCanonical(mockEngine.NewFaker(), length, full)
	if err != nil {
		t.Fatalf("failed to make new canonical chain: %v", err)
	}
	defer processor.Stop()

	// Define the difficulty comparator
	better := func(td1, td2 *big.Int) {
		if td2.Cmp(td1) <= 0 {
			t.Errorf("total difficulty mismatch: have %v, expected more than %v", td2, td1)
		}
	}
	// Start fork from current height
	testFork(t, processor, length, 1, full, better)
	testFork(t, processor, length, 2, full, better)
	testFork(t, processor, length, 5, full, better)
	testFork(t, processor, length, 10, full, better)
}

// Tests that given a starting canonical chain of a given size, creating shorter
// forks do not take canonical ownership.
func TestShorterForkHeaders(t *testing.T) { testShorterFork(t, false) }
func TestShorterForkBlocks(t *testing.T)  { testShorterFork(t, true) }

func testShorterFork(t *testing.T, full bool) {
	length := 10

	// Make first chain starting from genesis
	_, processor, err := newCanonical(mockEngine.NewFaker(), length, full)
	if err != nil {
		t.Fatalf("failed to make new canonical chain: %v", err)
	}
	defer processor.Stop()

	// Define the difficulty comparator
	worse := func(td1, td2 *big.Int) {
		if td2.Cmp(td1) >= 0 {
			t.Errorf("total difficulty mismatch: have %v, expected less than %v", td2, td1)
		}
	}
	// Sum of numbers must be less than `length` for this to be a shorter fork
	testFork(t, processor, 0, 3, full, worse)
	testFork(t, processor, 0, 7, full, worse)
	testFork(t, processor, 1, 1, full, worse)
	testFork(t, processor, 1, 7, full, worse)
	testFork(t, processor, 5, 3, full, worse)
	testFork(t, processor, 5, 4, full, worse)
}

// Tests that given a starting canonical chain of a given size, creating longer
// forks do take canonical ownership.
func TestLongerForkHeaders(t *testing.T) { testLongerFork(t, false) }
func TestLongerForkBlocks(t *testing.T)  { testLongerFork(t, true) }

func testLongerFork(t *testing.T, full bool) {
	length := 10

	// Make first chain starting from genesis
	_, processor, err := newCanonical(mockEngine.NewFaker(), length, full)
	if err != nil {
		t.Fatalf("failed to make new canonical chain: %v", err)
	}
	defer processor.Stop()

	// Define the difficulty comparator
	better := func(td1, td2 *big.Int) {
		if td2.Cmp(td1) <= 0 {
			t.Errorf("total difficulty mismatch: have %v, expected more than %v", td2, td1)
		}
	}
	// Sum of numbers must be greater than `length` for this to be a longer fork
	testFork(t, processor, 0, 11, full, better)
	testFork(t, processor, 0, 15, full, better)
	testFork(t, processor, 1, 10, full, better)
	testFork(t, processor, 1, 12, full, better)
	testFork(t, processor, 5, 6, full, better)
	testFork(t, processor, 5, 8, full, better)
}

// Tests that given a starting canonical chain of a given size, creating equal
// forks do take canonical ownership.
func TestEqualForkHeaders(t *testing.T) { testEqualFork(t, false) }
func TestEqualForkBlocks(t *testing.T)  { testEqualFork(t, true) }

func testEqualFork(t *testing.T, full bool) {
	length := 10

	// Make first chain starting from genesis
	_, processor, err := newCanonical(mockEngine.NewFaker(), length, full)
	if err != nil {
		t.Fatalf("failed to make new canonical chain: %v", err)
	}
	defer processor.Stop()

	// Define the difficulty comparator
	equal := func(td1, td2 *big.Int) {
		if td2.Cmp(td1) != 0 {
			t.Errorf("total difficulty mismatch: have %v, want %v", td2, td1)
		}
	}
	// Sum of numbers must be equal to `length` for this to be an equal fork
	testFork(t, processor, 0, 10, full, equal)
	testFork(t, processor, 1, 9, full, equal)
	testFork(t, processor, 2, 8, full, equal)
	testFork(t, processor, 5, 5, full, equal)
	testFork(t, processor, 6, 4, full, equal)
	testFork(t, processor, 9, 1, full, equal)
}

// Tests that chains missing links do not get accepted by the processor.
func TestBrokenHeaderChain(t *testing.T) { testBrokenChain(t, false) }
func TestBrokenBlockChain(t *testing.T)  { testBrokenChain(t, true) }

func testBrokenChain(t *testing.T, full bool) {
	// Make chain starting from genesis
	db, blockchain, err := newCanonical(mockEngine.NewFaker(), 10, full)
	if err != nil {
		t.Fatalf("failed to make new canonical chain: %v", err)
	}
	defer blockchain.Stop()

	// Create a forked chain, and try to insert with a missing link
	if full {
		chain := makeBlockChain(blockchain.CurrentBlock(), 5, mockEngine.NewFaker(), db, forkSeed)[1:]
		if err := testBlockChainImport(chain, blockchain); err == nil {
			t.Errorf("broken block chain not reported")
		}
	} else {
		chain := makeHeaderChain(blockchain.CurrentHeader(), 5, mockEngine.NewFaker(), db, forkSeed)[1:]
		if err := testHeaderChainImport(chain, blockchain); err == nil {
			t.Errorf("broken header chain not reported")
		}
	}
}

// Tests that reorganising a long difficult chain after a short easy one
// overwrites the canonical numbers and links in the database.
func TestReorgLongHeaders(t *testing.T) { testReorgLong(t, false) }
func TestReorgLongBlocks(t *testing.T)  { testReorgLong(t, true) }

func testReorgLong(t *testing.T, full bool) {
	testReorg(t, []int64{0, 0, -9}, []int64{0, 0, 0, -9}, 5, full)
}

// Tests that reorganising a short difficult chain after a long easy one
// overwrites the canonical numbers and links in the database.
func TestReorgShortHeaders(t *testing.T) { testReorgShort(t, false) }
func TestReorgShortBlocks(t *testing.T)  { testReorgShort(t, true) }

func testReorgShort(t *testing.T, full bool) {
	// Create a long easy chain vs. a short heavy one. Due to difficulty adjustment
	// we need a fairly long chain of blocks with different difficulties for a short
	// one to become heavyer than a long one. The 96 is an empirical value.
	easy := make([]int64, 96)
	for i := 0; i < len(easy); i++ {
		easy[i] = 60
	}
	diff := make([]int64, len(easy)-1)
	for i := 0; i < len(diff); i++ {
		diff[i] = -9
	}
	testReorg(t, easy, diff, 97, full)
}

func testReorg(t *testing.T, first, second []int64, td int64, full bool) {
	// Create a pristine chain and database
	db, blockchain, err := newCanonical(mockEngine.NewFaker(), 0, full)
	if err != nil {
		t.Fatalf("failed to create pristine chain: %v", err)
	}
	defer blockchain.Stop()

	// Insert an easy and a difficult chain afterwards
	easyBlocks, _ := GenerateChain(params.IstanbulTestChainConfig, blockchain.CurrentBlock(), mockEngine.NewFaker(), db, len(first), func(i int, b *BlockGen) {
		b.OffsetTime(first[i])
	})
	diffBlocks, _ := GenerateChain(params.IstanbulTestChainConfig, blockchain.CurrentBlock(), mockEngine.NewFaker(), db, len(second), func(i int, b *BlockGen) {
		b.OffsetTime(second[i])
	})
	if full {
		if _, err := blockchain.InsertChain(easyBlocks); err != nil {
			t.Fatalf("failed to insert easy chain: %v", err)
		}
		if _, err := blockchain.InsertChain(diffBlocks); err != nil {
			t.Fatalf("failed to insert difficult chain: %v", err)
		}
	} else {
		easyHeaders := make([]*types.Header, len(easyBlocks))
		for i, block := range easyBlocks {
			easyHeaders[i] = block.Header()
		}
		diffHeaders := make([]*types.Header, len(diffBlocks))
		for i, block := range diffBlocks {
			diffHeaders[i] = block.Header()
		}
		if _, err := blockchain.InsertHeaderChain(easyHeaders, 1, true); err != nil {
			t.Fatalf("failed to insert easy chain: %v", err)
		}
		if _, err := blockchain.InsertHeaderChain(diffHeaders, 1, true); err != nil {
			t.Fatalf("failed to insert difficult chain: %v", err)
		}
	}
	// Check that the chain is valid number and link wise
	if full {
		prev := blockchain.CurrentBlock()
		for block := blockchain.GetBlockByNumber(blockchain.CurrentBlock().NumberU64() - 1); block.NumberU64() != 0; prev, block = block, blockchain.GetBlockByNumber(block.NumberU64()-1) {
			if prev.ParentHash() != block.Hash() {
				t.Errorf("parent block hash mismatch: have %x, want %x", prev.ParentHash(), block.Hash())
			}
		}
	} else {
		prev := blockchain.CurrentHeader()
		for header := blockchain.GetHeaderByNumber(blockchain.CurrentHeader().Number.Uint64() - 1); header.Number.Uint64() != 0; prev, header = header, blockchain.GetHeaderByNumber(header.Number.Uint64()-1) {
			if prev.ParentHash != header.Hash() {
				t.Errorf("parent header hash mismatch: have %x, want %x", prev.ParentHash, header.Hash())
			}
		}
	}
	// Make sure the chain total difficulty is the correct one
	want := big.NewInt(td)
	if full {
		if have := blockchain.GetTdByHash(blockchain.CurrentBlock().Hash()); have.Cmp(want) != 0 {
			t.Errorf("total difficulty mismatch: have %v, want %v", have, want)
		}
	} else {
		if have := blockchain.GetTdByHash(blockchain.CurrentHeader().Hash()); have.Cmp(want) != 0 {
			t.Errorf("total difficulty mismatch: have %v, want %v", have, want)
		}
	}
}

// Tests that the insertion functions detect banned hashes.
func TestBadHeaderHashes(t *testing.T) { testBadHashes(t, false) }
func TestBadBlockHashes(t *testing.T)  { testBadHashes(t, true) }

func testBadHashes(t *testing.T, full bool) {
	// Create a pristine chain and database
	db, blockchain, err := newCanonical(mockEngine.NewFaker(), 0, full)
	if err != nil {
		t.Fatalf("failed to create pristine chain: %v", err)
	}
	defer blockchain.Stop()

	// Create a chain, ban a hash and try to import
	if full {
		blocks := makeBlockChain(blockchain.CurrentBlock(), 3, mockEngine.NewFaker(), db, 10)

		BadHashes[blocks[2].Header().Hash()] = true
		defer func() { delete(BadHashes, blocks[2].Header().Hash()) }()

		_, err = blockchain.InsertChain(blocks)
	} else {
		headers := makeHeaderChain(blockchain.CurrentHeader(), 3, mockEngine.NewFaker(), db, 10)

		BadHashes[headers[2].Hash()] = true
		defer func() { delete(BadHashes, headers[2].Hash()) }()

		_, err = blockchain.InsertHeaderChain(headers, 1, true)
	}
	if err != ErrBlacklistedHash {
		t.Errorf("error mismatch: have: %v, want: %v", err, ErrBlacklistedHash)
	}
}

// Tests that bad hashes are detected on boot, and the chain rolled back to a
// good state prior to the bad hash.
func TestReorgBadHeaderHashes(t *testing.T) { testReorgBadHashes(t, false) }
func TestReorgBadBlockHashes(t *testing.T)  { testReorgBadHashes(t, true) }

func testReorgBadHashes(t *testing.T, full bool) {
	// Create a pristine chain and database
	db, blockchain, err := newCanonical(mockEngine.NewFaker(), 0, full)
	if err != nil {
		t.Fatalf("failed to create pristine chain: %v", err)
	}
	// Create a chain, import and ban afterwards
	headers := makeHeaderChain(blockchain.CurrentHeader(), 4, mockEngine.NewFaker(), db, 10)
	blocks := makeBlockChain(blockchain.CurrentBlock(), 4, mockEngine.NewFaker(), db, 10)

	if full {
		if _, err = blockchain.InsertChain(blocks); err != nil {
			t.Errorf("failed to import blocks: %v", err)
		}
		if blockchain.CurrentBlock().Hash() != blocks[3].Hash() {
			t.Errorf("last block hash mismatch: have: %x, want %x", blockchain.CurrentBlock().Hash(), blocks[3].Header().Hash())
		}
		BadHashes[blocks[3].Header().Hash()] = true
		defer func() { delete(BadHashes, blocks[3].Header().Hash()) }()
	} else {
		if _, err = blockchain.InsertHeaderChain(headers, 1, true); err != nil {
			t.Errorf("failed to import headers: %v", err)
		}
		if blockchain.CurrentHeader().Hash() != headers[3].Hash() {
			t.Errorf("last header hash mismatch: have: %x, want %x", blockchain.CurrentHeader().Hash(), headers[3].Hash())
		}
		BadHashes[headers[3].Hash()] = true
		defer func() { delete(BadHashes, headers[3].Hash()) }()
	}
	blockchain.Stop()

	// Create a new BlockChain and check that it rolled back the state.
<<<<<<< HEAD
	ncm, err := NewBlockChain(blockchain.db, nil, blockchain.chainConfig, mockEngine.NewFaker(), vm.Config{}, nil)
=======
	ncm, err := NewBlockChain(blockchain.db, nil, blockchain.chainConfig, ethash.NewFaker(), vm.Config{}, nil, nil)
>>>>>>> 45352300
	if err != nil {
		t.Fatalf("failed to create new chain manager: %v", err)
	}
	if full {
		if ncm.CurrentBlock().Hash() != blocks[2].Header().Hash() {
			t.Errorf("last block hash mismatch: have: %x, want %x", ncm.CurrentBlock().Hash(), blocks[2].Header().Hash())
		}
	} else {
		if ncm.CurrentHeader().Hash() != headers[2].Hash() {
			t.Errorf("last header hash mismatch: have: %x, want %x", ncm.CurrentHeader().Hash(), headers[2].Hash())
		}
	}
	ncm.Stop()
}

// Tests chain insertions in the face of one entity containing an invalid nonce.
func TestHeadersInsertNonceError(t *testing.T) { testInsertNonceError(t, false) }
func TestBlocksInsertNonceError(t *testing.T)  { testInsertNonceError(t, true) }

func testInsertNonceError(t *testing.T, full bool) {
	for i := 1; i < 25 && !t.Failed(); i++ {
		// Create a pristine chain and database
		db, blockchain, err := newCanonical(mockEngine.NewFaker(), 0, full)
		if err != nil {
			t.Fatalf("failed to create pristine chain: %v", err)
		}
		defer blockchain.Stop()

		// Create and insert a chain with a failing nonce
		var (
			failAt  int
			failRes int
			failNum uint64
		)
		if full {
			blocks := makeBlockChain(blockchain.CurrentBlock(), i, mockEngine.NewFaker(), db, 0)

			failAt = rand.Int() % len(blocks)
			failNum = blocks[failAt].NumberU64()

			blockchain.engine = mockEngine.NewFakeFailer(failNum)
			failRes, err = blockchain.InsertChain(blocks)
		} else {
			headers := makeHeaderChain(blockchain.CurrentHeader(), i, mockEngine.NewFaker(), db, 0)

			failAt = rand.Int() % len(headers)
			failNum = headers[failAt].Number.Uint64()

			blockchain.engine = mockEngine.NewFakeFailer(failNum)
			blockchain.hc.engine = blockchain.engine
			failRes, err = blockchain.InsertHeaderChain(headers, 1, true)
		}
		// Check that the returned error indicates the failure
		if failRes != failAt {
			t.Errorf("test %d: failure (%v) index mismatch: have %d, want %d", i, err, failRes, failAt)
		}
		// Check that all blocks after the failing block have been inserted
		for j := 0; j < i-failAt; j++ {
			if full {
				if block := blockchain.GetBlockByNumber(failNum + uint64(j)); block != nil {
					t.Errorf("test %d: invalid block in chain: %v", i, block)
				}
			} else {
				if header := blockchain.GetHeaderByNumber(failNum + uint64(j)); header != nil {
					t.Errorf("test %d: invalid header in chain: %v", i, header)
				}
			}
		}
	}
}

// Tests that fast importing a block chain produces the same chain data as the
// classical full block processing.
func TestFastVsFullChains(t *testing.T) {
	// Configure and generate a sample block chain
	var (
		gendb   = rawdb.NewMemoryDatabase()
		key, _  = crypto.HexToECDSA("b71c71a67e1177ad4e901695e1b4b9ee17ae16c6668d313eac2f96dbcda3f291")
		address = crypto.PubkeyToAddress(key.PublicKey)
		funds   = big.NewInt(1000000000)
		gspec   = &Genesis{
			Config: params.IstanbulTestChainConfig,
			Alloc:  GenesisAlloc{address: {Balance: funds}},
		}
		genesis = gspec.MustCommit(gendb)
		signer  = types.NewEIP155Signer(gspec.Config.ChainID)
	)
	blocks, receipts := GenerateChain(gspec.Config, genesis, mockEngine.NewFaker(), gendb, 1024, func(i int, block *BlockGen) {
		block.SetCoinbase(common.Address{0x00})

		// If the block number is multiple of 3, send a few bonus transactions to the miner
		if i%3 == 2 {
			for j := 0; j < i%4+1; j++ {
				tx, err := types.SignTx(types.NewTransaction(block.TxNonce(address), common.Address{0x00}, big.NewInt(1000), params.TxGas, nil, nil, nil, nil, nil), signer, key)
				if err != nil {
					panic(err)
				}
				block.AddTx(tx)
			}
		}
	})
	// Import the chain as an archive node for the comparison baseline
	archiveDb := rawdb.NewMemoryDatabase()
	gspec.MustCommit(archiveDb)
<<<<<<< HEAD
	archive, _ := NewBlockChain(archiveDb, nil, gspec.Config, mockEngine.NewFaker(), vm.Config{}, nil)
=======
	archive, _ := NewBlockChain(archiveDb, nil, gspec.Config, ethash.NewFaker(), vm.Config{}, nil, nil)
>>>>>>> 45352300
	defer archive.Stop()

	if n, err := archive.InsertChain(blocks); err != nil {
		t.Fatalf("failed to process block %d: %v", n, err)
	}
	// Fast import the chain as a non-archive node to test
	fastDb := rawdb.NewMemoryDatabase()
	gspec.MustCommit(fastDb)
<<<<<<< HEAD
	fast, _ := NewBlockChain(fastDb, nil, gspec.Config, mockEngine.NewFaker(), vm.Config{}, nil)
=======
	fast, _ := NewBlockChain(fastDb, nil, gspec.Config, ethash.NewFaker(), vm.Config{}, nil, nil)
>>>>>>> 45352300
	defer fast.Stop()

	headers := make([]*types.Header, len(blocks))
	for i, block := range blocks {
		headers[i] = block.Header()
	}
	if n, err := fast.InsertHeaderChain(headers, 1, true); err != nil {
		t.Fatalf("failed to insert header %d: %v", n, err)
	}
	if n, err := fast.InsertReceiptChain(blocks, receipts, 0); err != nil {
		t.Fatalf("failed to insert receipt %d: %v", n, err)
	}
	// Freezer style fast import the chain.
	frdir, err := ioutil.TempDir("", "")
	if err != nil {
		t.Fatalf("failed to create temp freezer dir: %v", err)
	}
	defer os.Remove(frdir)
	ancientDb, err := rawdb.NewDatabaseWithFreezer(rawdb.NewMemoryDatabase(), frdir, "")
	if err != nil {
		t.Fatalf("failed to create temp freezer db: %v", err)
	}
	gspec.MustCommit(ancientDb)
<<<<<<< HEAD
	ancient, _ := NewBlockChain(ancientDb, nil, gspec.Config, mockEngine.NewFaker(), vm.Config{}, nil)
=======
	ancient, _ := NewBlockChain(ancientDb, nil, gspec.Config, ethash.NewFaker(), vm.Config{}, nil, nil)
>>>>>>> 45352300
	defer ancient.Stop()

	if n, err := ancient.InsertHeaderChain(headers, 1, true); err != nil {
		t.Fatalf("failed to insert header %d: %v", n, err)
	}
	if n, err := ancient.InsertReceiptChain(blocks, receipts, uint64(len(blocks)/2)); err != nil {
		t.Fatalf("failed to insert receipt %d: %v", n, err)
	}
	// Iterate over all chain data components, and cross reference
	for i := 0; i < len(blocks); i++ {
		num, hash := blocks[i].NumberU64(), blocks[i].Hash()

		if ftd, atd := fast.GetTdByHash(hash), archive.GetTdByHash(hash); ftd.Cmp(atd) != 0 {
			t.Errorf("block #%d [%x]: td mismatch: fastdb %v, archivedb %v", num, hash, ftd, atd)
		}
		if antd, artd := ancient.GetTdByHash(hash), archive.GetTdByHash(hash); antd.Cmp(artd) != 0 {
			t.Errorf("block #%d [%x]: td mismatch: ancientdb %v, archivedb %v", num, hash, antd, artd)
		}
		if fheader, aheader := fast.GetHeaderByHash(hash), archive.GetHeaderByHash(hash); fheader.Hash() != aheader.Hash() {
			t.Errorf("block #%d [%x]: header mismatch: fastdb %v, archivedb %v", num, hash, fheader, aheader)
		}
		if anheader, arheader := ancient.GetHeaderByHash(hash), archive.GetHeaderByHash(hash); anheader.Hash() != arheader.Hash() {
			t.Errorf("block #%d [%x]: header mismatch: ancientdb %v, archivedb %v", num, hash, anheader, arheader)
		}
		if fblock, arblock, anblock := fast.GetBlockByHash(hash), archive.GetBlockByHash(hash), ancient.GetBlockByHash(hash); fblock.Hash() != arblock.Hash() || anblock.Hash() != arblock.Hash() {
			t.Errorf("block #%d [%x]: block mismatch: fastdb %v, ancientdb %v, archivedb %v", num, hash, fblock, anblock, arblock)
		} else if types.DeriveSha(fblock.Transactions()) != types.DeriveSha(arblock.Transactions()) || types.DeriveSha(anblock.Transactions()) != types.DeriveSha(arblock.Transactions()) {
			t.Errorf("block #%d [%x]: transactions mismatch: fastdb %v, ancientdb %v, archivedb %v", num, hash, fblock.Transactions(), anblock.Transactions(), arblock.Transactions())
		}
		if freceipts, anreceipts, areceipts := rawdb.ReadReceipts(fastDb, hash, *rawdb.ReadHeaderNumber(fastDb, hash), fast.Config()), rawdb.ReadReceipts(ancientDb, hash, *rawdb.ReadHeaderNumber(ancientDb, hash), fast.Config()), rawdb.ReadReceipts(archiveDb, hash, *rawdb.ReadHeaderNumber(archiveDb, hash), fast.Config()); types.DeriveSha(freceipts) != types.DeriveSha(areceipts) {
			t.Errorf("block #%d [%x]: receipts mismatch: fastdb %v, ancientdb %v, archivedb %v", num, hash, freceipts, anreceipts, areceipts)
		}
	}
	// Check that the canonical chains are the same between the databases
	for i := 0; i < len(blocks)+1; i++ {
		if fhash, ahash := rawdb.ReadCanonicalHash(fastDb, uint64(i)), rawdb.ReadCanonicalHash(archiveDb, uint64(i)); fhash != ahash {
			t.Errorf("block #%d: canonical hash mismatch: fastdb %v, archivedb %v", i, fhash, ahash)
		}
		if anhash, arhash := rawdb.ReadCanonicalHash(ancientDb, uint64(i)), rawdb.ReadCanonicalHash(archiveDb, uint64(i)); anhash != arhash {
			t.Errorf("block #%d: canonical hash mismatch: ancientdb %v, archivedb %v", i, anhash, arhash)
		}
	}
}

// Tests that various import methods move the chain head pointers to the correct
// positions.
func TestLightVsFastVsFullChainHeads(t *testing.T) {
	// Configure and generate a sample block chain
	var (
		gendb   = rawdb.NewMemoryDatabase()
		key, _  = crypto.HexToECDSA("b71c71a67e1177ad4e901695e1b4b9ee17ae16c6668d313eac2f96dbcda3f291")
		address = crypto.PubkeyToAddress(key.PublicKey)
		funds   = big.NewInt(1000000000)
		gspec   = &Genesis{Config: params.IstanbulTestChainConfig, Alloc: GenesisAlloc{address: {Balance: funds}}}
		genesis = gspec.MustCommit(gendb)
	)
	height := uint64(1024)
	blocks, receipts := GenerateChain(gspec.Config, genesis, mockEngine.NewFaker(), gendb, int(height), nil)

	// makeDb creates a db instance for testing.
	makeDb := func() (ethdb.Database, func()) {
		dir, err := ioutil.TempDir("", "")
		if err != nil {
			t.Fatalf("failed to create temp freezer dir: %v", err)
		}
		defer os.Remove(dir)
		db, err := rawdb.NewDatabaseWithFreezer(rawdb.NewMemoryDatabase(), dir, "")
		if err != nil {
			t.Fatalf("failed to create temp freezer db: %v", err)
		}
		gspec.MustCommit(db)
		return db, func() { os.RemoveAll(dir) }
	}
	// Configure a subchain to roll back
	remove := blocks[height/2].NumberU64()

	// Create a small assertion method to check the three heads
	assert := func(t *testing.T, kind string, chain *BlockChain, header uint64, fast uint64, block uint64) {
		t.Helper()

		if num := chain.CurrentBlock().NumberU64(); num != block {
			t.Errorf("%s head block mismatch: have #%v, want #%v", kind, num, block)
		}
		if num := chain.CurrentFastBlock().NumberU64(); num != fast {
			t.Errorf("%s head fast-block mismatch: have #%v, want #%v", kind, num, fast)
		}
		if num := chain.CurrentHeader().Number.Uint64(); num != header {
			t.Errorf("%s head header mismatch: have #%v, want #%v", kind, num, header)
		}
	}
	// Import the chain as an archive node and ensure all pointers are updated
	archiveDb, delfn := makeDb()
	defer delfn()
<<<<<<< HEAD

	archiveCaching := *defaultCacheConfig
	archiveCaching.TrieDirtyDisabled = true

	archive, _ := NewBlockChain(archiveDb, &archiveCaching, gspec.Config, mockEngine.NewFaker(), vm.Config{}, nil)
=======
	archive, _ := NewBlockChain(archiveDb, nil, gspec.Config, ethash.NewFaker(), vm.Config{}, nil, nil)
>>>>>>> 45352300
	if n, err := archive.InsertChain(blocks); err != nil {
		t.Fatalf("failed to process block %d: %v", n, err)
	}
	defer archive.Stop()

	assert(t, "archive", archive, height, height, height)
	archive.SetHead(remove - 1)
	assert(t, "archive", archive, height/2, height/2, height/2)

	// Import the chain as a non-archive node and ensure all pointers are updated
	fastDb, delfn := makeDb()
	defer delfn()
<<<<<<< HEAD
	fast, _ := NewBlockChain(fastDb, nil, gspec.Config, mockEngine.NewFaker(), vm.Config{}, nil)
=======
	fast, _ := NewBlockChain(fastDb, nil, gspec.Config, ethash.NewFaker(), vm.Config{}, nil, nil)
>>>>>>> 45352300
	defer fast.Stop()

	headers := make([]*types.Header, len(blocks))
	for i, block := range blocks {
		headers[i] = block.Header()
	}
	if n, err := fast.InsertHeaderChain(headers, 1, true); err != nil {
		t.Fatalf("failed to insert header %d: %v", n, err)
	}
	if n, err := fast.InsertReceiptChain(blocks, receipts, 0); err != nil {
		t.Fatalf("failed to insert receipt %d: %v", n, err)
	}
	assert(t, "fast", fast, height, height, 0)
	fast.SetHead(remove - 1)
	assert(t, "fast", fast, height/2, height/2, 0)

	// Import the chain as a ancient-first node and ensure all pointers are updated
	ancientDb, delfn := makeDb()
	defer delfn()
<<<<<<< HEAD
	ancient, _ := NewBlockChain(ancientDb, nil, gspec.Config, mockEngine.NewFaker(), vm.Config{}, nil)
=======
	ancient, _ := NewBlockChain(ancientDb, nil, gspec.Config, ethash.NewFaker(), vm.Config{}, nil, nil)
>>>>>>> 45352300
	defer ancient.Stop()

	if n, err := ancient.InsertHeaderChain(headers, 1, true); err != nil {
		t.Fatalf("failed to insert header %d: %v", n, err)
	}
	if n, err := ancient.InsertReceiptChain(blocks, receipts, uint64(3*len(blocks)/4)); err != nil {
		t.Fatalf("failed to insert receipt %d: %v", n, err)
	}
	assert(t, "ancient", ancient, height, height, 0)
	ancient.SetHead(remove - 1)
	assert(t, "ancient", ancient, 0, 0, 0)

	if frozen, err := ancientDb.Ancients(); err != nil || frozen != 1 {
		t.Fatalf("failed to truncate ancient store, want %v, have %v", 1, frozen)
	}
	// Import the chain as a light node and ensure all pointers are updated
	lightDb, delfn := makeDb()
	defer delfn()
<<<<<<< HEAD
	light, _ := NewBlockChain(lightDb, nil, gspec.Config, mockEngine.NewFaker(), vm.Config{}, nil)
	if n, err := light.InsertHeaderChain(headers, 1, true); err != nil {
=======
	light, _ := NewBlockChain(lightDb, nil, gspec.Config, ethash.NewFaker(), vm.Config{}, nil, nil)
	if n, err := light.InsertHeaderChain(headers, 1); err != nil {
>>>>>>> 45352300
		t.Fatalf("failed to insert header %d: %v", n, err)
	}
	defer light.Stop()

	assert(t, "light", light, height, 0, 0)
	light.SetHead(remove - 1)
	assert(t, "light", light, height/2, 0, 0)
}

// Tests that chain reorganisations handle transaction removals and reinsertions.
func TestChainTxReorgs(t *testing.T) {
	var (
		key1, _ = crypto.HexToECDSA("b71c71a67e1177ad4e901695e1b4b9ee17ae16c6668d313eac2f96dbcda3f291")
		key2, _ = crypto.HexToECDSA("8a1f9a8f95be41cd7ccb6168179afb4504aefe388d1e14474d32c45c72ce7b7a")
		key3, _ = crypto.HexToECDSA("49a7b37aa6f6645917e7b807e9d1c00d4fa71f18343b0d4122a4d2df64dd6fee")
		addr1   = crypto.PubkeyToAddress(key1.PublicKey)
		addr2   = crypto.PubkeyToAddress(key2.PublicKey)
		addr3   = crypto.PubkeyToAddress(key3.PublicKey)
		db      = rawdb.NewMemoryDatabase()
		gspec   = &Genesis{
			Config: params.IstanbulTestChainConfig,
			Alloc: GenesisAlloc{
				addr1: {Balance: big.NewInt(1000000)},
				addr2: {Balance: big.NewInt(1000000)},
				addr3: {Balance: big.NewInt(1000000)},
			},
		}
		genesis = gspec.MustCommit(db)
		signer  = types.NewEIP155Signer(gspec.Config.ChainID)
	)

	// Create two transactions shared between the chains:
	//  - postponed: transaction included at a later block in the forked chain
	//  - swapped: transaction included at the same block number in the forked chain
	postponed, _ := types.SignTx(types.NewTransaction(0, addr1, big.NewInt(1000), params.TxGas, nil, nil, nil, nil, nil), signer, key1)
	swapped, _ := types.SignTx(types.NewTransaction(1, addr1, big.NewInt(1000), params.TxGas, nil, nil, nil, nil, nil), signer, key1)

	// Create two transactions that will be dropped by the forked chain:
	//  - pastDrop: transaction dropped retroactively from a past block
	//  - freshDrop: transaction dropped exactly at the block where the reorg is detected
	var pastDrop, freshDrop *types.Transaction

	// Create three transactions that will be added in the forked chain:
	//  - pastAdd:   transaction added before the reorganization is detected
	//  - freshAdd:  transaction added at the exact block the reorg is detected
	//  - futureAdd: transaction added after the reorg has already finished
	var pastAdd, freshAdd, futureAdd *types.Transaction

	chain, _ := GenerateChain(gspec.Config, genesis, mockEngine.NewFaker(), db, 3, func(i int, gen *BlockGen) {
		switch i {
		case 0:
			pastDrop, _ = types.SignTx(types.NewTransaction(gen.TxNonce(addr2), addr2, big.NewInt(1000), params.TxGas, nil, nil, nil, nil, nil), signer, key2)

			gen.AddTx(pastDrop)  // This transaction will be dropped in the fork from below the split point
			gen.AddTx(postponed) // This transaction will be postponed till block #3 in the fork

		case 2:
			freshDrop, _ = types.SignTx(types.NewTransaction(gen.TxNonce(addr2), addr2, big.NewInt(1000), params.TxGas, nil, nil, nil, nil, nil), signer, key2)

			gen.AddTx(freshDrop) // This transaction will be dropped in the fork from exactly at the split point
			gen.AddTx(swapped)   // This transaction will be swapped out at the exact height

			gen.OffsetTime(9) // Lower the block difficulty to simulate a weaker chain
		}
	})
	// Import the chain. This runs all block validation rules.
<<<<<<< HEAD
	blockchain, _ := NewBlockChain(db, nil, gspec.Config, mockEngine.NewFaker(), vm.Config{}, nil)
=======
	blockchain, _ := NewBlockChain(db, nil, gspec.Config, ethash.NewFaker(), vm.Config{}, nil, nil)
>>>>>>> 45352300
	if i, err := blockchain.InsertChain(chain); err != nil {
		t.Fatalf("failed to insert original chain[%d]: %v", i, err)
	}
	defer blockchain.Stop()

	// overwrite the old chain
	chain, _ = GenerateChain(gspec.Config, genesis, mockEngine.NewFaker(), db, 5, func(i int, gen *BlockGen) {
		switch i {
		case 0:
			pastAdd, _ = types.SignTx(types.NewTransaction(gen.TxNonce(addr3), addr3, big.NewInt(1000), params.TxGas, nil, nil, nil, nil, nil), signer, key3)
			gen.AddTx(pastAdd) // This transaction needs to be injected during reorg

		case 2:
			gen.AddTx(postponed) // This transaction was postponed from block #1 in the original chain
			gen.AddTx(swapped)   // This transaction was swapped from the exact current spot in the original chain

			freshAdd, _ = types.SignTx(types.NewTransaction(gen.TxNonce(addr3), addr3, big.NewInt(1000), params.TxGas, nil, nil, nil, nil, nil), signer, key3)
			gen.AddTx(freshAdd) // This transaction will be added exactly at reorg time

		case 3:
			futureAdd, _ = types.SignTx(types.NewTransaction(gen.TxNonce(addr3), addr3, big.NewInt(1000), params.TxGas, nil, nil, nil, nil, nil), signer, key3)
			gen.AddTx(futureAdd) // This transaction will be added after a full reorg
		}
	})
	if _, err := blockchain.InsertChain(chain); err != nil {
		t.Fatalf("failed to insert forked chain: %v", err)
	}

	// removed tx
	for i, tx := range (types.Transactions{pastDrop, freshDrop}) {
		if txn, _, _, _ := rawdb.ReadTransaction(db, tx.Hash()); txn != nil {
			t.Errorf("drop %d: tx %v found while shouldn't have been", i, txn)
		}
		if rcpt, _, _, _ := rawdb.ReadReceipt(db, tx.Hash(), blockchain.Config()); rcpt != nil {
			t.Errorf("drop %d: receipt %v found while shouldn't have been", i, rcpt)
		}
	}
	// added tx
	for i, tx := range (types.Transactions{pastAdd, freshAdd, futureAdd}) {
		if txn, _, _, _ := rawdb.ReadTransaction(db, tx.Hash()); txn == nil {
			t.Errorf("add %d: expected tx to be found", i)
		}
		if rcpt, _, _, _ := rawdb.ReadReceipt(db, tx.Hash(), blockchain.Config()); rcpt == nil {
			t.Errorf("add %d: expected receipt to be found", i)
		}
	}
	// shared tx
	for i, tx := range (types.Transactions{postponed, swapped}) {
		if txn, _, _, _ := rawdb.ReadTransaction(db, tx.Hash()); txn == nil {
			t.Errorf("share %d: expected tx to be found", i)
		}
		if rcpt, _, _, _ := rawdb.ReadReceipt(db, tx.Hash(), blockchain.Config()); rcpt == nil {
			t.Errorf("share %d: expected receipt to be found", i)
		}
	}
}

func TestLogReorgs(t *testing.T) {
	var (
		key1, _ = crypto.HexToECDSA("b71c71a67e1177ad4e901695e1b4b9ee17ae16c6668d313eac2f96dbcda3f291")
		addr1   = crypto.PubkeyToAddress(key1.PublicKey)
		db      = rawdb.NewMemoryDatabase()
		// this code generates a log
		code    = common.Hex2Bytes("60606040525b7f24ec1d3ff24c2f6ff210738839dbc339cd45a5294d85c79361016243157aae7b60405180905060405180910390a15b600a8060416000396000f360606040526008565b00")
		gspec   = &Genesis{Config: params.IstanbulTestChainConfig, Alloc: GenesisAlloc{addr1: {Balance: big.NewInt(10000000000000)}}}
		genesis = gspec.MustCommit(db)
		signer  = types.NewEIP155Signer(gspec.Config.ChainID)
	)

<<<<<<< HEAD
	blockchain, _ := NewBlockChain(db, nil, gspec.Config, mockEngine.NewFaker(), vm.Config{}, nil)
=======
	blockchain, _ := NewBlockChain(db, nil, gspec.Config, ethash.NewFaker(), vm.Config{}, nil, nil)
>>>>>>> 45352300
	defer blockchain.Stop()

	rmLogsCh := make(chan RemovedLogsEvent, 100)
	blockchain.SubscribeRemovedLogsEvent(rmLogsCh)
	chain, _ := GenerateChain(params.IstanbulTestChainConfig, genesis, mockEngine.NewFaker(), db, 2, func(i int, gen *BlockGen) {
		if i == 1 {
			tx, err := types.SignTx(types.NewContractCreation(gen.TxNonce(addr1), new(big.Int), 1000000, new(big.Int), nil, nil, nil, code), signer, key1)
			if err != nil {
				t.Fatalf("failed to create tx: %v", err)
			}
			gen.AddTx(tx)
		}
	})
	if _, err := blockchain.InsertChain(chain); err != nil {
		t.Fatalf("failed to insert chain: %v", err)
	}

	chain, _ = GenerateChain(params.IstanbulTestChainConfig, genesis, mockEngine.NewFaker(), db, 3, func(i int, gen *BlockGen) {})
	if _, err := blockchain.InsertChain(chain); err != nil {
		t.Fatalf("failed to insert forked chain: %v", err)
	}
	timeout := time.NewTimer(1 * time.Second)
	defer timeout.Stop()
	select {
	case ev := <-rmLogsCh:
		if len(ev.Logs) == 0 {
			t.Error("expected logs")
		}
	case <-timeout.C:
		t.Fatal("Timeout. There is no RemovedLogsEvent has been sent.")
	}
}

// This EVM code generates a log when the contract is created.
var logCode = common.Hex2Bytes("60606040525b7f24ec1d3ff24c2f6ff210738839dbc339cd45a5294d85c79361016243157aae7b60405180905060405180910390a15b600a8060416000396000f360606040526008565b00")

// This test checks that log events and RemovedLogsEvent are sent
// when the chain reorganizes.
func TestLogRebirth(t *testing.T) {
	var (
		key1, _       = crypto.HexToECDSA("b71c71a67e1177ad4e901695e1b4b9ee17ae16c6668d313eac2f96dbcda3f291")
		addr1         = crypto.PubkeyToAddress(key1.PublicKey)
		db            = rawdb.NewMemoryDatabase()
		gspec         = &Genesis{Config: params.IstanbulTestChainConfig, Alloc: GenesisAlloc{addr1: {Balance: big.NewInt(10000000000000)}}}
		genesis       = gspec.MustCommit(db)
		signer        = types.NewEIP155Signer(gspec.Config.ChainID)
		engine        = mockEngine.NewFaker()
		blockchain, _ = NewBlockChain(db, nil, gspec.Config, engine, vm.Config{}, nil)
	)

	defer blockchain.Stop()

	// The event channels.
	newLogCh := make(chan []*types.Log, 10)
	rmLogsCh := make(chan RemovedLogsEvent, 10)
	blockchain.SubscribeLogsEvent(newLogCh)
	blockchain.SubscribeRemovedLogsEvent(rmLogsCh)

	// This chain contains a single log.
	chain, _ := GenerateChain(params.IstanbulTestChainConfig, genesis, engine, db, 2, func(i int, gen *BlockGen) {
		if i == 1 {
			tx, err := types.SignTx(types.NewContractCreation(gen.TxNonce(addr1), new(big.Int), 1000000, new(big.Int), nil, nil, nil, logCode), signer, key1)
			if err != nil {
				t.Fatalf("failed to create tx: %v", err)
			}
			gen.AddTx(tx)
		}
	})
	if _, err := blockchain.InsertChain(chain); err != nil {
		t.Fatalf("failed to insert chain: %v", err)
	}
	checkLogEvents(t, newLogCh, rmLogsCh, 1, 0)

	// Generate long reorg chain containing another log. Inserting the
	// chain removes one log and adds one.
	forkChain, _ := GenerateChain(params.IstanbulTestChainConfig, genesis, engine, db, 3, func(i int, gen *BlockGen) {
		if i == 1 {
			tx, err := types.SignTx(types.NewContractCreation(gen.TxNonce(addr1), new(big.Int), 1000000, new(big.Int), nil, nil, nil, logCode), signer, key1)
			if err != nil {
				t.Fatalf("failed to create tx: %v", err)
			}
			gen.AddTx(tx)
			gen.OffsetTime(-9) // higher block difficulty
		}
	})
	if _, err := blockchain.InsertChain(forkChain); err != nil {
		t.Fatalf("failed to insert forked chain: %v", err)
	}
	checkLogEvents(t, newLogCh, rmLogsCh, 1, 1)

	// This chain segment is rooted in the original chain, but doesn't contain any logs.
	// When inserting it, the canonical chain switches away from forkChain and re-emits
	// the log event for the old chain, as well as a RemovedLogsEvent for forkChain.
	newBlocks, _ := GenerateChain(params.IstanbulTestChainConfig, chain[len(chain)-1], engine, db, 2, func(i int, gen *BlockGen) {})
	if _, err := blockchain.InsertChain(newBlocks); err != nil {
		t.Fatalf("failed to insert forked chain: %v", err)
	}
	checkLogEvents(t, newLogCh, rmLogsCh, 1, 1)
}

// This test is a variation of TestLogRebirth. It verifies that log events are emitted
// when a side chain containing log events overtakes the canonical chain.
func TestSideLogRebirth(t *testing.T) {
	var (
		key1, _       = crypto.HexToECDSA("b71c71a67e1177ad4e901695e1b4b9ee17ae16c6668d313eac2f96dbcda3f291")
		addr1         = crypto.PubkeyToAddress(key1.PublicKey)
		db            = rawdb.NewMemoryDatabase()
		gspec         = &Genesis{Config: params.IstanbulTestChainConfig, Alloc: GenesisAlloc{addr1: {Balance: big.NewInt(10000000000000)}}}
		genesis       = gspec.MustCommit(db)
		signer        = types.NewEIP155Signer(gspec.Config.ChainID)
		blockchain, _ = NewBlockChain(db, nil, gspec.Config, mockEngine.NewFaker(), vm.Config{}, nil)
	)

	defer blockchain.Stop()

	newLogCh := make(chan []*types.Log, 10)
	rmLogsCh := make(chan RemovedLogsEvent, 10)
	blockchain.SubscribeLogsEvent(newLogCh)
	blockchain.SubscribeRemovedLogsEvent(rmLogsCh)

	chain, _ := GenerateChain(params.IstanbulTestChainConfig, genesis, mockEngine.NewFaker(), db, 3, func(i int, gen *BlockGen) {
		if i == 1 {
			gen.OffsetTime(-9) // higher block difficulty

		}
	})
	if _, err := blockchain.InsertChain(chain); err != nil {
		t.Fatalf("failed to insert forked chain: %v", err)
	}
	checkLogEvents(t, newLogCh, rmLogsCh, 0, 0)

	// Generate side chain with lower difficulty
	sideChain, _ := GenerateChain(params.IstanbulTestChainConfig, genesis, mockEngine.NewFaker(), db, 2, func(i int, gen *BlockGen) {
		if i == 1 {
			tx, err := types.SignTx(types.NewContractCreation(gen.TxNonce(addr1), new(big.Int), 1000000, new(big.Int), nil, nil, nil, logCode), signer, key1)
			if err != nil {
				t.Fatalf("failed to create tx: %v", err)
			}
			gen.AddTx(tx)
		}
	})
	if _, err := blockchain.InsertChain(sideChain); err != nil {
		t.Fatalf("failed to insert forked chain: %v", err)
	}
	checkLogEvents(t, newLogCh, rmLogsCh, 0, 0)

	// Generate two new blocks based on side chain, to trigger a reorg
	newBlocks, _ := GenerateChain(params.IstanbulTestChainConfig, sideChain[len(sideChain)-1], mockEngine.NewFaker(), db, 2, func(i int, gen *BlockGen) {})
	if _, err := blockchain.InsertChain(newBlocks); err != nil {
		t.Fatalf("failed to insert forked chain: %v", err)
	}
	checkLogEvents(t, newLogCh, rmLogsCh, 1, 0)
}

func checkLogEvents(t *testing.T, logsCh <-chan []*types.Log, rmLogsCh <-chan RemovedLogsEvent, wantNew, wantRemoved int) {
	t.Helper()

	if len(logsCh) != wantNew {
		t.Fatalf("wrong number of log events: got %d, want %d", len(logsCh), wantNew)
	}
	if len(rmLogsCh) != wantRemoved {
		t.Fatalf("wrong number of removed log events: got %d, want %d", len(rmLogsCh), wantRemoved)
	}
	// Drain events.
	for i := 0; i < len(logsCh); i++ {
		<-logsCh
	}
	for i := 0; i < len(rmLogsCh); i++ {
		<-rmLogsCh
	}
}

func TestReorgSideEvent(t *testing.T) {
	var (
		db      = rawdb.NewMemoryDatabase()
		key1, _ = crypto.HexToECDSA("b71c71a67e1177ad4e901695e1b4b9ee17ae16c6668d313eac2f96dbcda3f291")
		addr1   = crypto.PubkeyToAddress(key1.PublicKey)
		gspec   = &Genesis{
			Config: params.IstanbulTestChainConfig,
			Alloc:  GenesisAlloc{addr1: {Balance: big.NewInt(10000000000000)}},
		}
		genesis = gspec.MustCommit(db)
		signer  = types.NewEIP155Signer(gspec.Config.ChainID)
	)

<<<<<<< HEAD
	blockchain, _ := NewBlockChain(db, nil, gspec.Config, mockEngine.NewFaker(), vm.Config{}, nil)
=======
	blockchain, _ := NewBlockChain(db, nil, gspec.Config, ethash.NewFaker(), vm.Config{}, nil, nil)
>>>>>>> 45352300
	defer blockchain.Stop()

	chain, _ := GenerateChain(gspec.Config, genesis, mockEngine.NewFaker(), db, 3, func(i int, gen *BlockGen) {})
	if _, err := blockchain.InsertChain(chain); err != nil {
		t.Fatalf("failed to insert chain: %v", err)
	}

	replacementBlocks, _ := GenerateChain(gspec.Config, genesis, mockEngine.NewFaker(), db, 4, func(i int, gen *BlockGen) {
		tx, err := types.SignTx(types.NewContractCreation(gen.TxNonce(addr1), new(big.Int), 1000000, new(big.Int), nil, nil, nil, nil), signer, key1)
		if i == 2 {
			gen.OffsetTime(-9)
		}
		if err != nil {
			t.Fatalf("failed to create tx: %v", err)
		}
		gen.AddTx(tx)
	})
	chainSideCh := make(chan ChainSideEvent, 64)
	blockchain.SubscribeChainSideEvent(chainSideCh)
	if _, err := blockchain.InsertChain(replacementBlocks); err != nil {
		t.Fatalf("failed to insert chain: %v", err)
	}

	// first two block of the secondary chain are for a brief moment considered
	// side chains because up to that point the first one is considered the
	// heavier chain.
	// the third may or may not be, depending on whether it triggers a reorg (the
	// difficulties of the two chains are equal at this time).
	// the boolean value indicates whether we are still waiting for that block's event.
	expectedSideHashes := map[common.Hash]bool{
		replacementBlocks[0].Hash(): true,
		replacementBlocks[1].Hash(): true,
		replacementBlocks[2].Hash(): false, // may not be sent (if reorg was on the 3rd block)
		chain[0].Hash():             true,
		chain[1].Hash():             true,
		chain[2].Hash():             true,
	}

	i := 0

	const timeoutDura = 10 * time.Second
	timeout := time.NewTimer(timeoutDura)
done:
	for {
		select {
		case ev := <-chainSideCh:
			block := ev.Block
			if _, ok := expectedSideHashes[block.Hash()]; !ok {
				t.Errorf("%d: didn't expect %x to be in side chain", i, block.Hash())
			}
			expectedSideHashes[block.Hash()] = false
			i++

			numLeft := 0
			for _, isLeft := range expectedSideHashes {
				if isLeft {
					numLeft += 1
				}
			}
			if numLeft == 0 {
				timeout.Stop()

				break done
			}
			timeout.Reset(timeoutDura)

		case <-timeout.C:
			t.Fatal("Timeout. Possibly not all blocks were triggered for sideevent")
		}
	}

	// make sure no more events are fired
	select {
	case e := <-chainSideCh:
		t.Errorf("unexpected event fired: %v", e)
	case <-time.After(250 * time.Millisecond):
	}

}

// Tests if the canonical block can be fetched from the database during chain insertion.
func TestCanonicalBlockRetrieval(t *testing.T) {
	_, blockchain, err := newCanonical(mockEngine.NewFaker(), 0, true)
	if err != nil {
		t.Fatalf("failed to create pristine chain: %v", err)
	}
	defer blockchain.Stop()

	chain, _ := GenerateChain(blockchain.chainConfig, blockchain.genesisBlock, mockEngine.NewFaker(), blockchain.db, 10, func(i int, gen *BlockGen) {})

	var pend sync.WaitGroup
	pend.Add(len(chain))

	for i := range chain {
		go func(block *types.Block) {
			defer pend.Done()

			// try to retrieve a block by its canonical hash and see if the block data can be retrieved.
			for {
				ch := rawdb.ReadCanonicalHash(blockchain.db, block.NumberU64())
				if ch == (common.Hash{}) {
					continue // busy wait for canonical hash to be written
				}
				if ch != block.Hash() {
					t.Errorf("unknown canonical hash, want %s, got %s", block.Hash().Hex(), ch.Hex())
					return
				}
				fb := rawdb.ReadBlock(blockchain.db, ch, block.NumberU64())
				if fb == nil {
					t.Errorf("unable to retrieve block %d for canonical hash: %s", block.NumberU64(), ch.Hex())
					return
				}
				if fb.Hash() != block.Hash() {
					t.Errorf("invalid block hash for block %d, want %s, got %s", block.NumberU64(), block.Hash().Hex(), fb.Hash().Hex())
					return
				}
				return
			}
		}(chain[i])

		if _, err := blockchain.InsertChain(types.Blocks{chain[i]}); err != nil {
			t.Fatalf("failed to insert block %d: %v", i, err)
		}
	}
	pend.Wait()
}

func TestEIP155Transition(t *testing.T) {
	// Configure and generate a sample block chain
	var (
		db         = rawdb.NewMemoryDatabase()
		key, _     = crypto.HexToECDSA("b71c71a67e1177ad4e901695e1b4b9ee17ae16c6668d313eac2f96dbcda3f291")
		address    = crypto.PubkeyToAddress(key.PublicKey)
		funds      = big.NewInt(1000000000)
		deleteAddr = common.Address{1}
		gspec      = &Genesis{
			Config: &params.ChainConfig{ChainID: big.NewInt(1), EIP150Block: big.NewInt(0), EIP155Block: big.NewInt(2), HomesteadBlock: new(big.Int)},
			Alloc:  GenesisAlloc{address: {Balance: funds}, deleteAddr: {Balance: new(big.Int)}},
		}
		genesis = gspec.MustCommit(db)
	)

<<<<<<< HEAD
	blockchain, _ := NewBlockChain(db, nil, gspec.Config, mockEngine.NewFaker(), vm.Config{}, nil)
=======
	blockchain, _ := NewBlockChain(db, nil, gspec.Config, ethash.NewFaker(), vm.Config{}, nil, nil)
>>>>>>> 45352300
	defer blockchain.Stop()

	blocks, _ := GenerateChain(gspec.Config, genesis, mockEngine.NewFaker(), db, 4, func(i int, block *BlockGen) {
		var (
			tx      *types.Transaction
			err     error
			basicTx = func(signer types.Signer) (*types.Transaction, error) {
				return types.SignTx(types.NewTransaction(block.TxNonce(address), common.Address{}, new(big.Int), 21000, new(big.Int), nil, nil, nil, nil), signer, key)
			}
		)
		switch i {
		case 0:
			tx, err = basicTx(types.HomesteadSigner{})
			if err != nil {
				t.Fatal(err)
			}
			block.AddTx(tx)
		case 2:
			tx, err = basicTx(types.HomesteadSigner{})
			if err != nil {
				t.Fatal(err)
			}
			block.AddTx(tx)

			tx, err = basicTx(types.NewEIP155Signer(gspec.Config.ChainID))
			if err != nil {
				t.Fatal(err)
			}
			block.AddTx(tx)
		case 3:
			tx, err = basicTx(types.HomesteadSigner{})
			if err != nil {
				t.Fatal(err)
			}
			block.AddTx(tx)

			tx, err = basicTx(types.NewEIP155Signer(gspec.Config.ChainID))
			if err != nil {
				t.Fatal(err)
			}
			block.AddTx(tx)
		}
	})

	if _, err := blockchain.InsertChain(blocks); err != nil {
		t.Fatal(err)
	}
	block := blockchain.GetBlockByNumber(1)
	if block.Transactions()[0].Protected() {
		t.Error("Expected block[0].txs[0] to not be replay protected")
	}

	block = blockchain.GetBlockByNumber(3)
	if block.Transactions()[0].Protected() {
		t.Error("Expected block[3].txs[0] to not be replay protected")
	}
	if !block.Transactions()[1].Protected() {
		t.Error("Expected block[3].txs[1] to be replay protected")
	}
	if _, err := blockchain.InsertChain(blocks[4:]); err != nil {
		t.Fatal(err)
	}

	// generate an invalid chain id transaction
	config := &params.ChainConfig{ChainID: big.NewInt(2), EIP150Block: big.NewInt(0), EIP155Block: big.NewInt(2), HomesteadBlock: new(big.Int)}
	blocks, _ = GenerateChain(config, blocks[len(blocks)-1], mockEngine.NewFaker(), db, 4, func(i int, block *BlockGen) {
		var (
			tx      *types.Transaction
			err     error
			basicTx = func(signer types.Signer) (*types.Transaction, error) {
				return types.SignTx(types.NewTransaction(block.TxNonce(address), common.Address{}, new(big.Int), 21000, new(big.Int), nil, nil, nil, nil), signer, key)
			}
		)
		if i == 0 {
			tx, err = basicTx(types.NewEIP155Signer(big.NewInt(2)))
			if err != nil {
				t.Fatal(err)
			}
			block.AddTx(tx)
		}
	})
	_, err := blockchain.InsertChain(blocks)
	if err != types.ErrInvalidChainId {
		t.Error("expected error:", types.ErrInvalidChainId)
	}
}

func TestEIP161AccountRemoval(t *testing.T) {
	// Configure and generate a sample block chain
	var (
		db      = rawdb.NewMemoryDatabase()
		key, _  = crypto.HexToECDSA("b71c71a67e1177ad4e901695e1b4b9ee17ae16c6668d313eac2f96dbcda3f291")
		address = crypto.PubkeyToAddress(key.PublicKey)
		funds   = big.NewInt(1000000000)
		theAddr = common.Address{1}
		gspec   = &Genesis{
			Config: &params.ChainConfig{
				ChainID:        big.NewInt(1),
				HomesteadBlock: new(big.Int),
				EIP155Block:    new(big.Int),
				EIP150Block:    new(big.Int),
				EIP158Block:    big.NewInt(2),
			},
			Alloc: GenesisAlloc{address: {Balance: funds}},
		}
		genesis = gspec.MustCommit(db)
	)
<<<<<<< HEAD
	blockchain, _ := NewBlockChain(db, nil, gspec.Config, mockEngine.NewFaker(), vm.Config{}, nil)
=======
	blockchain, _ := NewBlockChain(db, nil, gspec.Config, ethash.NewFaker(), vm.Config{}, nil, nil)
>>>>>>> 45352300
	defer blockchain.Stop()

	blocks, _ := GenerateChain(gspec.Config, genesis, mockEngine.NewFaker(), db, 3, func(i int, block *BlockGen) {
		var (
			tx     *types.Transaction
			err    error
			signer = types.NewEIP155Signer(gspec.Config.ChainID)
		)
		switch i {
		case 0:
			tx, err = types.SignTx(types.NewTransaction(block.TxNonce(address), theAddr, new(big.Int), 21000, new(big.Int), nil, nil, nil, nil), signer, key)
		case 1:
			tx, err = types.SignTx(types.NewTransaction(block.TxNonce(address), theAddr, new(big.Int), 21000, new(big.Int), nil, nil, nil, nil), signer, key)
		case 2:
			tx, err = types.SignTx(types.NewTransaction(block.TxNonce(address), theAddr, new(big.Int), 21000, new(big.Int), nil, nil, nil, nil), signer, key)
		}
		if err != nil {
			t.Fatal(err)
		}
		block.AddTx(tx)
	})
	// account must exist pre eip 161
	if _, err := blockchain.InsertChain(types.Blocks{blocks[0]}); err != nil {
		t.Fatal(err)
	}
	if st, _ := blockchain.State(); !st.Exist(theAddr) {
		t.Error("expected account to exist")
	}

	// account needs to be deleted post eip 161
	if _, err := blockchain.InsertChain(types.Blocks{blocks[1]}); err != nil {
		t.Fatal(err)
	}
	if st, _ := blockchain.State(); st.Exist(theAddr) {
		t.Error("account should not exist")
	}

	// account musn't be created post eip 161
	if _, err := blockchain.InsertChain(types.Blocks{blocks[2]}); err != nil {
		t.Fatal(err)
	}
	if st, _ := blockchain.State(); st.Exist(theAddr) {
		t.Error("account should not exist")
	}
}

// This is a regression test (i.e. as weird as it is, don't delete it ever), which
// tests that under weird reorg conditions the blockchain and its internal header-
// chain return the same latest block/header.
//
// https://github.com/celo-org/celo-blockchain/pull/15941
func TestBlockchainHeaderchainReorgConsistency(t *testing.T) {
	// Generate a canonical chain to act as the main dataset
	engine := mockEngine.NewFaker()

	db := rawdb.NewMemoryDatabase()
	genesis := new(Genesis).MustCommit(db)
	blocks, _ := GenerateChain(params.IstanbulTestChainConfig, genesis, engine, db, 64, func(i int, b *BlockGen) { b.SetCoinbase(common.Address{1}) })

	// Generate a bunch of fork blocks, each side forking from the canonical chain
	forks := make([]*types.Block, len(blocks))
	for i := 0; i < len(forks); i++ {
		parent := genesis
		if i > 0 {
			parent = blocks[i-1]
		}
		fork, _ := GenerateChain(params.IstanbulTestChainConfig, parent, engine, db, 1, func(i int, b *BlockGen) { b.SetCoinbase(common.Address{2}) })
		forks[i] = fork[0]
	}
	// Import the canonical and fork chain side by side, verifying the current block
	// and current header consistency
	diskdb := rawdb.NewMemoryDatabase()
	new(Genesis).MustCommit(diskdb)

<<<<<<< HEAD
	chain, err := NewBlockChain(diskdb, nil, params.IstanbulTestChainConfig, engine, vm.Config{}, nil)
=======
	chain, err := NewBlockChain(diskdb, nil, params.TestChainConfig, engine, vm.Config{}, nil, nil)
>>>>>>> 45352300
	if err != nil {
		t.Fatalf("failed to create tester chain: %v", err)
	}
	for i := 0; i < len(blocks); i++ {
		if _, err := chain.InsertChain(blocks[i : i+1]); err != nil {
			t.Fatalf("block %d: failed to insert into chain: %v", i, err)
		}
		if chain.CurrentBlock().Hash() != chain.CurrentHeader().Hash() {
			t.Errorf("block %d: current block/header mismatch: block #%d [%x…], header #%d [%x…]", i, chain.CurrentBlock().Number(), chain.CurrentBlock().Hash().Bytes()[:4], chain.CurrentHeader().Number, chain.CurrentHeader().Hash().Bytes()[:4])
		}
		if _, err := chain.InsertChain(forks[i : i+1]); err != nil {
			t.Fatalf(" fork %d: failed to insert into chain: %v", i, err)
		}
		if chain.CurrentBlock().Hash() != chain.CurrentHeader().Hash() {
			t.Errorf(" fork %d: current block/header mismatch: block #%d [%x…], header #%d [%x…]", i, chain.CurrentBlock().Number(), chain.CurrentBlock().Hash().Bytes()[:4], chain.CurrentHeader().Number, chain.CurrentHeader().Hash().Bytes()[:4])
		}
	}
}

// Tests that importing small side forks doesn't leave junk in the trie database
// cache (which would eventually cause memory issues).
func TestTrieForkGC(t *testing.T) {
	// Generate a canonical chain to act as the main dataset
	engine := mockEngine.NewFaker()

	db := rawdb.NewMemoryDatabase()
	genesis := new(Genesis).MustCommit(db)
	blocks, _ := GenerateChain(params.IstanbulTestChainConfig, genesis, engine, db, 2*TriesInMemory, func(i int, b *BlockGen) { b.SetCoinbase(common.Address{1}) })

	// Generate a bunch of fork blocks, each side forking from the canonical chain
	forks := make([]*types.Block, len(blocks))
	for i := 0; i < len(forks); i++ {
		parent := genesis
		if i > 0 {
			parent = blocks[i-1]
		}
		fork, _ := GenerateChain(params.IstanbulTestChainConfig, parent, engine, db, 1, func(i int, b *BlockGen) { b.SetCoinbase(common.Address{2}) })
		forks[i] = fork[0]
	}
	// Import the canonical and fork chain side by side, forcing the trie cache to cache both
	diskdb := rawdb.NewMemoryDatabase()
	new(Genesis).MustCommit(diskdb)

<<<<<<< HEAD
	chain, err := NewBlockChain(diskdb, nil, params.IstanbulTestChainConfig, engine, vm.Config{}, nil)
=======
	chain, err := NewBlockChain(diskdb, nil, params.TestChainConfig, engine, vm.Config{}, nil, nil)
>>>>>>> 45352300
	if err != nil {
		t.Fatalf("failed to create tester chain: %v", err)
	}
	for i := 0; i < len(blocks); i++ {
		if _, err := chain.InsertChain(blocks[i : i+1]); err != nil {
			t.Fatalf("block %d: failed to insert into chain: %v", i, err)
		}
		if _, err := chain.InsertChain(forks[i : i+1]); err != nil {
			t.Fatalf("fork %d: failed to insert into chain: %v", i, err)
		}
	}
	// Dereference all the recent tries and ensure no past trie is left in
	for i := 0; i < TriesInMemory; i++ {
		chain.stateCache.TrieDB().Dereference(blocks[len(blocks)-1-i].Root())
		chain.stateCache.TrieDB().Dereference(forks[len(blocks)-1-i].Root())
	}
	if len(chain.stateCache.TrieDB().Nodes()) > 0 {
		t.Fatalf("stale tries still alive after garbase collection")
	}
}

// Tests that doing large reorgs works even if the state associated with the
// forking point is not available any more.
func TestLargeReorgTrieGC(t *testing.T) {
	// Generate the original common chain segment and the two competing forks
	engine := mockEngine.NewFaker()

	db := rawdb.NewMemoryDatabase()
	genesis := new(Genesis).MustCommit(db)

	shared, _ := GenerateChain(params.IstanbulTestChainConfig, genesis, engine, db, 64, func(i int, b *BlockGen) { b.SetCoinbase(common.Address{1}) })
	original, _ := GenerateChain(params.IstanbulTestChainConfig, shared[len(shared)-1], engine, db, 2*TriesInMemory, func(i int, b *BlockGen) { b.SetCoinbase(common.Address{2}) })
	competitor, _ := GenerateChain(params.IstanbulTestChainConfig, shared[len(shared)-1], engine, db, 2*TriesInMemory+1, func(i int, b *BlockGen) { b.SetCoinbase(common.Address{3}) })

	// Import the shared chain and the original canonical one
	diskdb := rawdb.NewMemoryDatabase()
	new(Genesis).MustCommit(diskdb)

<<<<<<< HEAD
	chain, err := NewBlockChain(diskdb, nil, params.IstanbulTestChainConfig, engine, vm.Config{}, nil)
=======
	chain, err := NewBlockChain(diskdb, nil, params.TestChainConfig, engine, vm.Config{}, nil, nil)
>>>>>>> 45352300
	if err != nil {
		t.Fatalf("failed to create tester chain: %v", err)
	}
	if _, err := chain.InsertChain(shared); err != nil {
		t.Fatalf("failed to insert shared chain: %v", err)
	}
	if _, err := chain.InsertChain(original); err != nil {
		t.Fatalf("failed to insert original chain: %v", err)
	}
	// Ensure that the state associated with the forking point is pruned away
	if node, _ := chain.stateCache.TrieDB().Node(shared[len(shared)-1].Root()); node != nil {
		t.Fatalf("common-but-old ancestor still cache")
	}
	// Import the competitor chain without exceeding the canonical's TD and ensure
	// we have not processed any of the blocks (protection against malicious blocks)
	if _, err := chain.InsertChain(competitor[:len(competitor)-2]); err != nil {
		t.Fatalf("failed to insert competitor chain: %v", err)
	}
	for i, block := range competitor[:len(competitor)-2] {
		if node, _ := chain.stateCache.TrieDB().Node(block.Root()); node != nil {
			t.Fatalf("competitor %d: low TD chain became processed", i)
		}
	}
	// Import the head of the competitor chain, triggering the reorg and ensure we
	// successfully reprocess all the stashed away blocks.
	if _, err := chain.InsertChain(competitor[len(competitor)-2:]); err != nil {
		t.Fatalf("failed to finalize competitor chain: %v", err)
	}
	for i, block := range competitor[:len(competitor)-TriesInMemory] {
		if node, _ := chain.stateCache.TrieDB().Node(block.Root()); node != nil {
			t.Fatalf("competitor %d: competing chain state missing", i)
		}
	}
}

func TestBlockchainRecovery(t *testing.T) {
	// Configure and generate a sample block chain
	var (
		gendb   = rawdb.NewMemoryDatabase()
		key, _  = crypto.HexToECDSA("b71c71a67e1177ad4e901695e1b4b9ee17ae16c6668d313eac2f96dbcda3f291")
		address = crypto.PubkeyToAddress(key.PublicKey)
		funds   = big.NewInt(1000000000)
		gspec   = &Genesis{Config: params.IstanbulTestChainConfig, Alloc: GenesisAlloc{address: {Balance: funds}}}
		genesis = gspec.MustCommit(gendb)
	)
	height := uint64(1024)
	blocks, receipts := GenerateChain(gspec.Config, genesis, mockEngine.NewFaker(), gendb, int(height), nil)

	// Import the chain as a ancient-first node and ensure all pointers are updated
	frdir, err := ioutil.TempDir("", "")
	if err != nil {
		t.Fatalf("failed to create temp freezer dir: %v", err)
	}
	defer os.Remove(frdir)

	ancientDb, err := rawdb.NewDatabaseWithFreezer(rawdb.NewMemoryDatabase(), frdir, "")
	if err != nil {
		t.Fatalf("failed to create temp freezer db: %v", err)
	}
	gspec.MustCommit(ancientDb)
<<<<<<< HEAD
	ancient, _ := NewBlockChain(ancientDb, nil, gspec.Config, mockEngine.NewFaker(), vm.Config{}, nil)
=======
	ancient, _ := NewBlockChain(ancientDb, nil, gspec.Config, ethash.NewFaker(), vm.Config{}, nil, nil)
>>>>>>> 45352300

	headers := make([]*types.Header, len(blocks))
	for i, block := range blocks {
		headers[i] = block.Header()
	}
	if n, err := ancient.InsertHeaderChain(headers, 1, true); err != nil {
		t.Fatalf("failed to insert header %d: %v", n, err)
	}
	if n, err := ancient.InsertReceiptChain(blocks, receipts, uint64(3*len(blocks)/4)); err != nil {
		t.Fatalf("failed to insert receipt %d: %v", n, err)
	}
	rawdb.WriteLastPivotNumber(ancientDb, blocks[len(blocks)-1].NumberU64()) // Force fast sync behavior
	ancient.Stop()

	// Destroy head fast block manually
	midBlock := blocks[len(blocks)/2]
	rawdb.WriteHeadFastBlockHash(ancientDb, midBlock.Hash())

	// Reopen broken blockchain again
<<<<<<< HEAD
	ancient, _ = NewBlockChain(ancientDb, nil, gspec.Config, mockEngine.NewFaker(), vm.Config{}, nil)
=======
	ancient, _ = NewBlockChain(ancientDb, nil, gspec.Config, ethash.NewFaker(), vm.Config{}, nil, nil)
>>>>>>> 45352300
	defer ancient.Stop()
	if num := ancient.CurrentBlock().NumberU64(); num != 0 {
		t.Errorf("head block mismatch: have #%v, want #%v", num, 0)
	}
	if num := ancient.CurrentFastBlock().NumberU64(); num != midBlock.NumberU64() {
		t.Errorf("head fast-block mismatch: have #%v, want #%v", num, midBlock.NumberU64())
	}
	if num := ancient.CurrentHeader().Number.Uint64(); num != midBlock.NumberU64() {
		t.Errorf("head header mismatch: have #%v, want #%v", num, midBlock.NumberU64())
	}
}

func TestIncompleteAncientReceiptChainInsertion(t *testing.T) {
	// Configure and generate a sample block chain
	var (
		gendb   = rawdb.NewMemoryDatabase()
		key, _  = crypto.HexToECDSA("b71c71a67e1177ad4e901695e1b4b9ee17ae16c6668d313eac2f96dbcda3f291")
		address = crypto.PubkeyToAddress(key.PublicKey)
		funds   = big.NewInt(1000000000)
		gspec   = &Genesis{Config: params.IstanbulTestChainConfig, Alloc: GenesisAlloc{address: {Balance: funds}}}
		genesis = gspec.MustCommit(gendb)
	)
	height := uint64(1024)
	blocks, receipts := GenerateChain(gspec.Config, genesis, mockEngine.NewFaker(), gendb, int(height), nil)

	// Import the chain as a ancient-first node and ensure all pointers are updated
	frdir, err := ioutil.TempDir("", "")
	if err != nil {
		t.Fatalf("failed to create temp freezer dir: %v", err)
	}
	defer os.Remove(frdir)
	ancientDb, err := rawdb.NewDatabaseWithFreezer(rawdb.NewMemoryDatabase(), frdir, "")
	if err != nil {
		t.Fatalf("failed to create temp freezer db: %v", err)
	}
	gspec.MustCommit(ancientDb)
<<<<<<< HEAD
	ancient, _ := NewBlockChain(ancientDb, nil, gspec.Config, mockEngine.NewFaker(), vm.Config{}, nil)
=======
	ancient, _ := NewBlockChain(ancientDb, nil, gspec.Config, ethash.NewFaker(), vm.Config{}, nil, nil)
>>>>>>> 45352300
	defer ancient.Stop()

	headers := make([]*types.Header, len(blocks))
	for i, block := range blocks {
		headers[i] = block.Header()
	}
	if n, err := ancient.InsertHeaderChain(headers, 1, true); err != nil {
		t.Fatalf("failed to insert header %d: %v", n, err)
	}
	// Abort ancient receipt chain insertion deliberately
	ancient.terminateInsert = func(hash common.Hash, number uint64) bool {
		return number == blocks[len(blocks)/2].NumberU64()
	}
	previousFastBlock := ancient.CurrentFastBlock()
	if n, err := ancient.InsertReceiptChain(blocks, receipts, uint64(3*len(blocks)/4)); err == nil {
		t.Fatalf("failed to insert receipt %d: %v", n, err)
	}
	if ancient.CurrentFastBlock().NumberU64() != previousFastBlock.NumberU64() {
		t.Fatalf("failed to rollback ancient data, want %d, have %d", previousFastBlock.NumberU64(), ancient.CurrentFastBlock().NumberU64())
	}
	if frozen, err := ancient.db.Ancients(); err != nil || frozen != 1 {
		t.Fatalf("failed to truncate ancient data")
	}
	ancient.terminateInsert = nil
	if n, err := ancient.InsertReceiptChain(blocks, receipts, uint64(3*len(blocks)/4)); err != nil {
		t.Fatalf("failed to insert receipt %d: %v", n, err)
	}
	if ancient.CurrentFastBlock().NumberU64() != blocks[len(blocks)-1].NumberU64() {
		t.Fatalf("failed to insert ancient recept chain after rollback")
	}
}

// Tests that importing a very large side fork, which is larger than the canon chain,
// but where the difficulty per block is kept low: this means that it will not
// overtake the 'canon' chain until after it's passed canon by about 200 blocks.
//
// Details at:
//  - https://github.com/celo-org/celo-blockchain/issues/18977
//  - https://github.com/celo-org/celo-blockchain/pull/18988
func TestLowDiffLongChain(t *testing.T) {
	// Generate a canonical chain to act as the main dataset
	engine := mockEngine.NewFaker()
	db := rawdb.NewMemoryDatabase()
	genesis := new(Genesis).MustCommit(db)

	// We must use a pretty long chain to ensure that the fork doesn't overtake us
	// until after at least 128 blocks post tip
	blocks, _ := GenerateChain(params.IstanbulTestChainConfig, genesis, engine, db, 6*TriesInMemory, func(i int, b *BlockGen) {
		b.SetCoinbase(common.Address{1})
		b.OffsetTime(-9)
	})

	// Import the canonical chain
	diskdb := rawdb.NewMemoryDatabase()
	new(Genesis).MustCommit(diskdb)

<<<<<<< HEAD
	chain, err := NewBlockChain(diskdb, nil, params.IstanbulTestChainConfig, engine, vm.Config{}, nil)
=======
	chain, err := NewBlockChain(diskdb, nil, params.TestChainConfig, engine, vm.Config{}, nil, nil)
>>>>>>> 45352300
	if err != nil {
		t.Fatalf("failed to create tester chain: %v", err)
	}
	if n, err := chain.InsertChain(blocks); err != nil {
		t.Fatalf("block %d: failed to insert into chain: %v", n, err)
	}
	// Generate fork chain, starting from an early block
	parent := blocks[10]
	fork, _ := GenerateChain(params.IstanbulTestChainConfig, parent, engine, db, 8*TriesInMemory, func(i int, b *BlockGen) {
		b.SetCoinbase(common.Address{2})
	})

	// And now import the fork
	if i, err := chain.InsertChain(fork); err != nil {
		t.Fatalf("block %d: failed to insert into chain: %v", i, err)
	}
	head := chain.CurrentBlock()
	if got := fork[len(fork)-1].Hash(); got != head.Hash() {
		t.Fatalf("head wrong, expected %x got %x", head.Hash(), got)
	}
	// Sanity check that all the canonical numbers are present
	header := chain.CurrentHeader()
	for number := head.NumberU64(); number > 0; number-- {
		if hash := chain.GetHeaderByNumber(number).Hash(); hash != header.Hash() {
			t.Fatalf("header %d: canonical hash mismatch: have %x, want %x", number, hash, header.Hash())
		}
		header = chain.GetHeader(header.ParentHash, number-1)
	}
}

// Tests that importing a sidechain (S), where
// - S is sidechain, containing blocks [Sn...Sm]
// - C is canon chain, containing blocks [G..Cn..Cm]
// - A common ancestor is placed at prune-point + blocksBetweenCommonAncestorAndPruneblock
// - The sidechain S is prepended with numCanonBlocksInSidechain blocks from the canon chain
func testSideImport(t *testing.T, numCanonBlocksInSidechain, blocksBetweenCommonAncestorAndPruneblock int) {

	// Generate a canonical chain to act as the main dataset
	engine := mockEngine.NewFaker()
	db := rawdb.NewMemoryDatabase()
	genesis := new(Genesis).MustCommit(db)

	// Generate and import the canonical chain
	blocks, _ := GenerateChain(params.TestChainConfig, genesis, engine, db, 2*TriesInMemory, nil)
	diskdb := rawdb.NewMemoryDatabase()
	new(Genesis).MustCommit(diskdb)
	chain, err := NewBlockChain(diskdb, nil, params.TestChainConfig, engine, vm.Config{}, nil, nil)
	if err != nil {
		t.Fatalf("failed to create tester chain: %v", err)
	}
	if n, err := chain.InsertChain(blocks); err != nil {
		t.Fatalf("block %d: failed to insert into chain: %v", n, err)
	}

	lastPrunedIndex := len(blocks) - TriesInMemory - 1
	lastPrunedBlock := blocks[lastPrunedIndex]
	firstNonPrunedBlock := blocks[len(blocks)-TriesInMemory]

	// Verify pruning of lastPrunedBlock
	if chain.HasBlockAndState(lastPrunedBlock.Hash(), lastPrunedBlock.NumberU64()) {
		t.Errorf("Block %d not pruned", lastPrunedBlock.NumberU64())
	}
	// Verify firstNonPrunedBlock is not pruned
	if !chain.HasBlockAndState(firstNonPrunedBlock.Hash(), firstNonPrunedBlock.NumberU64()) {
		t.Errorf("Block %d pruned", firstNonPrunedBlock.NumberU64())
	}
	// Generate the sidechain
	// First block should be a known block, block after should be a pruned block. So
	// canon(pruned), side, side...

	// Generate fork chain, make it longer than canon
	parentIndex := lastPrunedIndex + blocksBetweenCommonAncestorAndPruneblock
	parent := blocks[parentIndex]
	fork, _ := GenerateChain(params.TestChainConfig, parent, engine, db, 2*TriesInMemory, func(i int, b *BlockGen) {
		b.SetCoinbase(common.Address{2})
	})
	// Prepend the parent(s)
	var sidechain []*types.Block
	for i := numCanonBlocksInSidechain; i > 0; i-- {
		sidechain = append(sidechain, blocks[parentIndex+1-i])
	}
	sidechain = append(sidechain, fork...)
	_, err = chain.InsertChain(sidechain)
	if err != nil {
		t.Errorf("Got error, %v", err)
	}
	head := chain.CurrentBlock()
	if got := fork[len(fork)-1].Hash(); got != head.Hash() {
		t.Fatalf("head wrong, expected %x got %x", head.Hash(), got)
	}
}

// Tests that importing a sidechain (S), where
// - S is sidechain, containing blocks [Sn...Sm]
// - C is canon chain, containing blocks [G..Cn..Cm]
// - The common ancestor Cc is pruned
// - The first block in S: Sn, is == Cn
// That is: the sidechain for import contains some blocks already present in canon chain.
// So the blocks are
// [ Cn, Cn+1, Cc, Sn+3 ... Sm]
//   ^    ^    ^  pruned
func TestPrunedImportSide(t *testing.T) {
	//glogger := log.NewGlogHandler(log.StreamHandler(os.Stdout, log.TerminalFormat(false)))
	//glogger.Verbosity(3)
	//log.Root().SetHandler(log.Handler(glogger))
	testSideImport(t, 3, 3)
	testSideImport(t, 3, -3)
	testSideImport(t, 10, 0)
	testSideImport(t, 1, 10)
	testSideImport(t, 1, -10)
}

func TestInsertKnownHeaders(t *testing.T)      { testInsertKnownChainData(t, "headers") }
func TestInsertKnownReceiptChain(t *testing.T) { testInsertKnownChainData(t, "receipts") }
func TestInsertKnownBlocks(t *testing.T)       { testInsertKnownChainData(t, "blocks") }

func testInsertKnownChainData(t *testing.T, typ string) {
	engine := mockEngine.NewFaker()

	db := rawdb.NewMemoryDatabase()
	genesis := new(Genesis).MustCommit(db)

	blocks, receipts := GenerateChain(params.TestChainConfig, genesis, engine, db, 32, func(i int, b *BlockGen) { b.SetCoinbase(common.Address{1}) })
	blocks2, receipts2 := GenerateChain(params.TestChainConfig, blocks[len(blocks)-1], engine, db, 65, func(i int, b *BlockGen) { b.SetCoinbase(common.Address{1}) })
	// Total difficulty is higher.
	blocks3, receipts3 := GenerateChain(params.TestChainConfig, blocks[len(blocks)-1], engine, db, 66, func(i int, b *BlockGen) {
		b.SetCoinbase(common.Address{1})
		b.OffsetTime(-9)
	})
	// Import the shared chain and the original canonical one
	dir, err := ioutil.TempDir("", "")
	if err != nil {
		t.Fatalf("failed to create temp freezer dir: %v", err)
	}
	defer os.Remove(dir)
	chaindb, err := rawdb.NewDatabaseWithFreezer(rawdb.NewMemoryDatabase(), dir, "")
	if err != nil {
		t.Fatalf("failed to create temp freezer db: %v", err)
	}
	new(Genesis).MustCommit(chaindb)
	defer os.RemoveAll(dir)

	chain, err := NewBlockChain(chaindb, nil, params.TestChainConfig, engine, vm.Config{}, nil, nil)
	if err != nil {
		t.Fatalf("failed to create tester chain: %v", err)
	}

	var (
		inserter func(blocks []*types.Block, receipts []types.Receipts) error
		asserter func(t *testing.T, block *types.Block)
	)
	if typ == "headers" {
		inserter = func(blocks []*types.Block, receipts []types.Receipts) error {
			headers := make([]*types.Header, 0, len(blocks))
			for _, block := range blocks {
				headers = append(headers, block.Header())
			}
			_, err := chain.InsertHeaderChain(headers, 1, true)
			return err
		}
		asserter = func(t *testing.T, block *types.Block) {
			if chain.CurrentHeader().Hash() != block.Hash() {
				t.Fatalf("current head header mismatch, have %v, want %v", chain.CurrentHeader().Hash().Hex(), block.Hash().Hex())
			}
		}
	} else if typ == "receipts" {
		inserter = func(blocks []*types.Block, receipts []types.Receipts) error {
			headers := make([]*types.Header, 0, len(blocks))
			for _, block := range blocks {
				headers = append(headers, block.Header())
			}
			_, err := chain.InsertHeaderChain(headers, 1, true)
			if err != nil {
				return err
			}
			_, err = chain.InsertReceiptChain(blocks, receipts, 0)
			return err
		}
		asserter = func(t *testing.T, block *types.Block) {
			if chain.CurrentFastBlock().Hash() != block.Hash() {
				t.Fatalf("current head fast block mismatch, have %v, want %v", chain.CurrentFastBlock().Hash().Hex(), block.Hash().Hex())
			}
		}
	} else {
		inserter = func(blocks []*types.Block, receipts []types.Receipts) error {
			_, err := chain.InsertChain(blocks)
			return err
		}
		asserter = func(t *testing.T, block *types.Block) {
			if chain.CurrentBlock().Hash() != block.Hash() {
				t.Fatalf("current head block mismatch, have %v, want %v", chain.CurrentBlock().Hash().Hex(), block.Hash().Hex())
			}
		}
	}

	if err := inserter(blocks, receipts); err != nil {
		t.Fatalf("failed to insert chain data: %v", err)
	}

	// Reimport the chain data again. All the imported
	// chain data are regarded "known" data.
	if err := inserter(blocks, receipts); err != nil {
		t.Fatalf("failed to insert chain data: %v", err)
	}
	asserter(t, blocks[len(blocks)-1])

	// Import a long canonical chain with some known data as prefix.
	rollback := blocks[len(blocks)/2].NumberU64()

	chain.SetHead(rollback - 1)
	if err := inserter(append(blocks, blocks2...), append(receipts, receipts2...)); err != nil {
		t.Fatalf("failed to insert chain data: %v", err)
	}
	asserter(t, blocks2[len(blocks2)-1])

	// Import a heavier shorter but higher total difficulty chain with some known data as prefix.
	if err := inserter(append(blocks, blocks3...), append(receipts, receipts3...)); err != nil {
		t.Fatalf("failed to insert chain data: %v", err)
	}
	asserter(t, blocks3[len(blocks3)-1])

	// Import a longer but lower total difficulty chain with some known data as prefix.
	if err := inserter(append(blocks, blocks2...), append(receipts, receipts2...)); err != nil {
		t.Fatalf("failed to insert chain data: %v", err)
	}
	// The head shouldn't change.
	asserter(t, blocks3[len(blocks3)-1])

	// Rollback the heavier chain and re-insert the longer chain again
	chain.SetHead(rollback - 1)
	if err := inserter(append(blocks, blocks2...), append(receipts, receipts2...)); err != nil {
		t.Fatalf("failed to insert chain data: %v", err)
	}
	asserter(t, blocks2[len(blocks2)-1])
}

<<<<<<< HEAD
=======
// getLongAndShortChains returns two chains,
// A is longer, B is heavier
func getLongAndShortChains() (*BlockChain, []*types.Block, []*types.Block, error) {
	// Generate a canonical chain to act as the main dataset
	engine := ethash.NewFaker()
	db := rawdb.NewMemoryDatabase()
	genesis := new(Genesis).MustCommit(db)

	// Generate and import the canonical chain,
	// Offset the time, to keep the difficulty low
	longChain, _ := GenerateChain(params.TestChainConfig, genesis, engine, db, 80, func(i int, b *BlockGen) {
		b.SetCoinbase(common.Address{1})
	})
	diskdb := rawdb.NewMemoryDatabase()
	new(Genesis).MustCommit(diskdb)

	chain, err := NewBlockChain(diskdb, nil, params.TestChainConfig, engine, vm.Config{}, nil, nil)
	if err != nil {
		return nil, nil, nil, fmt.Errorf("failed to create tester chain: %v", err)
	}

	// Generate fork chain, make it shorter than canon, with common ancestor pretty early
	parentIndex := 3
	parent := longChain[parentIndex]
	heavyChain, _ := GenerateChain(params.TestChainConfig, parent, engine, db, 75, func(i int, b *BlockGen) {
		b.SetCoinbase(common.Address{2})
		b.OffsetTime(-9)
	})
	// Verify that the test is sane
	var (
		longerTd  = new(big.Int)
		shorterTd = new(big.Int)
	)
	for index, b := range longChain {
		longerTd.Add(longerTd, b.Difficulty())
		if index <= parentIndex {
			shorterTd.Add(shorterTd, b.Difficulty())
		}
	}
	for _, b := range heavyChain {
		shorterTd.Add(shorterTd, b.Difficulty())
	}
	if shorterTd.Cmp(longerTd) <= 0 {
		return nil, nil, nil, fmt.Errorf("Test is moot, heavyChain td (%v) must be larger than canon td (%v)", shorterTd, longerTd)
	}
	longerNum := longChain[len(longChain)-1].NumberU64()
	shorterNum := heavyChain[len(heavyChain)-1].NumberU64()
	if shorterNum >= longerNum {
		return nil, nil, nil, fmt.Errorf("Test is moot, heavyChain num (%v) must be lower than canon num (%v)", shorterNum, longerNum)
	}
	return chain, longChain, heavyChain, nil
}

// TestReorgToShorterRemovesCanonMapping tests that if we
// 1. Have a chain [0 ... N .. X]
// 2. Reorg to shorter but heavier chain [0 ... N ... Y]
// 3. Then there should be no canon mapping for the block at height X
func TestReorgToShorterRemovesCanonMapping(t *testing.T) {
	chain, canonblocks, sideblocks, err := getLongAndShortChains()
	if err != nil {
		t.Fatal(err)
	}
	if n, err := chain.InsertChain(canonblocks); err != nil {
		t.Fatalf("block %d: failed to insert into chain: %v", n, err)
	}
	canonNum := chain.CurrentBlock().NumberU64()
	_, err = chain.InsertChain(sideblocks)
	if err != nil {
		t.Errorf("Got error, %v", err)
	}
	head := chain.CurrentBlock()
	if got := sideblocks[len(sideblocks)-1].Hash(); got != head.Hash() {
		t.Fatalf("head wrong, expected %x got %x", head.Hash(), got)
	}
	// We have now inserted a sidechain.
	if blockByNum := chain.GetBlockByNumber(canonNum); blockByNum != nil {
		t.Errorf("expected block to be gone: %v", blockByNum.NumberU64())
	}
	if headerByNum := chain.GetHeaderByNumber(canonNum); headerByNum != nil {
		t.Errorf("expected header to be gone: %v", headerByNum.Number.Uint64())
	}
}

// TestReorgToShorterRemovesCanonMappingHeaderChain is the same scenario
// as TestReorgToShorterRemovesCanonMapping, but applied on headerchain
// imports -- that is, for fast sync
func TestReorgToShorterRemovesCanonMappingHeaderChain(t *testing.T) {
	chain, canonblocks, sideblocks, err := getLongAndShortChains()
	if err != nil {
		t.Fatal(err)
	}
	// Convert into headers
	canonHeaders := make([]*types.Header, len(canonblocks))
	for i, block := range canonblocks {
		canonHeaders[i] = block.Header()
	}
	if n, err := chain.InsertHeaderChain(canonHeaders, 0); err != nil {
		t.Fatalf("header %d: failed to insert into chain: %v", n, err)
	}
	canonNum := chain.CurrentHeader().Number.Uint64()
	sideHeaders := make([]*types.Header, len(sideblocks))
	for i, block := range sideblocks {
		sideHeaders[i] = block.Header()
	}
	if n, err := chain.InsertHeaderChain(sideHeaders, 0); err != nil {
		t.Fatalf("header %d: failed to insert into chain: %v", n, err)
	}
	head := chain.CurrentHeader()
	if got := sideblocks[len(sideblocks)-1].Hash(); got != head.Hash() {
		t.Fatalf("head wrong, expected %x got %x", head.Hash(), got)
	}
	// We have now inserted a sidechain.
	if blockByNum := chain.GetBlockByNumber(canonNum); blockByNum != nil {
		t.Errorf("expected block to be gone: %v", blockByNum.NumberU64())
	}
	if headerByNum := chain.GetHeaderByNumber(canonNum); headerByNum != nil {
		t.Errorf("expected header to be gone: %v", headerByNum.Number.Uint64())
	}
}

func TestTransactionIndices(t *testing.T) {
	// Configure and generate a sample block chain
	var (
		gendb   = rawdb.NewMemoryDatabase()
		key, _  = crypto.HexToECDSA("b71c71a67e1177ad4e901695e1b4b9ee17ae16c6668d313eac2f96dbcda3f291")
		address = crypto.PubkeyToAddress(key.PublicKey)
		funds   = big.NewInt(1000000000)
		gspec   = &Genesis{Config: params.TestChainConfig, Alloc: GenesisAlloc{address: {Balance: funds}}}
		genesis = gspec.MustCommit(gendb)
		signer  = types.NewEIP155Signer(gspec.Config.ChainID)
	)
	height := uint64(128)
	blocks, receipts := GenerateChain(gspec.Config, genesis, ethash.NewFaker(), gendb, int(height), func(i int, block *BlockGen) {
		tx, err := types.SignTx(types.NewTransaction(block.TxNonce(address), common.Address{0x00}, big.NewInt(1000), params.TxGas, nil, nil), signer, key)
		if err != nil {
			panic(err)
		}
		block.AddTx(tx)
	})
	blocks2, _ := GenerateChain(gspec.Config, blocks[len(blocks)-1], ethash.NewFaker(), gendb, 10, nil)

	check := func(tail *uint64, chain *BlockChain) {
		stored := rawdb.ReadTxIndexTail(chain.db)
		if tail == nil && stored != nil {
			t.Fatalf("Oldest indexded block mismatch, want nil, have %d", *stored)
		}
		if tail != nil && *stored != *tail {
			t.Fatalf("Oldest indexded block mismatch, want %d, have %d", *tail, *stored)
		}
		if tail != nil {
			for i := *tail; i <= chain.CurrentBlock().NumberU64(); i++ {
				block := rawdb.ReadBlock(chain.db, rawdb.ReadCanonicalHash(chain.db, i), i)
				if block.Transactions().Len() == 0 {
					continue
				}
				for _, tx := range block.Transactions() {
					if index := rawdb.ReadTxLookupEntry(chain.db, tx.Hash()); index == nil {
						t.Fatalf("Miss transaction indice, number %d hash %s", i, tx.Hash().Hex())
					}
				}
			}
			for i := uint64(0); i < *tail; i++ {
				block := rawdb.ReadBlock(chain.db, rawdb.ReadCanonicalHash(chain.db, i), i)
				if block.Transactions().Len() == 0 {
					continue
				}
				for _, tx := range block.Transactions() {
					if index := rawdb.ReadTxLookupEntry(chain.db, tx.Hash()); index != nil {
						t.Fatalf("Transaction indice should be deleted, number %d hash %s", i, tx.Hash().Hex())
					}
				}
			}
		}
	}
	frdir, err := ioutil.TempDir("", "")
	if err != nil {
		t.Fatalf("failed to create temp freezer dir: %v", err)
	}
	defer os.Remove(frdir)
	ancientDb, err := rawdb.NewDatabaseWithFreezer(rawdb.NewMemoryDatabase(), frdir, "")
	if err != nil {
		t.Fatalf("failed to create temp freezer db: %v", err)
	}
	gspec.MustCommit(ancientDb)

	// Import all blocks into ancient db
	l := uint64(0)
	chain, err := NewBlockChain(ancientDb, nil, params.TestChainConfig, ethash.NewFaker(), vm.Config{}, nil, &l)
	if err != nil {
		t.Fatalf("failed to create tester chain: %v", err)
	}
	headers := make([]*types.Header, len(blocks))
	for i, block := range blocks {
		headers[i] = block.Header()
	}
	if n, err := chain.InsertHeaderChain(headers, 0); err != nil {
		t.Fatalf("failed to insert header %d: %v", n, err)
	}
	if n, err := chain.InsertReceiptChain(blocks, receipts, 128); err != nil {
		t.Fatalf("block %d: failed to insert into chain: %v", n, err)
	}
	chain.Stop()
	ancientDb.Close()

	// Init block chain with external ancients, check all needed indices has been indexed.
	limit := []uint64{0, 32, 64, 128}
	for _, l := range limit {
		ancientDb, err = rawdb.NewDatabaseWithFreezer(rawdb.NewMemoryDatabase(), frdir, "")
		if err != nil {
			t.Fatalf("failed to create temp freezer db: %v", err)
		}
		gspec.MustCommit(ancientDb)
		chain, err = NewBlockChain(ancientDb, nil, params.TestChainConfig, ethash.NewFaker(), vm.Config{}, nil, &l)
		if err != nil {
			t.Fatalf("failed to create tester chain: %v", err)
		}
		time.Sleep(50 * time.Millisecond) // Wait for indices initialisation
		var tail uint64
		if l != 0 {
			tail = uint64(128) - l + 1
		}
		check(&tail, chain)
		chain.Stop()
		ancientDb.Close()
	}

	// Reconstruct a block chain which only reserves HEAD-64 tx indices
	ancientDb, err = rawdb.NewDatabaseWithFreezer(rawdb.NewMemoryDatabase(), frdir, "")
	if err != nil {
		t.Fatalf("failed to create temp freezer db: %v", err)
	}
	gspec.MustCommit(ancientDb)

	limit = []uint64{0, 64 /* drop stale */, 32 /* shorten history */, 64 /* extend history */, 0 /* restore all */}
	tails := []uint64{0, 67 /* 130 - 64 + 1 */, 100 /* 131 - 32 + 1 */, 69 /* 132 - 64 + 1 */, 0}
	for i, l := range limit {
		chain, err = NewBlockChain(ancientDb, nil, params.TestChainConfig, ethash.NewFaker(), vm.Config{}, nil, &l)
		if err != nil {
			t.Fatalf("failed to create tester chain: %v", err)
		}
		chain.InsertChain(blocks2[i : i+1]) // Feed chain a higher block to trigger indices updater.
		time.Sleep(50 * time.Millisecond)   // Wait for indices initialisation
		check(&tails[i], chain)
		chain.Stop()
	}
}

func TestSkipStaleTxIndicesInFastSync(t *testing.T) {
	// Configure and generate a sample block chain
	var (
		gendb   = rawdb.NewMemoryDatabase()
		key, _  = crypto.HexToECDSA("b71c71a67e1177ad4e901695e1b4b9ee17ae16c6668d313eac2f96dbcda3f291")
		address = crypto.PubkeyToAddress(key.PublicKey)
		funds   = big.NewInt(1000000000)
		gspec   = &Genesis{Config: params.TestChainConfig, Alloc: GenesisAlloc{address: {Balance: funds}}}
		genesis = gspec.MustCommit(gendb)
		signer  = types.NewEIP155Signer(gspec.Config.ChainID)
	)
	height := uint64(128)
	blocks, receipts := GenerateChain(gspec.Config, genesis, ethash.NewFaker(), gendb, int(height), func(i int, block *BlockGen) {
		tx, err := types.SignTx(types.NewTransaction(block.TxNonce(address), common.Address{0x00}, big.NewInt(1000), params.TxGas, nil, nil), signer, key)
		if err != nil {
			panic(err)
		}
		block.AddTx(tx)
	})

	check := func(tail *uint64, chain *BlockChain) {
		stored := rawdb.ReadTxIndexTail(chain.db)
		if tail == nil && stored != nil {
			t.Fatalf("Oldest indexded block mismatch, want nil, have %d", *stored)
		}
		if tail != nil && *stored != *tail {
			t.Fatalf("Oldest indexded block mismatch, want %d, have %d", *tail, *stored)
		}
		if tail != nil {
			for i := *tail; i <= chain.CurrentBlock().NumberU64(); i++ {
				block := rawdb.ReadBlock(chain.db, rawdb.ReadCanonicalHash(chain.db, i), i)
				if block.Transactions().Len() == 0 {
					continue
				}
				for _, tx := range block.Transactions() {
					if index := rawdb.ReadTxLookupEntry(chain.db, tx.Hash()); index == nil {
						t.Fatalf("Miss transaction indice, number %d hash %s", i, tx.Hash().Hex())
					}
				}
			}
			for i := uint64(0); i < *tail; i++ {
				block := rawdb.ReadBlock(chain.db, rawdb.ReadCanonicalHash(chain.db, i), i)
				if block.Transactions().Len() == 0 {
					continue
				}
				for _, tx := range block.Transactions() {
					if index := rawdb.ReadTxLookupEntry(chain.db, tx.Hash()); index != nil {
						t.Fatalf("Transaction indice should be deleted, number %d hash %s", i, tx.Hash().Hex())
					}
				}
			}
		}
	}

	frdir, err := ioutil.TempDir("", "")
	if err != nil {
		t.Fatalf("failed to create temp freezer dir: %v", err)
	}
	defer os.Remove(frdir)
	ancientDb, err := rawdb.NewDatabaseWithFreezer(rawdb.NewMemoryDatabase(), frdir, "")
	if err != nil {
		t.Fatalf("failed to create temp freezer db: %v", err)
	}
	gspec.MustCommit(ancientDb)

	// Import all blocks into ancient db, only HEAD-32 indices are kept.
	l := uint64(32)
	chain, err := NewBlockChain(ancientDb, nil, params.TestChainConfig, ethash.NewFaker(), vm.Config{}, nil, &l)
	if err != nil {
		t.Fatalf("failed to create tester chain: %v", err)
	}
	headers := make([]*types.Header, len(blocks))
	for i, block := range blocks {
		headers[i] = block.Header()
	}
	if n, err := chain.InsertHeaderChain(headers, 0); err != nil {
		t.Fatalf("failed to insert header %d: %v", n, err)
	}
	// The indices before ancient-N(32) should be ignored. After that all blocks should be indexed.
	if n, err := chain.InsertReceiptChain(blocks, receipts, 64); err != nil {
		t.Fatalf("block %d: failed to insert into chain: %v", n, err)
	}
	tail := uint64(32)
	check(&tail, chain)
}

>>>>>>> 45352300
// Benchmarks large blocks with value transfers to non-existing accounts
func benchmarkLargeNumberOfValueToNonexisting(b *testing.B, numTxs, numBlocks int, recipientFn func(uint64) common.Address, dataFn func(uint64) []byte) {
	var (
		signer          = types.HomesteadSigner{}
		testBankKey, _  = crypto.HexToECDSA("b71c71a67e1177ad4e901695e1b4b9ee17ae16c6668d313eac2f96dbcda3f291")
		testBankAddress = crypto.PubkeyToAddress(testBankKey.PublicKey)
		bankFunds       = big.NewInt(100000000000000000)
		gspec           = Genesis{
			Config: params.IstanbulTestChainConfig,
			Alloc: GenesisAlloc{
				testBankAddress: {Balance: bankFunds},
				common.HexToAddress("0xc0de"): {
					Code:    []byte{0x60, 0x01, 0x50},
					Balance: big.NewInt(0),
				}, // push 1, pop
			},
		}
	)
	// Generate the original common chain segment and the two competing forks
	engine := mockEngine.NewFaker()
	db := rawdb.NewMemoryDatabase()
	genesis := gspec.MustCommit(db)

	blockGenerator := func(i int, block *BlockGen) {
		block.SetCoinbase(common.Address{1})
		for txi := 0; txi < numTxs; txi++ {
			uniq := uint64(i*numTxs + txi)
			recipient := recipientFn(uniq)
			//recipient := common.BigToAddress(big.NewInt(0).SetUint64(1337 + uniq))
			tx, err := types.SignTx(types.NewTransaction(uniq, recipient, big.NewInt(1), params.TxGas, big.NewInt(1), nil, nil, nil, nil), signer, testBankKey)
			if err != nil {
				b.Error(err)
			}
			block.AddTx(tx)
		}
	}

	shared, _ := GenerateChain(params.IstanbulTestChainConfig, genesis, engine, db, numBlocks, blockGenerator)
	b.StopTimer()
	b.ResetTimer()
	for i := 0; i < b.N; i++ {
		// Import the shared chain and the original canonical one
		diskdb := rawdb.NewMemoryDatabase()
		gspec.MustCommit(diskdb)

<<<<<<< HEAD
		chain, err := NewBlockChain(diskdb, nil, params.IstanbulTestChainConfig, engine, vm.Config{}, nil)
=======
		chain, err := NewBlockChain(diskdb, nil, params.TestChainConfig, engine, vm.Config{}, nil, nil)
>>>>>>> 45352300
		if err != nil {
			b.Fatalf("failed to create tester chain: %v", err)
		}
		b.StartTimer()
		if _, err := chain.InsertChain(shared); err != nil {
			b.Fatalf("failed to insert shared chain: %v", err)
		}
		b.StopTimer()
		if got := chain.CurrentBlock().Transactions().Len(); got != numTxs*numBlocks {
			b.Fatalf("Transactions were not included, expected %d, got %d", numTxs*numBlocks, got)

		}
	}
}

func BenchmarkBlockChain_1x1000ValueTransferToNonexisting(b *testing.B) {
	var (
		numTxs    = 1000
		numBlocks = 1
	)
	recipientFn := func(nonce uint64) common.Address {
		return common.BigToAddress(big.NewInt(0).SetUint64(1337 + nonce))
	}
	dataFn := func(nonce uint64) []byte {
		return nil
	}
	benchmarkLargeNumberOfValueToNonexisting(b, numTxs, numBlocks, recipientFn, dataFn)
}

func BenchmarkBlockChain_1x1000ValueTransferToExisting(b *testing.B) {
	var (
		numTxs    = 1000
		numBlocks = 1
	)
	b.StopTimer()
	b.ResetTimer()

	recipientFn := func(nonce uint64) common.Address {
		return common.BigToAddress(big.NewInt(0).SetUint64(1337))
	}
	dataFn := func(nonce uint64) []byte {
		return nil
	}
	benchmarkLargeNumberOfValueToNonexisting(b, numTxs, numBlocks, recipientFn, dataFn)
}

func BenchmarkBlockChain_1x1000Executions(b *testing.B) {
	var (
		numTxs    = 1000
		numBlocks = 1
	)
	b.StopTimer()
	b.ResetTimer()

	recipientFn := func(nonce uint64) common.Address {
		return common.BigToAddress(big.NewInt(0).SetUint64(0xc0de))
	}
	dataFn := func(nonce uint64) []byte {
		return nil
	}
	benchmarkLargeNumberOfValueToNonexisting(b, numTxs, numBlocks, recipientFn, dataFn)
}

// Tests that importing a some old blocks, where all blocks are before the
// pruning point.
// This internally leads to a sidechain import, since the blocks trigger an
// ErrPrunedAncestor error.
// This may e.g. happen if
//   1. Downloader rollbacks a batch of inserted blocks and exits
//   2. Downloader starts to sync again
//   3. The blocks fetched are all known and canonical blocks
func TestSideImportPrunedBlocks(t *testing.T) {
	//t.Skip("disabled temporarily, do not merge.")
	// Generate a canonical chain to act as the main dataset
	engine := mockEngine.NewFaker()
	db := rawdb.NewMemoryDatabase()
	genesis := new(Genesis).MustCommit(db)

	// Generate and import the canonical chain
	blocks, _ := GenerateChain(params.IstanbulTestChainConfig, genesis, engine, db, 2*TriesInMemory, nil)
	diskdb := rawdb.NewMemoryDatabase()
	new(Genesis).MustCommit(diskdb)
<<<<<<< HEAD
	chain, err := NewBlockChain(diskdb, nil, params.IstanbulTestChainConfig, engine, vm.Config{}, nil)
=======
	chain, err := NewBlockChain(diskdb, nil, params.TestChainConfig, engine, vm.Config{}, nil, nil)
>>>>>>> 45352300
	if err != nil {
		t.Fatalf("failed to create tester chain: %v", err)
	}
	if n, err := chain.InsertChain(blocks); err != nil {
		t.Fatalf("block %d: failed to insert into chain: %v", n, err)
	}

	lastPrunedIndex := len(blocks) - TriesInMemory - 1
	lastPrunedBlock := blocks[lastPrunedIndex]

	// Verify pruning of lastPrunedBlock
	if chain.HasBlockAndState(lastPrunedBlock.Hash(), lastPrunedBlock.NumberU64()) {
		t.Errorf("Block %d not pruned", lastPrunedBlock.NumberU64())
	}
	firstNonPrunedBlock := blocks[len(blocks)-TriesInMemory]
	// Verify firstNonPrunedBlock is not pruned
	if !chain.HasBlockAndState(firstNonPrunedBlock.Hash(), firstNonPrunedBlock.NumberU64()) {
		t.Errorf("Block %d pruned", firstNonPrunedBlock.NumberU64())
	}
	// Now re-import some old blocks
	blockToReimport := blocks[5:8]
	_, err = chain.InsertChain(blockToReimport)
	if err != nil {
		t.Errorf("Got error, %v", err)
	}
}

// TestDeleteCreateRevert tests a weird state transition corner case that we hit
// while changing the internals of statedb. The workflow is that a contract is
// self destructed, then in a followup transaction (but same block) it's created
// again and the transaction reverted.
//
// The original statedb implementation flushed dirty objects to the tries after
// each transaction, so this works ok. The rework accumulated writes in memory
// first, but the journal wiped the entire state object on create-revert.
func TestDeleteCreateRevert(t *testing.T) {
	var (
		aa = common.HexToAddress("0x000000000000000000000000000000000000aaaa")
		bb = common.HexToAddress("0x000000000000000000000000000000000000bbbb")
		// Generate a canonical chain to act as the main dataset
		engine = mockEngine.NewFaker()
		db     = rawdb.NewMemoryDatabase()

		// A sender who makes transactions, has some funds
		key, _  = crypto.HexToECDSA("b71c71a67e1177ad4e901695e1b4b9ee17ae16c6668d313eac2f96dbcda3f291")
		address = crypto.PubkeyToAddress(key.PublicKey)
		funds   = big.NewInt(1000000000)
		gspec   = &Genesis{
			Config: params.IstanbulTestChainConfig,
			Alloc: GenesisAlloc{
				address: {Balance: funds},
				// The address 0xAAAAA selfdestructs if called
				aa: {
					// Code needs to just selfdestruct
					Code:    []byte{byte(vm.PC), byte(vm.SELFDESTRUCT)},
					Nonce:   1,
					Balance: big.NewInt(0),
				},
				// The address 0xBBBB send 1 wei to 0xAAAA, then reverts
				bb: {
					Code: []byte{
						byte(vm.PC),          // [0]
						byte(vm.DUP1),        // [0,0]
						byte(vm.DUP1),        // [0,0,0]
						byte(vm.DUP1),        // [0,0,0,0]
						byte(vm.PUSH1), 0x01, // [0,0,0,0,1] (value)
						byte(vm.PUSH2), 0xaa, 0xaa, // [0,0,0,0,1, 0xaaaa]
						byte(vm.GAS),
						byte(vm.CALL),
						byte(vm.REVERT),
					},
					Balance: big.NewInt(1),
				},
			},
		}
		genesis = gspec.MustCommit(db)
	)

	blocks, _ := GenerateChain(params.IstanbulTestChainConfig, genesis, engine, db, 1, func(i int, b *BlockGen) {
		b.SetCoinbase(common.Address{1})
		// One transaction to AAAA
		tx, _ := types.SignTx(types.NewTransaction(0, aa,
			big.NewInt(0), 50000, big.NewInt(1), nil, nil, nil, nil), types.HomesteadSigner{}, key)
		b.AddTx(tx)
		// One transaction to BBBB
		tx, _ = types.SignTx(types.NewTransaction(1, bb,
			big.NewInt(0), 100000, big.NewInt(1), nil, nil, nil, nil), types.HomesteadSigner{}, key)
		b.AddTx(tx)
	})
	// Import the canonical chain
	diskdb := rawdb.NewMemoryDatabase()
	gspec.MustCommit(diskdb)

<<<<<<< HEAD
	chain, err := NewBlockChain(diskdb, nil, params.IstanbulTestChainConfig, engine, vm.Config{}, nil)
=======
	chain, err := NewBlockChain(diskdb, nil, params.TestChainConfig, engine, vm.Config{}, nil, nil)
>>>>>>> 45352300
	if err != nil {
		t.Fatalf("failed to create tester chain: %v", err)
	}
	if n, err := chain.InsertChain(blocks); err != nil {
		t.Fatalf("block %d: failed to insert into chain: %v", n, err)
	}
}

// TestDeleteRecreateSlots tests a state-transition that contains both deletion
// and recreation of contract state.
// Contract A exists, has slots 1 and 2 set
// Tx 1: Selfdestruct A
// Tx 2: Re-create A, set slots 3 and 4
// Expected outcome is that _all_ slots are cleared from A, due to the selfdestruct,
// and then the new slots exist
func TestDeleteRecreateSlots(t *testing.T) {
	var (
		// Generate a canonical chain to act as the main dataset
		engine = mockEngine.NewFaker()
		db     = rawdb.NewMemoryDatabase()
		// A sender who makes transactions, has some funds
		key, _    = crypto.HexToECDSA("b71c71a67e1177ad4e901695e1b4b9ee17ae16c6668d313eac2f96dbcda3f291")
		address   = crypto.PubkeyToAddress(key.PublicKey)
		funds     = big.NewInt(1000000000)
		bb        = common.HexToAddress("0x000000000000000000000000000000000000bbbb")
		aaStorage = make(map[common.Hash]common.Hash)          // Initial storage in AA
		aaCode    = []byte{byte(vm.PC), byte(vm.SELFDESTRUCT)} // Code for AA (simple selfdestruct)
	)
	// Populate two slots
	aaStorage[common.HexToHash("01")] = common.HexToHash("01")
	aaStorage[common.HexToHash("02")] = common.HexToHash("02")

	// The bb-code needs to CREATE2 the aa contract. It consists of
	// both initcode and deployment code
	// initcode:
	// 1. Set slots 3=3, 4=4,
	// 2. Return aaCode

	initCode := []byte{
		byte(vm.PUSH1), 0x3, // value
		byte(vm.PUSH1), 0x3, // location
		byte(vm.SSTORE),     // Set slot[3] = 1
		byte(vm.PUSH1), 0x4, // value
		byte(vm.PUSH1), 0x4, // location
		byte(vm.SSTORE), // Set slot[4] = 1
		// Slots are set, now return the code
		byte(vm.PUSH2), byte(vm.PC), byte(vm.SELFDESTRUCT), // Push code on stack
		byte(vm.PUSH1), 0x0, // memory start on stack
		byte(vm.MSTORE),
		// Code is now in memory.
		byte(vm.PUSH1), 0x2, // size
		byte(vm.PUSH1), byte(32 - 2), // offset
		byte(vm.RETURN),
	}
	if l := len(initCode); l > 32 {
		t.Fatalf("init code is too long for a pushx, need a more elaborate deployer")
	}
	bbCode := []byte{
		// Push initcode onto stack
		byte(vm.PUSH1) + byte(len(initCode)-1)}
	bbCode = append(bbCode, initCode...)
	bbCode = append(bbCode, []byte{
		byte(vm.PUSH1), 0x0, // memory start on stack
		byte(vm.MSTORE),
		byte(vm.PUSH1), 0x00, // salt
		byte(vm.PUSH1), byte(len(initCode)), // size
		byte(vm.PUSH1), byte(32 - len(initCode)), // offset
		byte(vm.PUSH1), 0x00, // endowment
		byte(vm.CREATE2),
	}...)

	initHash := crypto.Keccak256Hash(initCode)
	aa := crypto.CreateAddress2(bb, [32]byte{}, initHash[:])
	t.Logf("Destination address: %x\n", aa)

	gspec := &Genesis{
		Config: params.TestChainConfig,
		Alloc: GenesisAlloc{
			address: {Balance: funds},
			// The address 0xAAAAA selfdestructs if called
			aa: {
				// Code needs to just selfdestruct
				Code:    aaCode,
				Nonce:   1,
				Balance: big.NewInt(0),
				Storage: aaStorage,
			},
			// The contract BB recreates AA
			bb: {
				Code:    bbCode,
				Balance: big.NewInt(1),
			},
		},
	}
	genesis := gspec.MustCommit(db)

	blocks, _ := GenerateChain(params.TestChainConfig, genesis, engine, db, 1, func(i int, b *BlockGen) {
		b.SetCoinbase(common.Address{1})
		// One transaction to AA, to kill it
		tx, _ := types.SignTx(types.NewTransaction(0, aa,
			big.NewInt(0), 50000, big.NewInt(1), nil, nil, nil, nil), types.HomesteadSigner{}, key)
		b.AddTx(tx)
		// One transaction to BB, to recreate AA
		tx, _ = types.SignTx(types.NewTransaction(1, bb,
			big.NewInt(0), 100000, big.NewInt(1), nil, nil, nil, nil), types.HomesteadSigner{}, key)
		b.AddTx(tx)
	})
	// Import the canonical chain
	diskdb := rawdb.NewMemoryDatabase()
	gspec.MustCommit(diskdb)
	chain, err := NewBlockChain(diskdb, nil, params.TestChainConfig, engine, vm.Config{
		Debug:  true,
		Tracer: vm.NewJSONLogger(nil, os.Stdout),
	}, nil)
	if err != nil {
		t.Fatalf("failed to create tester chain: %v", err)
	}
	if n, err := chain.InsertChain(blocks); err != nil {
		t.Fatalf("block %d: failed to insert into chain: %v", n, err)
	}
	statedb, _ := chain.State()

	// If all is correct, then slot 1 and 2 are zero
	if got, exp := statedb.GetState(aa, common.HexToHash("01")), (common.Hash{}); got != exp {
		t.Errorf("got %x exp %x", got, exp)
	}
	if got, exp := statedb.GetState(aa, common.HexToHash("02")), (common.Hash{}); got != exp {
		t.Errorf("got %x exp %x", got, exp)
	}
	// Also, 3 and 4 should be set
	if got, exp := statedb.GetState(aa, common.HexToHash("03")), common.HexToHash("03"); got != exp {
		t.Fatalf("got %x exp %x", got, exp)
	}
	if got, exp := statedb.GetState(aa, common.HexToHash("04")), common.HexToHash("04"); got != exp {
		t.Fatalf("got %x exp %x", got, exp)
	}
}

// TestDeleteRecreateAccount tests a state-transition that contains deletion of a
// contract with storage, and a recreate of the same contract via a
// regular value-transfer
// Expected outcome is that _all_ slots are cleared from A
func TestDeleteRecreateAccount(t *testing.T) {
	var (
		// Generate a canonical chain to act as the main dataset
		engine = mockEngine.NewFaker()
		db     = rawdb.NewMemoryDatabase()
		// A sender who makes transactions, has some funds
		key, _  = crypto.HexToECDSA("b71c71a67e1177ad4e901695e1b4b9ee17ae16c6668d313eac2f96dbcda3f291")
		address = crypto.PubkeyToAddress(key.PublicKey)
		funds   = big.NewInt(1000000000)

		aa        = common.HexToAddress("0x7217d81b76bdd8707601e959454e3d776aee5f43")
		aaStorage = make(map[common.Hash]common.Hash)          // Initial storage in AA
		aaCode    = []byte{byte(vm.PC), byte(vm.SELFDESTRUCT)} // Code for AA (simple selfdestruct)
	)
	// Populate two slots
	aaStorage[common.HexToHash("01")] = common.HexToHash("01")
	aaStorage[common.HexToHash("02")] = common.HexToHash("02")

	gspec := &Genesis{
		Config: params.TestChainConfig,
		Alloc: GenesisAlloc{
			address: {Balance: funds},
			// The address 0xAAAAA selfdestructs if called
			aa: {
				// Code needs to just selfdestruct
				Code:    aaCode,
				Nonce:   1,
				Balance: big.NewInt(0),
				Storage: aaStorage,
			},
		},
	}
	genesis := gspec.MustCommit(db)

	blocks, _ := GenerateChain(params.TestChainConfig, genesis, engine, db, 1, func(i int, b *BlockGen) {
		b.SetCoinbase(common.Address{1})
		// One transaction to AA, to kill it
		tx, _ := types.SignTx(types.NewTransaction(0, aa,
			big.NewInt(0), 50000, big.NewInt(1), nil, nil, nil, nil), types.HomesteadSigner{}, key)
		b.AddTx(tx)
		// One transaction to AA, to recreate it (but without storage
		tx, _ = types.SignTx(types.NewTransaction(1, aa,
			big.NewInt(1), 100000, big.NewInt(1), nil, nil, nil, nil), types.HomesteadSigner{}, key)
		b.AddTx(tx)
	})
	// Import the canonical chain
	diskdb := rawdb.NewMemoryDatabase()
	gspec.MustCommit(diskdb)
	chain, err := NewBlockChain(diskdb, nil, params.TestChainConfig, engine, vm.Config{
		Debug:  true,
		Tracer: vm.NewJSONLogger(nil, os.Stdout),
	}, nil)
	if err != nil {
		t.Fatalf("failed to create tester chain: %v", err)
	}
	if n, err := chain.InsertChain(blocks); err != nil {
		t.Fatalf("block %d: failed to insert into chain: %v", n, err)
	}
	statedb, _ := chain.State()

	// If all is correct, then both slots are zero
	if got, exp := statedb.GetState(aa, common.HexToHash("01")), (common.Hash{}); got != exp {
		t.Errorf("got %x exp %x", got, exp)
	}
	if got, exp := statedb.GetState(aa, common.HexToHash("02")), (common.Hash{}); got != exp {
		t.Errorf("got %x exp %x", got, exp)
	}
}

// TestDeleteRecreateSlotsAcrossManyBlocks tests multiple state-transition that contains both deletion
// and recreation of contract state.
// Contract A exists, has slots 1 and 2 set
// Tx 1: Selfdestruct A
// Tx 2: Re-create A, set slots 3 and 4
// Expected outcome is that _all_ slots are cleared from A, due to the selfdestruct,
// and then the new slots exist
func TestDeleteRecreateSlotsAcrossManyBlocks(t *testing.T) {
	var (
		// Generate a canonical chain to act as the main dataset
		engine = mockEngine.NewFaker()
		db     = rawdb.NewMemoryDatabase()
		// A sender who makes transactions, has some funds
		key, _    = crypto.HexToECDSA("b71c71a67e1177ad4e901695e1b4b9ee17ae16c6668d313eac2f96dbcda3f291")
		address   = crypto.PubkeyToAddress(key.PublicKey)
		funds     = big.NewInt(1000000000)
		bb        = common.HexToAddress("0x000000000000000000000000000000000000bbbb")
		aaStorage = make(map[common.Hash]common.Hash)          // Initial storage in AA
		aaCode    = []byte{byte(vm.PC), byte(vm.SELFDESTRUCT)} // Code for AA (simple selfdestruct)
	)
	// Populate two slots
	aaStorage[common.HexToHash("01")] = common.HexToHash("01")
	aaStorage[common.HexToHash("02")] = common.HexToHash("02")

	// The bb-code needs to CREATE2 the aa contract. It consists of
	// both initcode and deployment code
	// initcode:
	// 1. Set slots 3=blocknum+1, 4=4,
	// 2. Return aaCode

	initCode := []byte{
		byte(vm.PUSH1), 0x1, //
		byte(vm.NUMBER),     // value = number + 1
		byte(vm.ADD),        //
		byte(vm.PUSH1), 0x3, // location
		byte(vm.SSTORE),     // Set slot[3] = number + 1
		byte(vm.PUSH1), 0x4, // value
		byte(vm.PUSH1), 0x4, // location
		byte(vm.SSTORE), // Set slot[4] = 4
		// Slots are set, now return the code
		byte(vm.PUSH2), byte(vm.PC), byte(vm.SELFDESTRUCT), // Push code on stack
		byte(vm.PUSH1), 0x0, // memory start on stack
		byte(vm.MSTORE),
		// Code is now in memory.
		byte(vm.PUSH1), 0x2, // size
		byte(vm.PUSH1), byte(32 - 2), // offset
		byte(vm.RETURN),
	}
	if l := len(initCode); l > 32 {
		t.Fatalf("init code is too long for a pushx, need a more elaborate deployer")
	}
	bbCode := []byte{
		// Push initcode onto stack
		byte(vm.PUSH1) + byte(len(initCode)-1)}
	bbCode = append(bbCode, initCode...)
	bbCode = append(bbCode, []byte{
		byte(vm.PUSH1), 0x0, // memory start on stack
		byte(vm.MSTORE),
		byte(vm.PUSH1), 0x00, // salt
		byte(vm.PUSH1), byte(len(initCode)), // size
		byte(vm.PUSH1), byte(32 - len(initCode)), // offset
		byte(vm.PUSH1), 0x00, // endowment
		byte(vm.CREATE2),
	}...)

	initHash := crypto.Keccak256Hash(initCode)
	aa := crypto.CreateAddress2(bb, [32]byte{}, initHash[:])
	t.Logf("Destination address: %x\n", aa)
	gspec := &Genesis{
		Config: params.TestChainConfig,
		Alloc: GenesisAlloc{
			address: {Balance: funds},
			// The address 0xAAAAA selfdestructs if called
			aa: {
				// Code needs to just selfdestruct
				Code:    aaCode,
				Nonce:   1,
				Balance: big.NewInt(0),
				Storage: aaStorage,
			},
			// The contract BB recreates AA
			bb: {
				Code:    bbCode,
				Balance: big.NewInt(1),
			},
		},
	}
	genesis := gspec.MustCommit(db)
	var nonce uint64

	type expectation struct {
		exist    bool
		blocknum int
		values   map[int]int
	}
	var current = &expectation{
		exist:    true, // exists in genesis
		blocknum: 0,
		values:   map[int]int{1: 1, 2: 2},
	}
	var expectations []*expectation
	var newDestruct = func(e *expectation) *types.Transaction {
		tx, _ := types.SignTx(types.NewTransaction(nonce, aa,
			big.NewInt(0), 50000, big.NewInt(1), nil, nil, nil, nil), types.HomesteadSigner{}, key)
		nonce++
		if e.exist {
			e.exist = false
			e.values = nil
		}
		t.Logf("block %d; adding destruct\n", e.blocknum)
		return tx
	}
	var newResurrect = func(e *expectation) *types.Transaction {
		tx, _ := types.SignTx(types.NewTransaction(nonce, bb,
			big.NewInt(0), 100000, big.NewInt(1), nil, nil, nil, nil), types.HomesteadSigner{}, key)
		nonce++
		if !e.exist {
			e.exist = true
			e.values = map[int]int{3: e.blocknum + 1, 4: 4}
		}
		t.Logf("block %d; adding resurrect\n", e.blocknum)
		return tx
	}

	blocks, _ := GenerateChain(params.TestChainConfig, genesis, engine, db, 150, func(i int, b *BlockGen) {
		var exp = new(expectation)
		exp.blocknum = i + 1
		exp.values = make(map[int]int)
		for k, v := range current.values {
			exp.values[k] = v
		}
		exp.exist = current.exist

		b.SetCoinbase(common.Address{1})
		if i%2 == 0 {
			b.AddTx(newDestruct(exp))
		}
		if i%3 == 0 {
			b.AddTx(newResurrect(exp))
		}
		if i%5 == 0 {
			b.AddTx(newDestruct(exp))
		}
		if i%7 == 0 {
			b.AddTx(newResurrect(exp))
		}
		expectations = append(expectations, exp)
		current = exp
	})
	// Import the canonical chain
	diskdb := rawdb.NewMemoryDatabase()
	gspec.MustCommit(diskdb)
	chain, err := NewBlockChain(diskdb, nil, params.TestChainConfig, engine, vm.Config{
		//Debug:  true,
		//Tracer: vm.NewJSONLogger(nil, os.Stdout),
	}, nil)
	if err != nil {
		t.Fatalf("failed to create tester chain: %v", err)
	}
	var asHash = func(num int) common.Hash {
		return common.BytesToHash([]byte{byte(num)})
	}
	for i, block := range blocks {
		blockNum := i + 1
		if n, err := chain.InsertChain([]*types.Block{block}); err != nil {
			t.Fatalf("block %d: failed to insert into chain: %v", n, err)
		}
		statedb, _ := chain.State()
		// If all is correct, then slot 1 and 2 are zero
		if got, exp := statedb.GetState(aa, common.HexToHash("01")), (common.Hash{}); got != exp {
			t.Errorf("block %d, got %x exp %x", blockNum, got, exp)
		}
		if got, exp := statedb.GetState(aa, common.HexToHash("02")), (common.Hash{}); got != exp {
			t.Errorf("block %d, got %x exp %x", blockNum, got, exp)
		}
		exp := expectations[i]
		if exp.exist {
			if !statedb.Exist(aa) {
				t.Fatalf("block %d, expected %v to exist, it did not", blockNum, aa)
			}
			for slot, val := range exp.values {
				if gotValue, expValue := statedb.GetState(aa, asHash(slot)), asHash(val); gotValue != expValue {
					t.Fatalf("block %d, slot %d, got %x exp %x", blockNum, slot, gotValue, expValue)
				}
			}
		} else {
			if statedb.Exist(aa) {
				t.Fatalf("block %d, expected %v to not exist, it did", blockNum, aa)
			}
		}
	}
}

// TestInitThenFailCreateContract tests a pretty notorious case that happened
// on mainnet over blocks 7338108, 7338110 and 7338115.
// - Block 7338108: address e771789f5cccac282f23bb7add5690e1f6ca467c is initiated
//   with 0.001 ether (thus created but no code)
// - Block 7338110: a CREATE2 is attempted. The CREATE2 would deploy code on
//   the same address e771789f5cccac282f23bb7add5690e1f6ca467c. However, the
//   deployment fails due to OOG during initcode execution
// - Block 7338115: another tx checks the balance of
//   e771789f5cccac282f23bb7add5690e1f6ca467c, and the snapshotter returned it as
//   zero.
//
// The problem being that the snapshotter maintains a destructset, and adds items
// to the destructset in case something is created "onto" an existing item.
// We need to either roll back the snapDestructs, or not place it into snapDestructs
// in the first place.
//
func TestInitThenFailCreateContract(t *testing.T) {
	var (
		// Generate a canonical chain to act as the main dataset
		engine = mockEngine.NewFaker()
		db     = rawdb.NewMemoryDatabase()
		// A sender who makes transactions, has some funds
		key, _  = crypto.HexToECDSA("b71c71a67e1177ad4e901695e1b4b9ee17ae16c6668d313eac2f96dbcda3f291")
		address = crypto.PubkeyToAddress(key.PublicKey)
		funds   = big.NewInt(1000000000)
		bb      = common.HexToAddress("0x000000000000000000000000000000000000bbbb")
	)

	// The bb-code needs to CREATE2 the aa contract. It consists of
	// both initcode and deployment code
	// initcode:
	// 1. If blocknum < 1, error out (e.g invalid opcode)
	// 2. else, return a snippet of code
	initCode := []byte{
		byte(vm.PUSH1), 0x1, // y (2)
		byte(vm.NUMBER), // x (number)
		byte(vm.GT),     // x > y?
		byte(vm.PUSH1), byte(0x8),
		byte(vm.JUMPI), // jump to label if number > 2
		byte(0xFE),     // illegal opcode
		byte(vm.JUMPDEST),
		byte(vm.PUSH1), 0x2, // size
		byte(vm.PUSH1), 0x0, // offset
		byte(vm.RETURN), // return 2 bytes of zero-code
	}
	if l := len(initCode); l > 32 {
		t.Fatalf("init code is too long for a pushx, need a more elaborate deployer")
	}
	bbCode := []byte{
		// Push initcode onto stack
		byte(vm.PUSH1) + byte(len(initCode)-1)}
	bbCode = append(bbCode, initCode...)
	bbCode = append(bbCode, []byte{
		byte(vm.PUSH1), 0x0, // memory start on stack
		byte(vm.MSTORE),
		byte(vm.PUSH1), 0x00, // salt
		byte(vm.PUSH1), byte(len(initCode)), // size
		byte(vm.PUSH1), byte(32 - len(initCode)), // offset
		byte(vm.PUSH1), 0x00, // endowment
		byte(vm.CREATE2),
	}...)

	initHash := crypto.Keccak256Hash(initCode)
	aa := crypto.CreateAddress2(bb, [32]byte{}, initHash[:])
	t.Logf("Destination address: %x\n", aa)

	gspec := &Genesis{
		Config: params.TestChainConfig,
		Alloc: GenesisAlloc{
			address: {Balance: funds},
			// The address aa has some funds
			aa: {Balance: big.NewInt(100000)},
			// The contract BB tries to create code onto AA
			bb: {
				Code:    bbCode,
				Balance: big.NewInt(1),
			},
		},
	}
	genesis := gspec.MustCommit(db)
	nonce := uint64(0)
	blocks, _ := GenerateChain(params.TestChainConfig, genesis, engine, db, 4, func(i int, b *BlockGen) {
		b.SetCoinbase(common.Address{1})
		// One transaction to BB
		tx, _ := types.SignTx(types.NewTransaction(nonce, bb,
			big.NewInt(0), 100000, big.NewInt(1), nil, nil, nil, nil), types.HomesteadSigner{}, key)
		b.AddTx(tx)
		nonce++
	})

	// Import the canonical chain
	diskdb := rawdb.NewMemoryDatabase()
	gspec.MustCommit(diskdb)
	chain, err := NewBlockChain(diskdb, nil, params.TestChainConfig, engine, vm.Config{
		//Debug:  true,
		//Tracer: vm.NewJSONLogger(nil, os.Stdout),
	}, nil)
	if err != nil {
		t.Fatalf("failed to create tester chain: %v", err)
	}
	statedb, _ := chain.State()
	if got, exp := statedb.GetBalance(aa), big.NewInt(100000); got.Cmp(exp) != 0 {
		t.Fatalf("Genesis err, got %v exp %v", got, exp)
	}
	// First block tries to create, but fails
	{
		block := blocks[0]
		if _, err := chain.InsertChain([]*types.Block{blocks[0]}); err != nil {
			t.Fatalf("block %d: failed to insert into chain: %v", block.NumberU64(), err)
		}
		statedb, _ = chain.State()
		if got, exp := statedb.GetBalance(aa), big.NewInt(100000); got.Cmp(exp) != 0 {
			t.Fatalf("block %d: got %v exp %v", block.NumberU64(), got, exp)
		}
	}
	// Import the rest of the blocks
	for _, block := range blocks[1:] {
		if _, err := chain.InsertChain([]*types.Block{block}); err != nil {
			t.Fatalf("block %d: failed to insert into chain: %v", block.NumberU64(), err)
		}
	}
}<|MERGE_RESOLUTION|>--- conflicted
+++ resolved
@@ -53,11 +53,7 @@
 	)
 
 	// Initialize a fresh chain with only a genesis block
-<<<<<<< HEAD
-	blockchain, _ := NewBlockChain(db, nil, params.IstanbulTestChainConfig, engine, vm.Config{}, nil)
-=======
-	blockchain, _ := NewBlockChain(db, nil, params.AllEthashProtocolChanges, engine, vm.Config{}, nil, nil)
->>>>>>> 45352300
+	blockchain, _ := NewBlockChain(db, nil, params.IstanbulTestChainConfig, engine, vm.Config{}, nil, nil)
 	// Create and inject the requested chain
 	if n == 0 {
 		return db, blockchain, nil
@@ -512,11 +508,7 @@
 	blockchain.Stop()
 
 	// Create a new BlockChain and check that it rolled back the state.
-<<<<<<< HEAD
-	ncm, err := NewBlockChain(blockchain.db, nil, blockchain.chainConfig, mockEngine.NewFaker(), vm.Config{}, nil)
-=======
-	ncm, err := NewBlockChain(blockchain.db, nil, blockchain.chainConfig, ethash.NewFaker(), vm.Config{}, nil, nil)
->>>>>>> 45352300
+	ncm, err := NewBlockChain(blockchain.db, nil, blockchain.chainConfig, mockEngine.NewFaker(), vm.Config{}, nil, nil)
 	if err != nil {
 		t.Fatalf("failed to create new chain manager: %v", err)
 	}
@@ -621,11 +613,7 @@
 	// Import the chain as an archive node for the comparison baseline
 	archiveDb := rawdb.NewMemoryDatabase()
 	gspec.MustCommit(archiveDb)
-<<<<<<< HEAD
-	archive, _ := NewBlockChain(archiveDb, nil, gspec.Config, mockEngine.NewFaker(), vm.Config{}, nil)
-=======
-	archive, _ := NewBlockChain(archiveDb, nil, gspec.Config, ethash.NewFaker(), vm.Config{}, nil, nil)
->>>>>>> 45352300
+	archive, _ := NewBlockChain(archiveDb, nil, gspec.Config, mockEngine.NewFaker(), vm.Config{}, nil, nil)
 	defer archive.Stop()
 
 	if n, err := archive.InsertChain(blocks); err != nil {
@@ -634,11 +622,7 @@
 	// Fast import the chain as a non-archive node to test
 	fastDb := rawdb.NewMemoryDatabase()
 	gspec.MustCommit(fastDb)
-<<<<<<< HEAD
-	fast, _ := NewBlockChain(fastDb, nil, gspec.Config, mockEngine.NewFaker(), vm.Config{}, nil)
-=======
-	fast, _ := NewBlockChain(fastDb, nil, gspec.Config, ethash.NewFaker(), vm.Config{}, nil, nil)
->>>>>>> 45352300
+	fast, _ := NewBlockChain(fastDb, nil, gspec.Config, mockEngine.NewFaker(), vm.Config{}, nil, nil)
 	defer fast.Stop()
 
 	headers := make([]*types.Header, len(blocks))
@@ -662,11 +646,7 @@
 		t.Fatalf("failed to create temp freezer db: %v", err)
 	}
 	gspec.MustCommit(ancientDb)
-<<<<<<< HEAD
-	ancient, _ := NewBlockChain(ancientDb, nil, gspec.Config, mockEngine.NewFaker(), vm.Config{}, nil)
-=======
-	ancient, _ := NewBlockChain(ancientDb, nil, gspec.Config, ethash.NewFaker(), vm.Config{}, nil, nil)
->>>>>>> 45352300
+	ancient, _ := NewBlockChain(ancientDb, nil, gspec.Config, mockEngine.NewFaker(), vm.Config{}, nil, nil)
 	defer ancient.Stop()
 
 	if n, err := ancient.InsertHeaderChain(headers, 1, true); err != nil {
@@ -760,15 +740,11 @@
 	// Import the chain as an archive node and ensure all pointers are updated
 	archiveDb, delfn := makeDb()
 	defer delfn()
-<<<<<<< HEAD
 
 	archiveCaching := *defaultCacheConfig
 	archiveCaching.TrieDirtyDisabled = true
 
-	archive, _ := NewBlockChain(archiveDb, &archiveCaching, gspec.Config, mockEngine.NewFaker(), vm.Config{}, nil)
-=======
-	archive, _ := NewBlockChain(archiveDb, nil, gspec.Config, ethash.NewFaker(), vm.Config{}, nil, nil)
->>>>>>> 45352300
+	archive, _ := NewBlockChain(archiveDb, &archiveCaching, gspec.Config, mockEngine.NewFaker(), vm.Config{}, nil, nil)
 	if n, err := archive.InsertChain(blocks); err != nil {
 		t.Fatalf("failed to process block %d: %v", n, err)
 	}
@@ -781,11 +757,7 @@
 	// Import the chain as a non-archive node and ensure all pointers are updated
 	fastDb, delfn := makeDb()
 	defer delfn()
-<<<<<<< HEAD
-	fast, _ := NewBlockChain(fastDb, nil, gspec.Config, mockEngine.NewFaker(), vm.Config{}, nil)
-=======
-	fast, _ := NewBlockChain(fastDb, nil, gspec.Config, ethash.NewFaker(), vm.Config{}, nil, nil)
->>>>>>> 45352300
+	fast, _ := NewBlockChain(fastDb, nil, gspec.Config, mockEngine.NewFaker(), vm.Config{}, nil, nil)
 	defer fast.Stop()
 
 	headers := make([]*types.Header, len(blocks))
@@ -805,11 +777,7 @@
 	// Import the chain as a ancient-first node and ensure all pointers are updated
 	ancientDb, delfn := makeDb()
 	defer delfn()
-<<<<<<< HEAD
-	ancient, _ := NewBlockChain(ancientDb, nil, gspec.Config, mockEngine.NewFaker(), vm.Config{}, nil)
-=======
-	ancient, _ := NewBlockChain(ancientDb, nil, gspec.Config, ethash.NewFaker(), vm.Config{}, nil, nil)
->>>>>>> 45352300
+	ancient, _ := NewBlockChain(ancientDb, nil, gspec.Config, mockEngine.NewFaker(), vm.Config{}, nil, nil)
 	defer ancient.Stop()
 
 	if n, err := ancient.InsertHeaderChain(headers, 1, true); err != nil {
@@ -828,13 +796,8 @@
 	// Import the chain as a light node and ensure all pointers are updated
 	lightDb, delfn := makeDb()
 	defer delfn()
-<<<<<<< HEAD
-	light, _ := NewBlockChain(lightDb, nil, gspec.Config, mockEngine.NewFaker(), vm.Config{}, nil)
+	light, _ := NewBlockChain(lightDb, nil, gspec.Config, mockEngine.NewFaker(), vm.Config{}, nil, nil)
 	if n, err := light.InsertHeaderChain(headers, 1, true); err != nil {
-=======
-	light, _ := NewBlockChain(lightDb, nil, gspec.Config, ethash.NewFaker(), vm.Config{}, nil, nil)
-	if n, err := light.InsertHeaderChain(headers, 1); err != nil {
->>>>>>> 45352300
 		t.Fatalf("failed to insert header %d: %v", n, err)
 	}
 	defer light.Stop()
@@ -901,11 +864,7 @@
 		}
 	})
 	// Import the chain. This runs all block validation rules.
-<<<<<<< HEAD
-	blockchain, _ := NewBlockChain(db, nil, gspec.Config, mockEngine.NewFaker(), vm.Config{}, nil)
-=======
-	blockchain, _ := NewBlockChain(db, nil, gspec.Config, ethash.NewFaker(), vm.Config{}, nil, nil)
->>>>>>> 45352300
+	blockchain, _ := NewBlockChain(db, nil, gspec.Config, mockEngine.NewFaker(), vm.Config{}, nil, nil)
 	if i, err := blockchain.InsertChain(chain); err != nil {
 		t.Fatalf("failed to insert original chain[%d]: %v", i, err)
 	}
@@ -975,11 +934,7 @@
 		signer  = types.NewEIP155Signer(gspec.Config.ChainID)
 	)
 
-<<<<<<< HEAD
-	blockchain, _ := NewBlockChain(db, nil, gspec.Config, mockEngine.NewFaker(), vm.Config{}, nil)
-=======
-	blockchain, _ := NewBlockChain(db, nil, gspec.Config, ethash.NewFaker(), vm.Config{}, nil, nil)
->>>>>>> 45352300
+	blockchain, _ := NewBlockChain(db, nil, gspec.Config, mockEngine.NewFaker(), vm.Config{}, nil, nil)
 	defer blockchain.Stop()
 
 	rmLogsCh := make(chan RemovedLogsEvent, 100)
@@ -1165,11 +1120,7 @@
 		signer  = types.NewEIP155Signer(gspec.Config.ChainID)
 	)
 
-<<<<<<< HEAD
-	blockchain, _ := NewBlockChain(db, nil, gspec.Config, mockEngine.NewFaker(), vm.Config{}, nil)
-=======
-	blockchain, _ := NewBlockChain(db, nil, gspec.Config, ethash.NewFaker(), vm.Config{}, nil, nil)
->>>>>>> 45352300
+	blockchain, _ := NewBlockChain(db, nil, gspec.Config, mockEngine.NewFaker(), vm.Config{}, nil, nil)
 	defer blockchain.Stop()
 
 	chain, _ := GenerateChain(gspec.Config, genesis, mockEngine.NewFaker(), db, 3, func(i int, gen *BlockGen) {})
@@ -1312,11 +1263,7 @@
 		genesis = gspec.MustCommit(db)
 	)
 
-<<<<<<< HEAD
-	blockchain, _ := NewBlockChain(db, nil, gspec.Config, mockEngine.NewFaker(), vm.Config{}, nil)
-=======
-	blockchain, _ := NewBlockChain(db, nil, gspec.Config, ethash.NewFaker(), vm.Config{}, nil, nil)
->>>>>>> 45352300
+	blockchain, _ := NewBlockChain(db, nil, gspec.Config, mockEngine.NewFaker(), vm.Config{}, nil, nil)
 	defer blockchain.Stop()
 
 	blocks, _ := GenerateChain(gspec.Config, genesis, mockEngine.NewFaker(), db, 4, func(i int, block *BlockGen) {
@@ -1424,11 +1371,7 @@
 		}
 		genesis = gspec.MustCommit(db)
 	)
-<<<<<<< HEAD
-	blockchain, _ := NewBlockChain(db, nil, gspec.Config, mockEngine.NewFaker(), vm.Config{}, nil)
-=======
-	blockchain, _ := NewBlockChain(db, nil, gspec.Config, ethash.NewFaker(), vm.Config{}, nil, nil)
->>>>>>> 45352300
+	blockchain, _ := NewBlockChain(db, nil, gspec.Config, mockEngine.NewFaker(), vm.Config{}, nil, nil)
 	defer blockchain.Stop()
 
 	blocks, _ := GenerateChain(gspec.Config, genesis, mockEngine.NewFaker(), db, 3, func(i int, block *BlockGen) {
@@ -1503,11 +1446,7 @@
 	diskdb := rawdb.NewMemoryDatabase()
 	new(Genesis).MustCommit(diskdb)
 
-<<<<<<< HEAD
-	chain, err := NewBlockChain(diskdb, nil, params.IstanbulTestChainConfig, engine, vm.Config{}, nil)
-=======
-	chain, err := NewBlockChain(diskdb, nil, params.TestChainConfig, engine, vm.Config{}, nil, nil)
->>>>>>> 45352300
+	chain, err := NewBlockChain(diskdb, nil, params.IstanbulTestChainConfig, engine, vm.Config{}, nil, nil)
 	if err != nil {
 		t.Fatalf("failed to create tester chain: %v", err)
 	}
@@ -1551,11 +1490,7 @@
 	diskdb := rawdb.NewMemoryDatabase()
 	new(Genesis).MustCommit(diskdb)
 
-<<<<<<< HEAD
-	chain, err := NewBlockChain(diskdb, nil, params.IstanbulTestChainConfig, engine, vm.Config{}, nil)
-=======
-	chain, err := NewBlockChain(diskdb, nil, params.TestChainConfig, engine, vm.Config{}, nil, nil)
->>>>>>> 45352300
+	chain, err := NewBlockChain(diskdb, nil, params.IstanbulTestChainConfig, engine, vm.Config{}, nil, nil)
 	if err != nil {
 		t.Fatalf("failed to create tester chain: %v", err)
 	}
@@ -1594,11 +1529,7 @@
 	diskdb := rawdb.NewMemoryDatabase()
 	new(Genesis).MustCommit(diskdb)
 
-<<<<<<< HEAD
-	chain, err := NewBlockChain(diskdb, nil, params.IstanbulTestChainConfig, engine, vm.Config{}, nil)
-=======
-	chain, err := NewBlockChain(diskdb, nil, params.TestChainConfig, engine, vm.Config{}, nil, nil)
->>>>>>> 45352300
+	chain, err := NewBlockChain(diskdb, nil, params.IstanbulTestChainConfig, engine, vm.Config{}, nil, nil)
 	if err != nil {
 		t.Fatalf("failed to create tester chain: %v", err)
 	}
@@ -1659,11 +1590,7 @@
 		t.Fatalf("failed to create temp freezer db: %v", err)
 	}
 	gspec.MustCommit(ancientDb)
-<<<<<<< HEAD
-	ancient, _ := NewBlockChain(ancientDb, nil, gspec.Config, mockEngine.NewFaker(), vm.Config{}, nil)
-=======
-	ancient, _ := NewBlockChain(ancientDb, nil, gspec.Config, ethash.NewFaker(), vm.Config{}, nil, nil)
->>>>>>> 45352300
+	ancient, _ := NewBlockChain(ancientDb, nil, gspec.Config, mockEngine.NewFaker(), vm.Config{}, nil, nil)
 
 	headers := make([]*types.Header, len(blocks))
 	for i, block := range blocks {
@@ -1683,11 +1610,7 @@
 	rawdb.WriteHeadFastBlockHash(ancientDb, midBlock.Hash())
 
 	// Reopen broken blockchain again
-<<<<<<< HEAD
-	ancient, _ = NewBlockChain(ancientDb, nil, gspec.Config, mockEngine.NewFaker(), vm.Config{}, nil)
-=======
-	ancient, _ = NewBlockChain(ancientDb, nil, gspec.Config, ethash.NewFaker(), vm.Config{}, nil, nil)
->>>>>>> 45352300
+	ancient, _ = NewBlockChain(ancientDb, nil, gspec.Config, mockEngine.NewFaker(), vm.Config{}, nil, nil)
 	defer ancient.Stop()
 	if num := ancient.CurrentBlock().NumberU64(); num != 0 {
 		t.Errorf("head block mismatch: have #%v, want #%v", num, 0)
@@ -1724,11 +1647,7 @@
 		t.Fatalf("failed to create temp freezer db: %v", err)
 	}
 	gspec.MustCommit(ancientDb)
-<<<<<<< HEAD
-	ancient, _ := NewBlockChain(ancientDb, nil, gspec.Config, mockEngine.NewFaker(), vm.Config{}, nil)
-=======
-	ancient, _ := NewBlockChain(ancientDb, nil, gspec.Config, ethash.NewFaker(), vm.Config{}, nil, nil)
->>>>>>> 45352300
+	ancient, _ := NewBlockChain(ancientDb, nil, gspec.Config, mockEngine.NewFaker(), vm.Config{}, nil, nil)
 	defer ancient.Stop()
 
 	headers := make([]*types.Header, len(blocks))
@@ -1785,11 +1704,7 @@
 	diskdb := rawdb.NewMemoryDatabase()
 	new(Genesis).MustCommit(diskdb)
 
-<<<<<<< HEAD
-	chain, err := NewBlockChain(diskdb, nil, params.IstanbulTestChainConfig, engine, vm.Config{}, nil)
-=======
-	chain, err := NewBlockChain(diskdb, nil, params.TestChainConfig, engine, vm.Config{}, nil, nil)
->>>>>>> 45352300
+	chain, err := NewBlockChain(diskdb, nil, params.IstanbulTestChainConfig, engine, vm.Config{}, nil, nil)
 	if err != nil {
 		t.Fatalf("failed to create tester chain: %v", err)
 	}
@@ -2026,128 +1941,6 @@
 	asserter(t, blocks2[len(blocks2)-1])
 }
 
-<<<<<<< HEAD
-=======
-// getLongAndShortChains returns two chains,
-// A is longer, B is heavier
-func getLongAndShortChains() (*BlockChain, []*types.Block, []*types.Block, error) {
-	// Generate a canonical chain to act as the main dataset
-	engine := ethash.NewFaker()
-	db := rawdb.NewMemoryDatabase()
-	genesis := new(Genesis).MustCommit(db)
-
-	// Generate and import the canonical chain,
-	// Offset the time, to keep the difficulty low
-	longChain, _ := GenerateChain(params.TestChainConfig, genesis, engine, db, 80, func(i int, b *BlockGen) {
-		b.SetCoinbase(common.Address{1})
-	})
-	diskdb := rawdb.NewMemoryDatabase()
-	new(Genesis).MustCommit(diskdb)
-
-	chain, err := NewBlockChain(diskdb, nil, params.TestChainConfig, engine, vm.Config{}, nil, nil)
-	if err != nil {
-		return nil, nil, nil, fmt.Errorf("failed to create tester chain: %v", err)
-	}
-
-	// Generate fork chain, make it shorter than canon, with common ancestor pretty early
-	parentIndex := 3
-	parent := longChain[parentIndex]
-	heavyChain, _ := GenerateChain(params.TestChainConfig, parent, engine, db, 75, func(i int, b *BlockGen) {
-		b.SetCoinbase(common.Address{2})
-		b.OffsetTime(-9)
-	})
-	// Verify that the test is sane
-	var (
-		longerTd  = new(big.Int)
-		shorterTd = new(big.Int)
-	)
-	for index, b := range longChain {
-		longerTd.Add(longerTd, b.Difficulty())
-		if index <= parentIndex {
-			shorterTd.Add(shorterTd, b.Difficulty())
-		}
-	}
-	for _, b := range heavyChain {
-		shorterTd.Add(shorterTd, b.Difficulty())
-	}
-	if shorterTd.Cmp(longerTd) <= 0 {
-		return nil, nil, nil, fmt.Errorf("Test is moot, heavyChain td (%v) must be larger than canon td (%v)", shorterTd, longerTd)
-	}
-	longerNum := longChain[len(longChain)-1].NumberU64()
-	shorterNum := heavyChain[len(heavyChain)-1].NumberU64()
-	if shorterNum >= longerNum {
-		return nil, nil, nil, fmt.Errorf("Test is moot, heavyChain num (%v) must be lower than canon num (%v)", shorterNum, longerNum)
-	}
-	return chain, longChain, heavyChain, nil
-}
-
-// TestReorgToShorterRemovesCanonMapping tests that if we
-// 1. Have a chain [0 ... N .. X]
-// 2. Reorg to shorter but heavier chain [0 ... N ... Y]
-// 3. Then there should be no canon mapping for the block at height X
-func TestReorgToShorterRemovesCanonMapping(t *testing.T) {
-	chain, canonblocks, sideblocks, err := getLongAndShortChains()
-	if err != nil {
-		t.Fatal(err)
-	}
-	if n, err := chain.InsertChain(canonblocks); err != nil {
-		t.Fatalf("block %d: failed to insert into chain: %v", n, err)
-	}
-	canonNum := chain.CurrentBlock().NumberU64()
-	_, err = chain.InsertChain(sideblocks)
-	if err != nil {
-		t.Errorf("Got error, %v", err)
-	}
-	head := chain.CurrentBlock()
-	if got := sideblocks[len(sideblocks)-1].Hash(); got != head.Hash() {
-		t.Fatalf("head wrong, expected %x got %x", head.Hash(), got)
-	}
-	// We have now inserted a sidechain.
-	if blockByNum := chain.GetBlockByNumber(canonNum); blockByNum != nil {
-		t.Errorf("expected block to be gone: %v", blockByNum.NumberU64())
-	}
-	if headerByNum := chain.GetHeaderByNumber(canonNum); headerByNum != nil {
-		t.Errorf("expected header to be gone: %v", headerByNum.Number.Uint64())
-	}
-}
-
-// TestReorgToShorterRemovesCanonMappingHeaderChain is the same scenario
-// as TestReorgToShorterRemovesCanonMapping, but applied on headerchain
-// imports -- that is, for fast sync
-func TestReorgToShorterRemovesCanonMappingHeaderChain(t *testing.T) {
-	chain, canonblocks, sideblocks, err := getLongAndShortChains()
-	if err != nil {
-		t.Fatal(err)
-	}
-	// Convert into headers
-	canonHeaders := make([]*types.Header, len(canonblocks))
-	for i, block := range canonblocks {
-		canonHeaders[i] = block.Header()
-	}
-	if n, err := chain.InsertHeaderChain(canonHeaders, 0); err != nil {
-		t.Fatalf("header %d: failed to insert into chain: %v", n, err)
-	}
-	canonNum := chain.CurrentHeader().Number.Uint64()
-	sideHeaders := make([]*types.Header, len(sideblocks))
-	for i, block := range sideblocks {
-		sideHeaders[i] = block.Header()
-	}
-	if n, err := chain.InsertHeaderChain(sideHeaders, 0); err != nil {
-		t.Fatalf("header %d: failed to insert into chain: %v", n, err)
-	}
-	head := chain.CurrentHeader()
-	if got := sideblocks[len(sideblocks)-1].Hash(); got != head.Hash() {
-		t.Fatalf("head wrong, expected %x got %x", head.Hash(), got)
-	}
-	// We have now inserted a sidechain.
-	if blockByNum := chain.GetBlockByNumber(canonNum); blockByNum != nil {
-		t.Errorf("expected block to be gone: %v", blockByNum.NumberU64())
-	}
-	if headerByNum := chain.GetHeaderByNumber(canonNum); headerByNum != nil {
-		t.Errorf("expected header to be gone: %v", headerByNum.Number.Uint64())
-	}
-}
-
 func TestTransactionIndices(t *testing.T) {
 	// Configure and generate a sample block chain
 	var (
@@ -2160,14 +1953,14 @@
 		signer  = types.NewEIP155Signer(gspec.Config.ChainID)
 	)
 	height := uint64(128)
-	blocks, receipts := GenerateChain(gspec.Config, genesis, ethash.NewFaker(), gendb, int(height), func(i int, block *BlockGen) {
+	blocks, receipts := GenerateChain(gspec.Config, genesis, mockEngine.NewFaker(), gendb, int(height), func(i int, block *BlockGen) {
 		tx, err := types.SignTx(types.NewTransaction(block.TxNonce(address), common.Address{0x00}, big.NewInt(1000), params.TxGas, nil, nil), signer, key)
 		if err != nil {
 			panic(err)
 		}
 		block.AddTx(tx)
 	})
-	blocks2, _ := GenerateChain(gspec.Config, blocks[len(blocks)-1], ethash.NewFaker(), gendb, 10, nil)
+	blocks2, _ := GenerateChain(gspec.Config, blocks[len(blocks)-1], mockEngine.NewFaker(), gendb, 10, nil)
 
 	check := func(tail *uint64, chain *BlockChain) {
 		stored := rawdb.ReadTxIndexTail(chain.db)
@@ -2215,7 +2008,7 @@
 
 	// Import all blocks into ancient db
 	l := uint64(0)
-	chain, err := NewBlockChain(ancientDb, nil, params.TestChainConfig, ethash.NewFaker(), vm.Config{}, nil, &l)
+	chain, err := NewBlockChain(ancientDb, nil, params.TestChainConfig, mockEngine.NewFaker(), vm.Config{}, nil, &l)
 	if err != nil {
 		t.Fatalf("failed to create tester chain: %v", err)
 	}
@@ -2240,7 +2033,7 @@
 			t.Fatalf("failed to create temp freezer db: %v", err)
 		}
 		gspec.MustCommit(ancientDb)
-		chain, err = NewBlockChain(ancientDb, nil, params.TestChainConfig, ethash.NewFaker(), vm.Config{}, nil, &l)
+		chain, err = NewBlockChain(ancientDb, nil, params.TestChainConfig, mockEngine.NewFaker(), vm.Config{}, nil, &l)
 		if err != nil {
 			t.Fatalf("failed to create tester chain: %v", err)
 		}
@@ -2264,7 +2057,7 @@
 	limit = []uint64{0, 64 /* drop stale */, 32 /* shorten history */, 64 /* extend history */, 0 /* restore all */}
 	tails := []uint64{0, 67 /* 130 - 64 + 1 */, 100 /* 131 - 32 + 1 */, 69 /* 132 - 64 + 1 */, 0}
 	for i, l := range limit {
-		chain, err = NewBlockChain(ancientDb, nil, params.TestChainConfig, ethash.NewFaker(), vm.Config{}, nil, &l)
+		chain, err = NewBlockChain(ancientDb, nil, params.TestChainConfig, mockEngine.NewFaker(), vm.Config{}, nil, &l)
 		if err != nil {
 			t.Fatalf("failed to create tester chain: %v", err)
 		}
@@ -2287,7 +2080,7 @@
 		signer  = types.NewEIP155Signer(gspec.Config.ChainID)
 	)
 	height := uint64(128)
-	blocks, receipts := GenerateChain(gspec.Config, genesis, ethash.NewFaker(), gendb, int(height), func(i int, block *BlockGen) {
+	blocks, receipts := GenerateChain(gspec.Config, genesis, mockEngine.NewFaker(), gendb, int(height), func(i int, block *BlockGen) {
 		tx, err := types.SignTx(types.NewTransaction(block.TxNonce(address), common.Address{0x00}, big.NewInt(1000), params.TxGas, nil, nil), signer, key)
 		if err != nil {
 			panic(err)
@@ -2342,7 +2135,7 @@
 
 	// Import all blocks into ancient db, only HEAD-32 indices are kept.
 	l := uint64(32)
-	chain, err := NewBlockChain(ancientDb, nil, params.TestChainConfig, ethash.NewFaker(), vm.Config{}, nil, &l)
+	chain, err := NewBlockChain(ancientDb, nil, params.TestChainConfig, mockEngine.NewFaker(), vm.Config{}, nil, &l)
 	if err != nil {
 		t.Fatalf("failed to create tester chain: %v", err)
 	}
@@ -2361,7 +2154,6 @@
 	check(&tail, chain)
 }
 
->>>>>>> 45352300
 // Benchmarks large blocks with value transfers to non-existing accounts
 func benchmarkLargeNumberOfValueToNonexisting(b *testing.B, numTxs, numBlocks int, recipientFn func(uint64) common.Address, dataFn func(uint64) []byte) {
 	var (
@@ -2407,11 +2199,7 @@
 		diskdb := rawdb.NewMemoryDatabase()
 		gspec.MustCommit(diskdb)
 
-<<<<<<< HEAD
-		chain, err := NewBlockChain(diskdb, nil, params.IstanbulTestChainConfig, engine, vm.Config{}, nil)
-=======
-		chain, err := NewBlockChain(diskdb, nil, params.TestChainConfig, engine, vm.Config{}, nil, nil)
->>>>>>> 45352300
+		chain, err := NewBlockChain(diskdb, nil, params.IstanbulTestChainConfig, engine, vm.Config{}, nil, nil)
 		if err != nil {
 			b.Fatalf("failed to create tester chain: %v", err)
 		}
@@ -2494,11 +2282,7 @@
 	blocks, _ := GenerateChain(params.IstanbulTestChainConfig, genesis, engine, db, 2*TriesInMemory, nil)
 	diskdb := rawdb.NewMemoryDatabase()
 	new(Genesis).MustCommit(diskdb)
-<<<<<<< HEAD
-	chain, err := NewBlockChain(diskdb, nil, params.IstanbulTestChainConfig, engine, vm.Config{}, nil)
-=======
-	chain, err := NewBlockChain(diskdb, nil, params.TestChainConfig, engine, vm.Config{}, nil, nil)
->>>>>>> 45352300
+	chain, err := NewBlockChain(diskdb, nil, params.IstanbulTestChainConfig, engine, vm.Config{}, nil, nil)
 	if err != nil {
 		t.Fatalf("failed to create tester chain: %v", err)
 	}
@@ -2592,11 +2376,7 @@
 	diskdb := rawdb.NewMemoryDatabase()
 	gspec.MustCommit(diskdb)
 
-<<<<<<< HEAD
-	chain, err := NewBlockChain(diskdb, nil, params.IstanbulTestChainConfig, engine, vm.Config{}, nil)
-=======
-	chain, err := NewBlockChain(diskdb, nil, params.TestChainConfig, engine, vm.Config{}, nil, nil)
->>>>>>> 45352300
+	chain, err := NewBlockChain(diskdb, nil, params.IstanbulTestChainConfig, engine, vm.Config{}, nil, nil)
 	if err != nil {
 		t.Fatalf("failed to create tester chain: %v", err)
 	}
