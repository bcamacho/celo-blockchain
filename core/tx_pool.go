--- conflicted
+++ resolved
@@ -568,11 +568,7 @@
 	if err != nil {
 		return err
 	}
-<<<<<<< HEAD
-	intrGas, err := IntrinsicGas(tx.Data(), tx.To() == nil, pool.chain.CurrentBlock().Header(), pool.currentState, tx.GasCurrency())
-=======
-	intrGas, err := IntrinsicGas(tx.Data(), tx.To() == nil, pool.homestead, pool.chain.CurrentBlock().Header(), pool.currentState, tx.FeeCurrency())
->>>>>>> 3f005615
+	intrGas, err := IntrinsicGas(tx.Data(), tx.To() == nil, pool.chain.CurrentBlock().Header(), pool.currentState, tx.FeeCurrency())
 	if err != nil {
 		log.Debug("validateTx gas less than intrinsic gas", "intrGas", intrGas, "err", err)
 		return err
