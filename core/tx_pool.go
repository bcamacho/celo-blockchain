// Copyright 2014 The go-ethereum Authors
// This file is part of the go-ethereum library.
//
// The go-ethereum library is free software: you can redistribute it and/or modify
// it under the terms of the GNU Lesser General Public License as published by
// the Free Software Foundation, either version 3 of the License, or
// (at your option) any later version.
//
// The go-ethereum library is distributed in the hope that it will be useful,
// but WITHOUT ANY WARRANTY; without even the implied warranty of
// MERCHANTABILITY or FITNESS FOR A PARTICULAR PURPOSE. See the
// GNU Lesser General Public License for more details.
//
// You should have received a copy of the GNU Lesser General Public License
// along with the go-ethereum library. If not, see <http://www.gnu.org/licenses/>.

package core

import (
	"errors"
	"fmt"
	"math"
	"math/big"
	"sort"
	"strconv"
	"sync"
	"time"

	"github.com/ethereum/go-ethereum/common"
	"github.com/ethereum/go-ethereum/common/prque"
	"github.com/ethereum/go-ethereum/consensus"
	"github.com/ethereum/go-ethereum/contract_comm/blockchain_parameters"
	"github.com/ethereum/go-ethereum/contract_comm/currency"
	ccerrors "github.com/ethereum/go-ethereum/contract_comm/errors"
	"github.com/ethereum/go-ethereum/contract_comm/freezer"
	gpm "github.com/ethereum/go-ethereum/contract_comm/gasprice_minimum"
	"github.com/ethereum/go-ethereum/contract_comm/transfer_whitelist"
	"github.com/ethereum/go-ethereum/core/state"
	"github.com/ethereum/go-ethereum/core/types"
	"github.com/ethereum/go-ethereum/core/vm"
	"github.com/ethereum/go-ethereum/event"
	"github.com/ethereum/go-ethereum/log"
	"github.com/ethereum/go-ethereum/metrics"
	"github.com/ethereum/go-ethereum/params"
)

const (
	// chainHeadChanSize is the size of channel listening to ChainHeadEvent.
	chainHeadChanSize = 10

	// txSlotSize is used to calculate how many data slots a single transaction
	// takes up based on its size. The slots are used as DoS protection, ensuring
	// that validating a new transaction remains a constant operation (in reality
	// O(maxslots), where max slots are 4 currently).
	txSlotSize = 32 * 1024

	// txMaxSize is the maximum size a single transaction can have. This field has
	// non-trivial consequences: larger transactions are significantly harder and
	// more expensive to propagate; larger transactions also take more resources
	// to validate whether they fit into the pool or not.
	txMaxSize = 2 * txSlotSize // 64KB, don't bump without EIP-2464 support
)

var (
	// ErrInvalidSender is returned if the transaction contains an invalid signature.
	ErrInvalidSender = errors.New("invalid sender")

	// ErrNonceTooLow is returned if the nonce of a transaction is lower than the
	// one present in the local chain.
	ErrNonceTooLow = errors.New("nonce too low")

	// ErrUnderpriced is returned if a transaction's gas price is below the minimum
	// configured for the transaction pool.
	ErrUnderpriced = errors.New("transaction underpriced")

	// ErrReplaceUnderpriced is returned if a transaction is attempted to be replaced
	// with a different one without the required price bump.
	ErrReplaceUnderpriced = errors.New("replacement transaction underpriced")

	// ErrInsufficientFunds is returned if the total cost of executing a transaction
	// is higher than the balance of the user's account.
	ErrInsufficientFunds = errors.New("insufficient funds for gas * price + value + gatewayFee")

	// ErrIntrinsicGas is returned if the transaction is specified to use less gas
	// than required to start the invocation.
	ErrIntrinsicGas = errors.New("intrinsic gas too low")

	// ErrGasLimit is returned if a transaction's requested gas limit exceeds the
	// maximum allowance of the current block.
	ErrGasLimit = errors.New("exceeds block gas limit")

	// ErrNegativeValue is a sanity error to ensure noone is able to specify a
	// transaction with a negative value.
	ErrNegativeValue = errors.New("negative value")

	// ErrOversizedData is returned if the input data of a transaction is greater
	// than some meaningful limit a user might use. This is not a consensus error
	// making the transaction invalid, rather a DOS protection.
	ErrOversizedData = errors.New("oversized data")

	// ErrNonWhitelistedFeeCurrency is returned if the txn fee currency is not white listed
	ErrNonWhitelistedFeeCurrency = errors.New("non-whitelisted fee currency")

	// ErrTransfersFrozen is returned if a transaction attempts to transfer between
	// non-whitelisted addresses while transfers are frozen.
	ErrTransfersFrozen = errors.New("transfers are currently frozen")
)

var (
	evictionInterval    = time.Minute     // Time interval to check for evictable transactions
	statsReportInterval = 8 * time.Second // Time interval to report transaction pool stats
)

var (
	// Metrics for the pending pool
	pendingDiscardMeter   = metrics.NewRegisteredMeter("txpool/pending/discard", nil)
	pendingReplaceMeter   = metrics.NewRegisteredMeter("txpool/pending/replace", nil)
	pendingRateLimitMeter = metrics.NewRegisteredMeter("txpool/pending/ratelimit", nil) // Dropped due to rate limiting
	pendingNofundsMeter   = metrics.NewRegisteredMeter("txpool/pending/nofunds", nil)   // Dropped due to out-of-funds

	// Metrics for the queued pool
	queuedDiscardMeter   = metrics.NewRegisteredMeter("txpool/queued/discard", nil)
	queuedReplaceMeter   = metrics.NewRegisteredMeter("txpool/queued/replace", nil)
	queuedRateLimitMeter = metrics.NewRegisteredMeter("txpool/queued/ratelimit", nil) // Dropped due to rate limiting
	queuedNofundsMeter   = metrics.NewRegisteredMeter("txpool/queued/nofunds", nil)   // Dropped due to out-of-funds
	queuedEvictionMeter  = metrics.NewRegisteredMeter("txpool/queued/eviction", nil)  // Dropped due to lifetime

	// General tx metrics
	knownTxMeter       = metrics.NewRegisteredMeter("txpool/known", nil)
	validTxMeter       = metrics.NewRegisteredMeter("txpool/valid", nil)
	invalidTxMeter     = metrics.NewRegisteredMeter("txpool/invalid", nil)
	underpricedTxMeter = metrics.NewRegisteredMeter("txpool/underpriced", nil)

	pendingGauge = metrics.NewRegisteredGauge("txpool/pending", nil)
	queuedGauge  = metrics.NewRegisteredGauge("txpool/queued", nil)
	localGauge   = metrics.NewRegisteredGauge("txpool/local", nil)
	slotsGauge   = metrics.NewRegisteredGauge("txpool/slots", nil)
)

// TxStatus is the current status of a transaction as seen by the pool.
type TxStatus uint

const (
	TxStatusUnknown TxStatus = iota
	TxStatusQueued
	TxStatusPending
	TxStatusIncluded
)

func (s TxStatus) String() string {
	switch s {
	case TxStatusUnknown:
		return "TxStatusUnknown"
	case TxStatusQueued:
		return "TxStatusQueued"
	case TxStatusPending:
		return "TxStatusPending"
	case TxStatusIncluded:
		return "TxStatusIncluded"
	default:
		return strconv.FormatUint(uint64(s), 10)
	}
}

// blockChain provides the state of blockchain and current gas limit to do
// some pre checks in tx pool and event subscribers.
type blockChain interface {
	CurrentBlock() *types.Block
	GetBlock(hash common.Hash, number uint64) *types.Block
	StateAt(root common.Hash) (*state.StateDB, error)

	SubscribeChainHeadEvent(ch chan<- ChainHeadEvent) event.Subscription

	// Engine retrieves the chain's consensus engine.
	Engine() consensus.Engine

	// GetHeader returns the header corresponding to their hash.
	GetHeader(common.Hash, uint64) *types.Header

	GetVMConfig() *vm.Config
}

// TxPoolConfig are the configuration parameters of the transaction pool.
type TxPoolConfig struct {
	Locals    []common.Address // Addresses that should be treated by default as local
	NoLocals  bool             // Whether local transaction handling should be disabled
	Journal   string           // Journal of local transactions to survive node restarts
	Rejournal time.Duration    // Time interval to regenerate the local transaction journal

	PriceLimit uint64 // Minimum gas price to enforce for acceptance into the pool
	PriceBump  uint64 // Minimum price bump percentage to replace an already existing transaction (nonce)

	AccountSlots uint64 // Number of executable transaction slots guaranteed per account
	GlobalSlots  uint64 // Maximum number of executable transaction slots for all accounts
	AccountQueue uint64 // Maximum number of non-executable transaction slots permitted per account
	GlobalQueue  uint64 // Maximum number of non-executable transaction slots for all accounts

	Lifetime time.Duration // Maximum amount of time non-executable transaction are queued
}

// DefaultTxPoolConfig contains the default configurations for the transaction
// pool.
var DefaultTxPoolConfig = TxPoolConfig{
	Journal:   "transactions.rlp",
	Rejournal: time.Hour,

	PriceLimit: 0,
	PriceBump:  10,

	AccountSlots: 16,
	GlobalSlots:  4096,
	AccountQueue: 64,
	GlobalQueue:  1024,

	Lifetime: 3 * time.Hour,
}

// sanitize checks the provided user configurations and changes anything that's
// unreasonable or unworkable.
func (config *TxPoolConfig) sanitize() TxPoolConfig {
	conf := *config
	if conf.Rejournal < time.Second {
		log.Warn("Sanitizing invalid txpool journal time", "provided", conf.Rejournal, "updated", time.Second)
		conf.Rejournal = time.Second
	}
	if conf.PriceBump < 1 {
		log.Warn("Sanitizing invalid txpool price bump", "provided", conf.PriceBump, "updated", DefaultTxPoolConfig.PriceBump)
		conf.PriceBump = DefaultTxPoolConfig.PriceBump
	}
	if conf.AccountSlots < 1 {
		log.Warn("Sanitizing invalid txpool account slots", "provided", conf.AccountSlots, "updated", DefaultTxPoolConfig.AccountSlots)
		conf.AccountSlots = DefaultTxPoolConfig.AccountSlots
	}
	if conf.GlobalSlots < 1 {
		log.Warn("Sanitizing invalid txpool global slots", "provided", conf.GlobalSlots, "updated", DefaultTxPoolConfig.GlobalSlots)
		conf.GlobalSlots = DefaultTxPoolConfig.GlobalSlots
	}
	if conf.AccountQueue < 1 {
		log.Warn("Sanitizing invalid txpool account queue", "provided", conf.AccountQueue, "updated", DefaultTxPoolConfig.AccountQueue)
		conf.AccountQueue = DefaultTxPoolConfig.AccountQueue
	}
	if conf.GlobalQueue < 1 {
		log.Warn("Sanitizing invalid txpool global queue", "provided", conf.GlobalQueue, "updated", DefaultTxPoolConfig.GlobalQueue)
		conf.GlobalQueue = DefaultTxPoolConfig.GlobalQueue
	}
	if conf.Lifetime < 1 {
		log.Warn("Sanitizing invalid txpool lifetime", "provided", conf.Lifetime, "updated", DefaultTxPoolConfig.Lifetime)
		conf.Lifetime = DefaultTxPoolConfig.Lifetime
	}
	return conf
}

// TxPool contains all currently known transactions. Transactions
// enter the pool when they are received from the network or submitted
// locally. They exit the pool when they are included in the blockchain.
//
// The pool separates processable transactions (which can be applied to the
// current state) and future transactions. Transactions move between those
// two states over time as they are received and processed.
type TxPool struct {
	config      TxPoolConfig
	chainconfig *params.ChainConfig
	chain       blockChain
	gasPrice    *big.Int
	txFeed      event.Feed
	scope       event.SubscriptionScope
	signer      types.Signer
	mu          sync.RWMutex

	istanbul bool // Fork indicator whether we are in the istanbul stage.

	currentState  *state.StateDB // Current state in the blockchain head
	pendingNonces *txNoncer      // Pending state tracking virtual nonces
	currentMaxGas uint64         // Current gas limit for transaction caps

	locals  *accountSet // Set of local transaction to exempt from eviction rules
	journal *txJournal  // Journal of local transaction to back up to disk

	pending map[common.Address]*txList   // All currently processable transactions
	queue   map[common.Address]*txList   // Queued but non-processable transactions
	beats   map[common.Address]time.Time // Last heartbeat from each known account
	all     *txLookup                    // All transactions to allow lookups
	priced  *txPricedList                // All transactions sorted by price.  One heap per fee currency.

	chainHeadCh     chan ChainHeadEvent
	chainHeadSub    event.Subscription
	reqResetCh      chan *txpoolResetRequest
	reqPromoteCh    chan *accountSet
	queueTxEventCh  chan *types.Transaction
	reorgDoneCh     chan chan struct{}
	reorgShutdownCh chan struct{}  // requests shutdown of scheduleReorgLoop
	wg              sync.WaitGroup // tracks loop, scheduleReorgLoop
}

type txpoolResetRequest struct {
	oldHead, newHead *types.Header
}

// NewTxPool creates a new transaction pool to gather, sort and filter inbound
// transactions from the network.
func NewTxPool(config TxPoolConfig, chainconfig *params.ChainConfig, chain blockChain) *TxPool {
	// Sanitize the input to ensure no vulnerable gas prices are set
	config = (&config).sanitize()

	// Create the transaction pool with its initial settings
	pool := &TxPool{
		config:          config,
		chainconfig:     chainconfig,
		chain:           chain,
		signer:          types.NewEIP155Signer(chainconfig.ChainID),
		pending:         make(map[common.Address]*txList),
		queue:           make(map[common.Address]*txList),
		beats:           make(map[common.Address]time.Time),
		all:             newTxLookup(),
		chainHeadCh:     make(chan ChainHeadEvent, chainHeadChanSize),
		reqResetCh:      make(chan *txpoolResetRequest),
		reqPromoteCh:    make(chan *accountSet),
		queueTxEventCh:  make(chan *types.Transaction),
		reorgDoneCh:     make(chan chan struct{}),
		reorgShutdownCh: make(chan struct{}),
		gasPrice:        new(big.Int).SetUint64(config.PriceLimit),
	}
	pool.locals = newAccountSet(pool.signer)
	for _, addr := range config.Locals {
		log.Info("Setting new local account", "address", addr)
		pool.locals.add(addr)
	}
	pool.priced = newTxPricedList(pool.all)

	pool.reset(nil, chain.CurrentBlock().Header())

	// Start the reorg loop early so it can handle requests generated during journal loading.
	pool.wg.Add(1)
	go pool.scheduleReorgLoop()

	// If local transactions and journaling is enabled, load from disk
	if !config.NoLocals && config.Journal != "" {
		pool.journal = newTxJournal(config.Journal)

		if err := pool.journal.load(pool.AddLocals); err != nil {
			log.Warn("Failed to load transaction journal", "err", err)
		}
		if err := pool.journal.rotate(pool.local()); err != nil {
			log.Warn("Failed to rotate transaction journal", "err", err)
		}
	}

	// Subscribe events from blockchain and start the main event loop.
	pool.chainHeadSub = pool.chain.SubscribeChainHeadEvent(pool.chainHeadCh)
	pool.wg.Add(1)
	go pool.loop()

	return pool
}

// loop is the transaction pool's main event loop, waiting for and reacting to
// outside blockchain events as well as for various reporting and transaction
// eviction events.
func (pool *TxPool) loop() {
	defer pool.wg.Done()

	var (
		prevPending, prevQueued, prevStales int
		// Start the stats reporting and transaction eviction tickers
		report  = time.NewTicker(statsReportInterval)
		evict   = time.NewTicker(evictionInterval)
		journal = time.NewTicker(pool.config.Rejournal)
		// Track the previous head headers for transaction reorgs
		head = pool.chain.CurrentBlock()
	)
	defer report.Stop()
	defer evict.Stop()
	defer journal.Stop()

	for {
		select {
		// Handle ChainHeadEvent
		case ev := <-pool.chainHeadCh:
			if ev.Block != nil {
				pool.requestReset(head.Header(), ev.Block.Header())
				head = ev.Block
			}

		// System shutdown.
		case <-pool.chainHeadSub.Err():
			close(pool.reorgShutdownCh)
			return

		// Handle stats reporting ticks
		case <-report.C:
			pool.mu.RLock()
			pending, queued := pool.stats()
			stales := pool.priced.stales
			pool.mu.RUnlock()

			if pending != prevPending || queued != prevQueued || stales != prevStales {
				log.Debug("Transaction pool status report", "executable", pending, "queued", queued, "stales", stales)
				prevPending, prevQueued, prevStales = pending, queued, stales
			}

		// Handle inactive account transaction eviction
		case <-evict.C:
			pool.mu.Lock()
			for addr := range pool.queue {
				// Skip local transactions from the eviction mechanism
				if pool.locals.contains(addr) {
					continue
				}
				// Any non-locals old enough should be removed
				if time.Since(pool.beats[addr]) > pool.config.Lifetime {
<<<<<<< HEAD
					for _, tx := range pool.queue[addr].Flatten() {
						from, _ := types.Sender(pool.signer, tx) // already validated
						log.Info("Evicting transaction", "from", from, "nonce", tx.Nonce(), "hash", tx.Hash())
=======
					list := pool.queue[addr].Flatten()
					for _, tx := range list {
>>>>>>> 66bc4645
						pool.removeTx(tx.Hash(), true)
					}
					queuedEvictionMeter.Mark(int64(len(list)))
				}
			}
			pool.mu.Unlock()

		// Handle local transaction journal rotation
		case <-journal.C:
			if pool.journal != nil {
				pool.mu.Lock()
				if err := pool.journal.rotate(pool.local()); err != nil {
					log.Warn("Failed to rotate local tx journal", "err", err)
				}
				pool.mu.Unlock()
			}
		}
	}
}

// Stop terminates the transaction pool.
func (pool *TxPool) Stop() {
	// Unsubscribe all subscriptions registered from txpool
	pool.scope.Close()

	// Unsubscribe subscriptions registered from blockchain
	pool.chainHeadSub.Unsubscribe()
	pool.wg.Wait()

	if pool.journal != nil {
		pool.journal.close()
	}
	log.Info("Transaction pool stopped")
}

// SubscribeNewTxsEvent registers a subscription of NewTxsEvent and
// starts sending event to the given channel.
func (pool *TxPool) SubscribeNewTxsEvent(ch chan<- NewTxsEvent) event.Subscription {
	return pool.scope.Track(pool.txFeed.Subscribe(ch))
}

// GasPrice returns the current gas price enforced by the transaction pool.
func (pool *TxPool) GasPrice() *big.Int {
	pool.mu.RLock()
	defer pool.mu.RUnlock()

	return new(big.Int).Set(pool.gasPrice)
}

// SetGasPrice updates the minimum price required by the transaction pool for a
// new transaction, and drops all transactions below this threshold.
func (pool *TxPool) SetGasPrice(price *big.Int) {
	pool.mu.Lock()
	defer pool.mu.Unlock()

	pool.gasPrice = price
	for _, tx := range pool.priced.Cap(price, pool.locals) {
		pool.removeTx(tx.Hash(), false)
	}
	log.Info("Transaction pool price threshold updated", "price", price)
}

// SetGasLimit updates the maximum allowed gas for a new transaction in the
// pool, and drops all transactions above this threshold.
//
// Note: Only useful for testing, as this call will have no effect if
// communication with the blockchain_parameters contract is successful.
func (pool *TxPool) SetGasLimit(gasLimit uint64) {
	pool.mu.Lock()
	defer pool.mu.Unlock()

	limitFromContract, err := blockchain_parameters.GetBlockGasLimit(pool.chain.CurrentBlock().Header(), pool.currentState)
	if err == nil {
		pool.currentMaxGas = limitFromContract
		return
	}

	pool.currentMaxGas = gasLimit

	pool.demoteUnexecutables()

	for _, list := range pool.queue {
		rm, _ := list.Filter(nil, gasLimit)
		for _, tx := range rm {
			pool.removeTx(tx.Hash(), false)
		}
	}
}

// Nonce returns the next nonce of an account, with all transactions executable
// by the pool already applied on top.
func (pool *TxPool) Nonce(addr common.Address) uint64 {
	pool.mu.RLock()
	defer pool.mu.RUnlock()

	return pool.pendingNonces.get(addr)
}

// Stats retrieves the current pool stats, namely the number of pending and the
// number of queued (non-executable) transactions.
func (pool *TxPool) Stats() (int, int) {
	pool.mu.RLock()
	defer pool.mu.RUnlock()

	return pool.stats()
}

// stats retrieves the current pool stats, namely the number of pending and the
// number of queued (non-executable) transactions.
func (pool *TxPool) stats() (int, int) {
	pending := 0
	for _, list := range pool.pending {
		pending += list.Len()
	}
	queued := 0
	for _, list := range pool.queue {
		queued += list.Len()
	}
	return pending, queued
}

// Content retrieves the data content of the transaction pool, returning all the
// pending as well as queued transactions, grouped by account and sorted by nonce.
func (pool *TxPool) Content() (map[common.Address]types.Transactions, map[common.Address]types.Transactions) {
	pool.mu.Lock()
	defer pool.mu.Unlock()

	pending := make(map[common.Address]types.Transactions)
	for addr, list := range pool.pending {
		pending[addr] = list.Flatten()
	}
	queued := make(map[common.Address]types.Transactions)
	for addr, list := range pool.queue {
		queued[addr] = list.Flatten()
	}
	return pending, queued
}

// Pending retrieves all currently processable transactions, grouped by origin
// account and sorted by nonce. The returned transaction set is a copy and can be
// freely modified by calling code.
func (pool *TxPool) Pending() (map[common.Address]types.Transactions, error) {
	pool.mu.Lock()
	defer pool.mu.Unlock()

	pending := make(map[common.Address]types.Transactions)
	for addr, list := range pool.pending {
		pending[addr] = list.Flatten()
	}
	return pending, nil
}

// Locals retrieves the accounts currently considered local by the pool.
func (pool *TxPool) Locals() []common.Address {
	pool.mu.Lock()
	defer pool.mu.Unlock()

	return pool.locals.flatten()
}

// local retrieves all currently known local transactions, grouped by origin
// account and sorted by nonce. The returned transaction set is a copy and can be
// freely modified by calling code.
func (pool *TxPool) local() map[common.Address]types.Transactions {
	txs := make(map[common.Address]types.Transactions)
	for addr := range pool.locals.accounts {
		if pending := pool.pending[addr]; pending != nil {
			txs[addr] = append(txs[addr], pending.Flatten()...)
		}
		if queued := pool.queue[addr]; queued != nil {
			txs[addr] = append(txs[addr], queued.Flatten()...)
		}
	}
	return txs
}

// validateTx checks whether a transaction is valid according to the consensus
// rules and adheres to some heuristic limits of the local node (price and size).
func (pool *TxPool) validateTx(tx *types.Transaction, local bool) error {
	// Reject transactions over defined size to prevent DOS attacks
	if uint64(tx.Size()) > txMaxSize {
		return ErrOversizedData
	}
	// Transactions can't be negative. This may never happen using RLP decoded
	// transactions but may occur if you create a transaction using the RPC.
	if tx.Value().Sign() < 0 {
		return ErrNegativeValue
	}

	// Make sure the transaction is signed properly
	from, err := types.Sender(pool.signer, tx)
	if err != nil {
		return ErrInvalidSender
	}

	// Ensure the transaction doesn't exceed the current block limit gas.
	if pool.currentMaxGas < tx.Gas() {
		log.Info("max gas limit exceeded", "pool.currentMaxGas", pool.currentMaxGas, "tx.Gas()", tx.Gas(), "from", from, "nonce", tx.Nonce(), "hash", tx.Hash())
		return ErrGasLimit
	}

	// Ensure the fee currency is native or whitelisted.
	if tx.FeeCurrency() != nil && !currency.IsWhitelisted(*tx.FeeCurrency(), nil, nil) {
		return ErrNonWhitelistedFeeCurrency
	}

	// Drop non-local transactions under our own minimal accepted gas price
	local = local || pool.locals.contains(from) // account may be local even if the transaction arrived from the network
	if !local && currency.Cmp(pool.gasPrice, nil, tx.GasPrice(), tx.FeeCurrency()) > 0 {
		return ErrUnderpriced
	}
	// Ensure the transaction adheres to nonce ordering
	if pool.currentState.GetNonce(from) > tx.Nonce() {
		return ErrNonceTooLow
	}
	// Transactor should have enough funds to cover the costs
	err = ValidateTransactorBalanceCoversTx(tx, from, pool.currentState)
	if err != nil {
		return err
	}
	intrGas, err := IntrinsicGas(tx.Data(), tx.To() == nil, pool.chain.CurrentBlock().Header(), pool.currentState, tx.FeeCurrency(), pool.istanbul)
	if err != nil {
		log.Info("validateTx gas less than intrinsic gas", "intrGas", intrGas, "err", err, "from", from, "nonce", tx.Nonce(), "hash", tx.Hash())
		return err
	}
	if tx.Gas() < intrGas {
		log.Info("validateTx gas less than intrinsic gas", "tx.Gas", tx.Gas(), "intrinsic Gas", intrGas, "from", from, "nonce", tx.Nonce(), "hash", tx.Hash())
		return ErrIntrinsicGas
	}

	gasPriceMinimum, err := gpm.GetGasPriceMinimum(tx.FeeCurrency(), nil, nil)
	if err != nil && err != ccerrors.ErrSmartContractNotDeployed && err != ccerrors.ErrRegistryContractNotDeployed {
		log.Info("unable to fetch gas price minimum", "err", err, "from", from, "nonce", tx.Nonce(), "hash", tx.Hash())
		return err
	}

	if tx.GasPrice().Cmp(gasPriceMinimum) == -1 {
		log.Info("gas price less than current gas price minimum", "gasPrice", tx.GasPrice(), "gasPriceMinimum", gasPriceMinimum, "from", from, "nonce", tx.Nonce(), "hash", tx.Hash())
		return ErrGasPriceDoesNotExceedMinimum
	}

	// Ensure gold transfers are whitelisted if transfers are frozen.
	if tx.Value().Sign() > 0 {
		if isFrozen, err := freezer.IsFrozen(params.GoldTokenRegistryId, nil, nil); err != nil {
			log.Warn("Error determining if transfers are frozen, will proceed as if they are not", "err", err)
		} else if isFrozen {
			log.Info("Transfers are frozen")
			if tx.To() == nil {
				if !transfer_whitelist.IsWhitelisted(from, from, nil, nil) {
					log.Debug("Attempt to transfer to new contract from non-whitelisted address", "hash", tx.Hash(), "from", from)
					return ErrTransfersFrozen
				}
				log.Info("New contract transfer is whitelisted", "hash", tx.Hash(), "from", from)
			} else {
				to := *tx.To()
				if !transfer_whitelist.IsWhitelisted(to, from, nil, nil) {
					log.Debug("Attempt to transfer between non-whitelisted addresses", "hash", tx.Hash(), "to", to, "from", from)
					return ErrTransfersFrozen
				}
				log.Info("Transfer is whitelisted", "hash", tx.Hash(), "to", to, "from", from)
			}
		}
	}

	return nil
}

// add validates a transaction and inserts it into the non-executable queue for later
// pending promotion and execution. If the transaction is a replacement for an already
// pending or queued one, it overwrites the previous transaction if its price is higher.
//
// If a newly added transaction is marked as local, its sending account will be
// whitelisted, preventing any associated transaction from being dropped out of the pool
// due to pricing constraints.
func (pool *TxPool) add(tx *types.Transaction, local bool) (replaced bool, err error) {
	hash := tx.Hash()
	from, err := types.Sender(pool.signer, tx) // already validated
	if err != nil {
		log.Warn("Error in retrieving sender from tx", "tx hash", hash)
	} else {
		log.Info("Attempting to add tx to tx pool", "from", from, "nonce", tx.Nonce(), "hash", hash)
	}

	// If the transaction is already known, discard it
	if pool.all.Get(hash) != nil {
		log.Info("Discarding already known transaction", "hash", hash, "from", from, "nonce", tx.Nonce())
		knownTxMeter.Mark(1)
		return false, fmt.Errorf("known transaction: %x", hash)
	}
	// If the transaction fails basic validation, discard it
	if err := pool.validateTx(tx, local); err != nil {
		log.Info("Discarding invalid transaction", "err", err, "from", from, "nonce", tx.Nonce(), "hash", tx.Hash())
		invalidTxMeter.Mark(1)
		return false, err
	}
	// If the transaction pool is full, discard underpriced transactions
	if uint64(pool.all.Count()) >= pool.config.GlobalSlots+pool.config.GlobalQueue {
		// If the new transaction is underpriced, don't accept it
		if !local && pool.priced.Underpriced(tx, pool.locals) {
			log.Info("Discarding underpriced transaction", "hash", hash, "price", tx.GasPrice(), "from", from, "nonce", tx.Nonce())
			underpricedTxMeter.Mark(1)
			return false, ErrUnderpriced
		}
		// New transaction is better than our worse ones, make room for it
		drop := pool.priced.Discard(pool.all.Slots()-int(pool.config.GlobalSlots+pool.config.GlobalQueue)+numSlots(tx), pool.locals)
		for _, tx := range drop {
			log.Info("Discarding freshly underpriced transaction", "hash", tx.Hash(), "price", tx.GasPrice(), "from", from, "nonce", tx.Nonce())
			underpricedTxMeter.Mark(1)
			pool.removeTx(tx.Hash(), false)
		}
	}
	// Try to replace an existing transaction in the pending pool
	if list := pool.pending[from]; list != nil && list.Overlaps(tx) {
		// Nonce already pending, check if required price bump is met
		inserted, old := list.Add(tx, pool.config.PriceBump)
		if !inserted {
			pendingDiscardMeter.Mark(1)
			return false, ErrReplaceUnderpriced
		}
		// New transaction is better, replace old one
		if old != nil {
			pool.all.Remove(old.Hash())
			pool.priced.Removed(1)
			pendingReplaceMeter.Mark(1)
		}
		pool.all.Add(tx)
		pool.priced.Put(tx)
		pool.journalTx(from, tx)
		pool.queueTxEvent(tx)
<<<<<<< HEAD
		log.Info("Pooled new executable transaction", "hash", hash, "from", from, "to", tx.To(), "nonce", tx.Nonce())
=======
		log.Trace("Pooled new executable transaction", "hash", hash, "from", from, "to", tx.To())

		// Successful promotion, bump the heartbeat
		pool.beats[from] = time.Now()
>>>>>>> 66bc4645
		return old != nil, nil
	}
	// New transaction isn't replacing a pending one, push into queue
	replaced, err = pool.enqueueTx(hash, tx)
	if err != nil {
		return false, err
	}
	// Mark local addresses and journal local transactions
	if local {
		if !pool.locals.contains(from) {
			log.Info("Setting new local account", "address", from)
			pool.locals.add(from)
		}
	}
	if local || pool.locals.contains(from) {
		localGauge.Inc(1)
	}
	pool.journalTx(from, tx)

	log.Info("Pooled new future transaction", "hash", hash, "from", from, "to", tx.To(), "nonce", tx.Nonce())
	return replaced, nil
}

// enqueueTx inserts a new transaction into the non-executable transaction queue.
//
// Note, this method assumes the pool lock is held!
func (pool *TxPool) enqueueTx(hash common.Hash, tx *types.Transaction) (bool, error) {
	// Try to insert the transaction into the future queue
	from, _ := types.Sender(pool.signer, tx) // already validated
	if pool.queue[from] == nil {
		pool.queue[from] = newTxList(false)
	}
	inserted, old := pool.queue[from].Add(tx, pool.config.PriceBump)
	if !inserted {
		// An older transaction was better, discard this
		queuedDiscardMeter.Mark(1)
		return false, ErrReplaceUnderpriced
	}
	// Discard any previous transaction and mark this
	if old != nil {
		pool.all.Remove(old.Hash())
		pool.priced.Removed(1)
		queuedReplaceMeter.Mark(1)
	} else {
		// Nothing was replaced, bump the queued counter
		queuedGauge.Inc(1)
	}
	if pool.all.Get(hash) == nil {
		pool.all.Add(tx)
		pool.priced.Put(tx)
	}
	// If we never record the heartbeat, do it right now.
	if _, exist := pool.beats[from]; !exist {
		pool.beats[from] = time.Now()
	}
	return old != nil, nil
}

// journalTx adds the specified transaction to the local disk journal if it is
// deemed to have been sent from a local account.
func (pool *TxPool) journalTx(from common.Address, tx *types.Transaction) {
	// Only journal if it's enabled and the transaction is local
	if pool.journal == nil || !pool.locals.contains(from) {
		return
	}
	if err := pool.journal.insert(tx); err != nil {
		log.Warn("Failed to journal local transaction", "err", err)
	}
}

// promoteTx adds a transaction to the pending (processable) list of transactions
// and returns whether it was inserted or an older was better.
//
// Note, this method assumes the pool lock is held!
func (pool *TxPool) promoteTx(addr common.Address, hash common.Hash, tx *types.Transaction) bool {
	// Try to insert the transaction into the pending queue
	if pool.pending[addr] == nil {
		pool.pending[addr] = newTxList(true)
	}
	list := pool.pending[addr]

	inserted, old := list.Add(tx, pool.config.PriceBump)
	if !inserted {
		// An older transaction was better, discard this
		pool.all.Remove(hash)
		pool.priced.Removed(1)
		pendingDiscardMeter.Mark(1)
		return false
	}
	// Otherwise discard any previous transaction and mark this
	if old != nil {
		pool.all.Remove(old.Hash())
		pool.priced.Removed(1)
		pendingReplaceMeter.Mark(1)
	} else {
		// Nothing was replaced, bump the pending counter
		pendingGauge.Inc(1)
	}
	// Failsafe to work around direct pending inserts (tests)
	if pool.all.Get(hash) == nil {
		pool.all.Add(tx)
		pool.priced.Put(tx)
	}
	// Set the potentially new pending nonce and notify any subsystems of the new tx
	pool.pendingNonces.set(addr, tx.Nonce()+1)

	// Successful promotion, bump the heartbeat
	pool.beats[addr] = time.Now()
	return true
}

// AddLocals enqueues a batch of transactions into the pool if they are valid, marking the
// senders as a local ones, ensuring they go around the local pricing constraints.
//
// This method is used to add transactions from the RPC API and performs synchronous pool
// reorganization and event propagation.
func (pool *TxPool) AddLocals(txs []*types.Transaction) []error {
	return pool.addTxs(txs, !pool.config.NoLocals, true)
}

// AddLocal enqueues a single local transaction into the pool if it is valid. This is
// a convenience wrapper aroundd AddLocals.
func (pool *TxPool) AddLocal(tx *types.Transaction) error {
	errs := pool.AddLocals([]*types.Transaction{tx})
	return errs[0]
}

// AddRemotes enqueues a batch of transactions into the pool if they are valid. If the
// senders are not among the locally tracked ones, full pricing constraints will apply.
//
// This method is used to add transactions from the p2p network and does not wait for pool
// reorganization and internal event propagation.
func (pool *TxPool) AddRemotes(txs []*types.Transaction) []error {
	return pool.addTxs(txs, false, false)
}

// This is like AddRemotes, but waits for pool reorganization. Tests use this method.
func (pool *TxPool) AddRemotesSync(txs []*types.Transaction) []error {
	return pool.addTxs(txs, false, true)
}

// This is like AddRemotes with a single transaction, but waits for pool reorganization. Tests use this method.
func (pool *TxPool) addRemoteSync(tx *types.Transaction) error {
	errs := pool.AddRemotesSync([]*types.Transaction{tx})
	return errs[0]
}

// AddRemote enqueues a single transaction into the pool if it is valid. This is a convenience
// wrapper around AddRemotes.
//
// Deprecated: use AddRemotes
func (pool *TxPool) AddRemote(tx *types.Transaction) error {
	errs := pool.AddRemotes([]*types.Transaction{tx})
	return errs[0]
}

// addTxs attempts to queue a batch of transactions if they are valid.
func (pool *TxPool) addTxs(txs []*types.Transaction, local, sync bool) []error {
	// Filter out known ones without obtaining the pool lock or recovering signatures
	var (
		errs = make([]error, len(txs))
		news = make([]*types.Transaction, 0, len(txs))
	)
	for i, tx := range txs {
		// If the transaction is known, pre-set the error slot
		if pool.all.Get(tx.Hash()) != nil {
			errs[i] = fmt.Errorf("known transaction: %x", tx.Hash())
			knownTxMeter.Mark(1)
			continue
		}
		// Accumulate all unknown transactions for deeper processing
		news = append(news, tx)
	}
	if len(news) == 0 {
		return errs
	}
	// Cache senders in transactions before obtaining lock (pool.signer is immutable)
	for _, tx := range news {
		types.Sender(pool.signer, tx)
	}
	// Process all the new transaction and merge any errors into the original slice
	pool.mu.Lock()
	newErrs, dirtyAddrs := pool.addTxsLocked(news, local)
	pool.mu.Unlock()

	var nilSlot = 0
	for _, err := range newErrs {
		for errs[nilSlot] != nil {
			nilSlot++
		}
		errs[nilSlot] = err
	}
	// Reorg the pool internals if needed and return
	done := pool.requestPromoteExecutables(dirtyAddrs)
	if sync {
		<-done
	}
	return errs
}

// addTxsLocked attempts to queue a batch of transactions if they are valid.
// The transaction pool lock must be held.
func (pool *TxPool) addTxsLocked(txs []*types.Transaction, local bool) ([]error, *accountSet) {
	dirty := newAccountSet(pool.signer)
	errs := make([]error, len(txs))
	for i, tx := range txs {
		replaced, err := pool.add(tx, local)
		errs[i] = err
		if err == nil && !replaced {
			dirty.addTx(tx)
		}
	}
	validTxMeter.Mark(int64(len(dirty.accounts)))
	return errs, dirty
}

// Status returns the status (unknown/pending/queued) of a batch of transactions
// identified by their hashes.
func (pool *TxPool) Status(hashes []common.Hash) []TxStatus {
	status := make([]TxStatus, len(hashes))
	for i, hash := range hashes {
		tx := pool.Get(hash)
		if tx == nil {
			continue
		}
		from, _ := types.Sender(pool.signer, tx) // already validated
		pool.mu.RLock()
		if txList := pool.pending[from]; txList != nil && txList.txs.items[tx.Nonce()] != nil {
			status[i] = TxStatusPending
		} else if txList := pool.queue[from]; txList != nil && txList.txs.items[tx.Nonce()] != nil {
			status[i] = TxStatusQueued
		}
		// implicit else: the tx may have been included into a block between
		// checking pool.Get and obtaining the lock. In that case, TxStatusUnknown is correct
		pool.mu.RUnlock()
	}
	return status
}

// Get returns a transaction if it is contained in the pool and nil otherwise.
func (pool *TxPool) Get(hash common.Hash) *types.Transaction {
	return pool.all.Get(hash)
}

// removeTx removes a single transaction from the queue, moving all subsequent
// transactions back to the future queue.
func (pool *TxPool) removeTx(hash common.Hash, outofbound bool) {
	// Fetch the transaction we wish to delete
	tx := pool.all.Get(hash)
	if tx == nil {
		return
	}
	addr, _ := types.Sender(pool.signer, tx) // already validated during insertion

	// Remove it from the list of known transactions
	pool.all.Remove(hash)
	if outofbound {
		pool.priced.Removed(1)
	}
	if pool.locals.contains(addr) {
		localGauge.Dec(1)
	}
	// Remove the transaction from the pending lists and reset the account nonce
	if pending := pool.pending[addr]; pending != nil {
		if removed, invalids := pending.Remove(tx); removed {
			// If no more pending transactions are left, remove the list
			if pending.Empty() {
				delete(pool.pending, addr)
			}
			// Postpone any invalidated transactions
			for _, tx := range invalids {
				pool.enqueueTx(tx.Hash(), tx)
			}
			// Update the account nonce if needed
			pool.pendingNonces.setIfLower(addr, tx.Nonce())
			// Reduce the pending counter
			pendingGauge.Dec(int64(1 + len(invalids)))
			return
		}
	}
	// Transaction is in the future queue
	if future := pool.queue[addr]; future != nil {
		if removed, _ := future.Remove(tx); removed {
			// Reduce the queued counter
			queuedGauge.Dec(1)
		}
		if future.Empty() {
			delete(pool.queue, addr)
			delete(pool.beats, addr)
		}
	}
}

// requestPromoteExecutables requests a pool reset to the new head block.
// The returned channel is closed when the reset has occurred.
func (pool *TxPool) requestReset(oldHead *types.Header, newHead *types.Header) chan struct{} {
	select {
	case pool.reqResetCh <- &txpoolResetRequest{oldHead, newHead}:
		return <-pool.reorgDoneCh
	case <-pool.reorgShutdownCh:
		return pool.reorgShutdownCh
	}
}

// requestPromoteExecutables requests transaction promotion checks for the given addresses.
// The returned channel is closed when the promotion checks have occurred.
func (pool *TxPool) requestPromoteExecutables(set *accountSet) chan struct{} {
	select {
	case pool.reqPromoteCh <- set:
		return <-pool.reorgDoneCh
	case <-pool.reorgShutdownCh:
		return pool.reorgShutdownCh
	}
}

// queueTxEvent enqueues a transaction event to be sent in the next reorg run.
func (pool *TxPool) queueTxEvent(tx *types.Transaction) {
	select {
	case pool.queueTxEventCh <- tx:
	case <-pool.reorgShutdownCh:
	}
}

// scheduleReorgLoop schedules runs of reset and promoteExecutables. Code above should not
// call those methods directly, but request them being run using requestReset and
// requestPromoteExecutables instead.
func (pool *TxPool) scheduleReorgLoop() {
	defer pool.wg.Done()

	var (
		curDone       chan struct{} // non-nil while runReorg is active
		nextDone      = make(chan struct{})
		launchNextRun bool
		reset         *txpoolResetRequest
		dirtyAccounts *accountSet
		queuedEvents  = make(map[common.Address]*txSortedMap)
	)
	for {
		// Launch next background reorg if needed
		if curDone == nil && launchNextRun {
			// Run the background reorg and announcements
			go pool.runReorg(nextDone, reset, dirtyAccounts, queuedEvents)

			// Prepare everything for the next round of reorg
			curDone, nextDone = nextDone, make(chan struct{})
			launchNextRun = false

			reset, dirtyAccounts = nil, nil
			queuedEvents = make(map[common.Address]*txSortedMap)
		}

		select {
		case req := <-pool.reqResetCh:
			// Reset request: update head if request is already pending.
			if reset == nil {
				reset = req
			} else {
				reset.newHead = req.newHead
			}
			launchNextRun = true
			pool.reorgDoneCh <- nextDone

		case req := <-pool.reqPromoteCh:
			// Promote request: update address set if request is already pending.
			if dirtyAccounts == nil {
				dirtyAccounts = req
			} else {
				dirtyAccounts.merge(req)
			}
			launchNextRun = true
			pool.reorgDoneCh <- nextDone

		case tx := <-pool.queueTxEventCh:
			// Queue up the event, but don't schedule a reorg. It's up to the caller to
			// request one later if they want the events sent.
			addr, _ := types.Sender(pool.signer, tx)
			if _, ok := queuedEvents[addr]; !ok {
				queuedEvents[addr] = newTxSortedMap()
			}
			queuedEvents[addr].Put(tx)

		case <-curDone:
			curDone = nil

		case <-pool.reorgShutdownCh:
			// Wait for current run to finish.
			if curDone != nil {
				<-curDone
			}
			close(nextDone)
			return
		}
	}
}

// runReorg runs reset and promoteExecutables on behalf of scheduleReorgLoop.
func (pool *TxPool) runReorg(done chan struct{}, reset *txpoolResetRequest, dirtyAccounts *accountSet, events map[common.Address]*txSortedMap) {
	defer close(done)

	var promoteAddrs []common.Address
	if dirtyAccounts != nil {
		promoteAddrs = dirtyAccounts.flatten()
	}
	pool.mu.Lock()
	if reset != nil {
		// Reset from the old head to the new, rescheduling any reorged transactions
		pool.reset(reset.oldHead, reset.newHead)

		// Nonces were reset, discard any events that became stale
		for addr := range events {
			events[addr].Forward(pool.pendingNonces.get(addr))
			if events[addr].Len() == 0 {
				delete(events, addr)
			}
		}
		// Reset needs promote for all addresses
		promoteAddrs = promoteAddrs[:0]
		for addr := range pool.queue {
			promoteAddrs = append(promoteAddrs, addr)
		}
	}
	// Check for pending transactions for every account that sent new ones
	promoted := pool.promoteExecutables(promoteAddrs)
	for _, tx := range promoted {
		addr, _ := types.Sender(pool.signer, tx)
		if _, ok := events[addr]; !ok {
			events[addr] = newTxSortedMap()
		}
		events[addr].Put(tx)
	}
	// If a new block appeared, validate the pool of pending transactions. This will
	// remove any transaction that has been included in the block or was invalidated
	// because of another transaction (e.g. higher gas price).
	if reset != nil {
		pool.demoteUnexecutables()
	}
	// Ensure pool.queue and pool.pending sizes stay within the configured limits.
	pool.truncatePending()
	pool.truncateQueue()

	// Update all accounts to the latest known pending nonce
	for addr, list := range pool.pending {
		txs := list.Flatten() // Heavy but will be cached and is needed by the miner anyway
		pool.pendingNonces.set(addr, txs[len(txs)-1].Nonce()+1)
	}
	pool.mu.Unlock()

	// Notify subsystems for newly added transactions
	if len(events) > 0 {
		var txs []*types.Transaction
		for _, set := range events {
			txs = append(txs, set.Flatten()...)
		}
		pool.txFeed.Send(NewTxsEvent{txs})
	}
}

// reset retrieves the current state of the blockchain and ensures the content
// of the transaction pool is valid with regard to the chain state.
func (pool *TxPool) reset(oldHead, newHead *types.Header) {
	// If we're reorging an old state, reinject all dropped transactions
	var reinject types.Transactions

	if oldHead != nil && oldHead.Hash() != newHead.ParentHash {
		// If the reorg is too deep, avoid doing it (will happen during fast sync)
		oldNum := oldHead.Number.Uint64()
		newNum := newHead.Number.Uint64()

		if depth := uint64(math.Abs(float64(oldNum) - float64(newNum))); depth > 64 {
			log.Debug("Skipping deep transaction reorg", "depth", depth)
		} else {
			// Reorg seems shallow enough to pull in all transactions into memory
			var discarded, included types.Transactions
			var (
				rem = pool.chain.GetBlock(oldHead.Hash(), oldHead.Number.Uint64())
				add = pool.chain.GetBlock(newHead.Hash(), newHead.Number.Uint64())
			)
			if rem == nil {
				// This can happen if a setHead is performed, where we simply discard the old
				// head from the chain.
				// If that is the case, we don't have the lost transactions any more, and
				// there's nothing to add
				if newNum < oldNum {
					// If the reorg ended up on a lower number, it's indicative of setHead being the cause
					log.Debug("Skipping transaction reset caused by setHead",
						"old", oldHead.Hash(), "oldnum", oldNum, "new", newHead.Hash(), "newnum", newNum)
				} else {
					// If we reorged to a same or higher number, then it's not a case of setHead
					log.Warn("Transaction pool reset with missing oldhead",
						"old", oldHead.Hash(), "oldnum", oldNum, "new", newHead.Hash(), "newnum", newNum)
				}
				return
			}
			for rem.NumberU64() > add.NumberU64() {
				discarded = append(discarded, rem.Transactions()...)
				if rem = pool.chain.GetBlock(rem.ParentHash(), rem.NumberU64()-1); rem == nil {
					log.Error("Unrooted old chain seen by tx pool", "block", oldHead.Number, "hash", oldHead.Hash())
					return
				}
			}
			for add.NumberU64() > rem.NumberU64() {
				included = append(included, add.Transactions()...)
				if add = pool.chain.GetBlock(add.ParentHash(), add.NumberU64()-1); add == nil {
					log.Error("Unrooted new chain seen by tx pool", "block", newHead.Number, "hash", newHead.Hash())
					return
				}
			}
			for rem.Hash() != add.Hash() {
				discarded = append(discarded, rem.Transactions()...)
				if rem = pool.chain.GetBlock(rem.ParentHash(), rem.NumberU64()-1); rem == nil {
					log.Error("Unrooted old chain seen by tx pool", "block", oldHead.Number, "hash", oldHead.Hash())
					return
				}
				included = append(included, add.Transactions()...)
				if add = pool.chain.GetBlock(add.ParentHash(), add.NumberU64()-1); add == nil {
					log.Error("Unrooted new chain seen by tx pool", "block", newHead.Number, "hash", newHead.Hash())
					return
				}
			}
			reinject = types.TxDifference(discarded, included)
		}
	}
	// Initialize the internal state to the current head
	if newHead == nil {
		newHead = pool.chain.CurrentBlock().Header() // Special case during testing
	}
	statedb, err := pool.chain.StateAt(newHead.Root)
	if err != nil {
		log.Error("Failed to reset txpool state", "err", err)
		return
	}
	pool.currentState = statedb
	pool.pendingNonces = newTxNoncer(statedb)
	pool.currentMaxGas = CalcGasLimit(pool.chain.CurrentBlock(), statedb)

	// Inject any transactions discarded due to reorgs
	log.Debug("Reinjecting stale transactions", "count", len(reinject))
	senderCacher.recover(pool.signer, reinject)
	pool.addTxsLocked(reinject, false)

	// Update all fork indicator by next pending block number.
	next := new(big.Int).Add(newHead.Number, big.NewInt(1))
	pool.istanbul = pool.chainconfig.IsIstanbul(next)
}

// promoteExecutables moves transactions that have become processable from the
// future queue to the set of pending transactions. During this process, all
// invalidated transactions (low nonce, low balance) are deleted.
func (pool *TxPool) promoteExecutables(accounts []common.Address) []*types.Transaction {
	// Track the promoted transactions to broadcast them at once
	var promoted []*types.Transaction

	// Iterate over all accounts and promote any executable transactions
	for _, addr := range accounts {
		list := pool.queue[addr]
		if list == nil {
			continue // Just in case someone calls with a non existing account
		}
		// Drop all transactions that are deemed too old (low nonce)
		forwards := list.Forward(pool.currentState.GetNonce(addr))
		for _, tx := range forwards {
			hash := tx.Hash()
			from, _ := types.Sender(pool.signer, tx) // already validated
			pool.all.Remove(hash)
			log.Info("Removed old queued transaction", "from", from, "nonce", tx.Nonce(), "hash", hash)
		}
		// Drop all transactions that are too costly (low balance or out of gas)
		drops, _ := list.Filter(pool.currentState.GetBalance(addr), pool.currentMaxGas)
		for _, tx := range drops {
			hash := tx.Hash()
			from, _ := types.Sender(pool.signer, tx) // already validated
			pool.all.Remove(hash)
			log.Info("Removed unpayable queued transaction", "from", from, "nonce", tx.Nonce(), "hash", hash)
		}
		queuedNofundsMeter.Mark(int64(len(drops)))

		// Gather all executable transactions and promote them
		readies := list.Ready(pool.pendingNonces.get(addr))
		for _, tx := range readies {
			hash := tx.Hash()
			if pool.promoteTx(addr, hash, tx) {
				log.Trace("Promoting queued transaction", "hash", hash)
				promoted = append(promoted, tx)
			}
		}
		queuedGauge.Dec(int64(len(readies)))

		// Drop all transactions over the allowed limit
		var caps types.Transactions
		if !pool.locals.contains(addr) {
			caps = list.Cap(int(pool.config.AccountQueue))
			for _, tx := range caps {
				hash := tx.Hash()
				from, _ := types.Sender(pool.signer, tx) // already validated
				pool.all.Remove(hash)
				log.Info("Removed cap-exceeding queued transaction", "from", from, "nonce", tx.Nonce(), "hash", hash)
			}
			queuedRateLimitMeter.Mark(int64(len(caps)))
		}
		// Mark all the items dropped as removed
		pool.priced.Removed(len(forwards) + len(drops) + len(caps))
		queuedGauge.Dec(int64(len(forwards) + len(drops) + len(caps)))
		if pool.locals.contains(addr) {
			localGauge.Dec(int64(len(forwards) + len(drops) + len(caps)))
		}
		// Delete the entire queue entry if it became empty.
		if list.Empty() {
			delete(pool.queue, addr)
			delete(pool.beats, addr)
		}
	}
	return promoted
}

// truncatePending removes transactions from the pending queue if the pool is above the
// pending limit. The algorithm tries to reduce transaction counts by an approximately
// equal number for all for accounts with many pending transactions.
func (pool *TxPool) truncatePending() {
	pending := uint64(0)
	for _, list := range pool.pending {
		pending += uint64(list.Len())
	}
	if pending <= pool.config.GlobalSlots {
		return
	}

	pendingBeforeCap := pending
	// Assemble a spam order to penalize large transactors first
	spammers := prque.New(nil)
	for addr, list := range pool.pending {
		// Only evict transactions from high rollers
		if !pool.locals.contains(addr) && uint64(list.Len()) > pool.config.AccountSlots {
			spammers.Push(addr, int64(list.Len()))
		}
	}
	// Gradually drop transactions from offenders
	offenders := []common.Address{}
	for pending > pool.config.GlobalSlots && !spammers.Empty() {
		// Retrieve the next offender if not local address
		offender, _ := spammers.Pop()
		offenders = append(offenders, offender.(common.Address))

		// Equalize balances until all the same or below threshold
		if len(offenders) > 1 {
			// Calculate the equalization threshold for all current offenders
			threshold := pool.pending[offender.(common.Address)].Len()

			// Iteratively reduce all offenders until below limit or threshold reached
			for pending > pool.config.GlobalSlots && pool.pending[offenders[len(offenders)-2]].Len() > threshold {
				for i := 0; i < len(offenders)-1; i++ {
					list := pool.pending[offenders[i]]

					caps := list.Cap(list.Len() - 1)
					for _, tx := range caps {
						// Drop the transaction from the global pools too
						hash := tx.Hash()
						from, _ := types.Sender(pool.signer, tx) // already validated
						pool.all.Remove(hash)

						// Update the account nonce to the dropped transaction
						pool.pendingNonces.setIfLower(offenders[i], tx.Nonce())
						log.Info("Removed fairness-exceeding pending transaction", "from", from, "nonce", tx.Nonce(), "hash", hash)
					}
					pool.priced.Removed(len(caps))
					pendingGauge.Dec(int64(len(caps)))
					if pool.locals.contains(offenders[i]) {
						localGauge.Dec(int64(len(caps)))
					}
					pending--
				}
			}
		}
	}

	// If still above threshold, reduce to limit or min allowance
	if pending > pool.config.GlobalSlots && len(offenders) > 0 {
		for pending > pool.config.GlobalSlots && uint64(pool.pending[offenders[len(offenders)-1]].Len()) > pool.config.AccountSlots {
			for _, addr := range offenders {
				list := pool.pending[addr]

				caps := list.Cap(list.Len() - 1)
				for _, tx := range caps {
					// Drop the transaction from the global pools too
					hash := tx.Hash()
					from, _ := types.Sender(pool.signer, tx) // already validated
					pool.all.Remove(hash)

					// Update the account nonce to the dropped transaction
					pool.pendingNonces.setIfLower(addr, tx.Nonce())
					log.Info("Removed fairness-exceeding pending transaction", "from", from, "nonce", tx.Nonce(), "hash", hash)
				}
				pool.priced.Removed(len(caps))
				pendingGauge.Dec(int64(len(caps)))
				if pool.locals.contains(addr) {
					localGauge.Dec(int64(len(caps)))
				}
				pending--
			}
		}
	}
	pendingRateLimitMeter.Mark(int64(pendingBeforeCap - pending))
}

// truncateQueue drops the oldes transactions in the queue if the pool is above the global queue limit.
func (pool *TxPool) truncateQueue() {
	queued := uint64(0)
	for _, list := range pool.queue {
		queued += uint64(list.Len())
	}
	if queued <= pool.config.GlobalQueue {
		return
	}

	// Sort all accounts with queued transactions by heartbeat
	addresses := make(addressesByHeartbeat, 0, len(pool.queue))
	for addr := range pool.queue {
		if !pool.locals.contains(addr) { // don't drop locals
			addresses = append(addresses, addressByHeartbeat{addr, pool.beats[addr]})
		}
	}
	sort.Sort(addresses)

	// Drop transactions until the total is below the limit or only locals remain
	for drop := queued - pool.config.GlobalQueue; drop > 0 && len(addresses) > 0; {
		addr := addresses[len(addresses)-1]
		list := pool.queue[addr.address]

		addresses = addresses[:len(addresses)-1]

		// Drop all transactions if they are less than the overflow
		if size := uint64(list.Len()); size <= drop {
			for _, tx := range list.Flatten() {
				from, _ := types.Sender(pool.signer, tx) // already validated
				log.Info("truncateQueue: Removing tx when removing all queued tx of sender", "from", from, "nonce", tx.Nonce(), "hash", tx.Hash())
				pool.removeTx(tx.Hash(), true)
			}
			drop -= size
			queuedRateLimitMeter.Mark(int64(size))
			continue
		}
		// Otherwise drop only last few transactions
		txs := list.Flatten()
		for i := len(txs) - 1; i >= 0 && drop > 0; i-- {
			from, _ := types.Sender(pool.signer, txs[i]) // already validated
			log.Info("truncateQueue: Removing tx when removing last few queued txns of sender", "from", from, "nonce", txs[i].Nonce(), "hash", txs[i].Hash())
			pool.removeTx(txs[i].Hash(), true)
			drop--
			queuedRateLimitMeter.Mark(1)
		}
	}
}

// demoteUnexecutables removes invalid and processed transactions from the pools
// executable/pending queue and any subsequent transactions that become unexecutable
// are moved back into the future queue.
func (pool *TxPool) demoteUnexecutables() {
	// Iterate over all accounts and demote any non-executable transactions
	for addr, list := range pool.pending {
		nonce := pool.currentState.GetNonce(addr)

		// Drop all transactions that are deemed too old (low nonce)
		olds := list.Forward(nonce)
		for _, tx := range olds {
			hash := tx.Hash()
			from, _ := types.Sender(pool.signer, tx) // already validated
			pool.all.Remove(hash)
			log.Info("Removed old pending transaction", "from", from, "nonce", tx.Nonce(), "hash", hash)
		}
		// Drop all transactions that are too costly (low balance or out of gas), and queue any invalids back for later
		drops, invalids := list.Filter(pool.currentState.GetBalance(addr), pool.currentMaxGas)
		for _, tx := range drops {
			hash := tx.Hash()
			from, _ := types.Sender(pool.signer, tx) // already validated
			log.Info("Removed unpayable pending transaction", "from", from, "nonce", tx.Nonce(), "hash", hash)
			pool.all.Remove(hash)
		}
		pool.priced.Removed(len(olds) + len(drops))
		pendingNofundsMeter.Mark(int64(len(drops)))

		for _, tx := range invalids {
			hash := tx.Hash()
			log.Trace("Demoting pending transaction", "hash", hash)
			pool.enqueueTx(hash, tx)
		}
		pendingGauge.Dec(int64(len(olds) + len(drops) + len(invalids)))
		if pool.locals.contains(addr) {
			localGauge.Dec(int64(len(olds) + len(drops) + len(invalids)))
		}
		// If there's a gap in front, alert (should never happen) and postpone all transactions
		if list.Len() > 0 && list.txs.Get(nonce) == nil {
			gapped := list.Cap(0)
			for _, tx := range gapped {
				hash := tx.Hash()
				log.Error("Demoting invalidated transaction", "hash", hash)
				pool.enqueueTx(hash, tx)
			}
			pendingGauge.Dec(int64(len(gapped)))
		}
		// Delete the entire pending entry if it became empty.
		if list.Empty() {
			delete(pool.pending, addr)
		}
	}
}

func (pool *TxPool) Signer() types.Signer {
	return pool.signer
}

// ValidateTransactorBalanceCoversTx validates transactor has enough funds to cover transaction cost: V + GP * GL.
func ValidateTransactorBalanceCoversTx(tx *types.Transaction, from common.Address, currentState *state.StateDB) error {
	if tx.FeeCurrency() == nil && currentState.GetBalance(from).Cmp(tx.Cost()) < 0 {
		log.Info("Insufficient funds",
			"from", from, "Transaction cost", tx.Cost(), "to", tx.To(),
			"gas", tx.Gas(), "gas price", tx.GasPrice(), "nonce", tx.Nonce(),
			"value", tx.Value(), "fee currency", tx.FeeCurrency(), "balance", currentState.GetBalance(from))
		return ErrInsufficientFunds
	} else if tx.FeeCurrency() != nil {
		feeCurrencyBalance, _, err := currency.GetBalanceOf(from, *tx.FeeCurrency(), params.MaxGasToReadErc20Balance, nil, nil)

		if err != nil {
			log.Info("validateTx error in getting fee currency balance", "feeCurrency", tx.FeeCurrency(), "error", err)
			return err
		}

		gasFee := new(big.Int).Mul(tx.GasPrice(), big.NewInt(int64(tx.Gas())))
		if feeCurrencyBalance.Cmp(new(big.Int).Add(gasFee, tx.GatewayFee())) < 0 {
			log.Info("validateTx insufficient fee currency", "feeCurrency", tx.FeeCurrency(), "feeCurrencyBalance", feeCurrencyBalance)
			return ErrInsufficientFunds
		}

		if currentState.GetBalance(from).Cmp(tx.Value()) < 0 {
			log.Info("validateTx insufficient funds", "balance", currentState.GetBalance(from).String())
			return ErrInsufficientFunds
		}
	}
	return nil
}

// addressByHeartbeat is an account address tagged with its last activity timestamp.
type addressByHeartbeat struct {
	address   common.Address
	heartbeat time.Time
}

type addressesByHeartbeat []addressByHeartbeat

func (a addressesByHeartbeat) Len() int           { return len(a) }
func (a addressesByHeartbeat) Less(i, j int) bool { return a[i].heartbeat.Before(a[j].heartbeat) }
func (a addressesByHeartbeat) Swap(i, j int)      { a[i], a[j] = a[j], a[i] }

// accountSet is simply a set of addresses to check for existence, and a signer
// capable of deriving addresses from transactions.
type accountSet struct {
	accounts map[common.Address]struct{}
	signer   types.Signer
	cache    *[]common.Address
}

// newAccountSet creates a new address set with an associated signer for sender
// derivations.
func newAccountSet(signer types.Signer, addrs ...common.Address) *accountSet {
	as := &accountSet{
		accounts: make(map[common.Address]struct{}),
		signer:   signer,
	}
	for _, addr := range addrs {
		as.add(addr)
	}
	return as
}

// contains checks if a given address is contained within the set.
func (as *accountSet) contains(addr common.Address) bool {
	_, exist := as.accounts[addr]
	return exist
}

// containsTx checks if the sender of a given tx is within the set. If the sender
// cannot be derived, this method returns false.
func (as *accountSet) containsTx(tx *types.Transaction) bool {
	if addr, err := types.Sender(as.signer, tx); err == nil {
		return as.contains(addr)
	}
	return false
}

// add inserts a new address into the set to track.
func (as *accountSet) add(addr common.Address) {
	as.accounts[addr] = struct{}{}
	as.cache = nil
}

// addTx adds the sender of tx into the set.
func (as *accountSet) addTx(tx *types.Transaction) {
	if addr, err := types.Sender(as.signer, tx); err == nil {
		as.add(addr)
	}
}

// flatten returns the list of addresses within this set, also caching it for later
// reuse. The returned slice should not be changed!
func (as *accountSet) flatten() []common.Address {
	if as.cache == nil {
		accounts := make([]common.Address, 0, len(as.accounts))
		for account := range as.accounts {
			accounts = append(accounts, account)
		}
		as.cache = &accounts
	}
	return *as.cache
}

// merge adds all addresses from the 'other' set into 'as'.
func (as *accountSet) merge(other *accountSet) {
	for addr := range other.accounts {
		as.accounts[addr] = struct{}{}
	}
	as.cache = nil
}

// txLookup is used internally by TxPool to track transactions while allowing lookup without
// mutex contention.
//
// Note, although this type is properly protected against concurrent access, it
// is **not** a type that should ever be mutated or even exposed outside of the
// transaction pool, since its internal state is tightly coupled with the pools
// internal mechanisms. The sole purpose of the type is to permit out-of-bound
// peeking into the pool in TxPool.Get without having to acquire the widely scoped
// TxPool.mu mutex.
type txLookup struct {
	all                       map[common.Hash]*types.Transaction
	nonNilCurrencyTxCurrCount map[common.Address]uint64
	nilCurrencyTxCurrCount    uint64
	slots                     int
	lock                      sync.RWMutex
}

// newTxLookup returns a new txLookup structure.
func newTxLookup() *txLookup {
	return &txLookup{
		all:                       make(map[common.Hash]*types.Transaction),
		nonNilCurrencyTxCurrCount: make(map[common.Address]uint64),
	}
}

// Range calls f on each key and value present in the map.
func (t *txLookup) Range(f func(hash common.Hash, tx *types.Transaction) bool) {
	t.lock.RLock()
	defer t.lock.RUnlock()

	for key, value := range t.all {
		if !f(key, value) {
			break
		}
	}
}

// Get returns a transaction if it exists in the lookup, or nil if not found.
func (t *txLookup) Get(hash common.Hash) *types.Transaction {
	t.lock.RLock()
	defer t.lock.RUnlock()

	return t.all[hash]
}

// Count returns the current number of items in the lookup.
func (t *txLookup) Count() int {
	t.lock.RLock()
	defer t.lock.RUnlock()

	return len(t.all)
}

// Slots returns the current number of slots used in the lookup.
func (t *txLookup) Slots() int {
	t.lock.RLock()
	defer t.lock.RUnlock()

	return t.slots
}

// Add adds a transaction to the lookup.
func (t *txLookup) Add(tx *types.Transaction) {
	t.lock.Lock()
	defer t.lock.Unlock()

	if tx.FeeCurrency() == nil {
		t.nilCurrencyTxCurrCount++
	} else {
		t.nonNilCurrencyTxCurrCount[*tx.FeeCurrency()]++
	}

	t.slots += numSlots(tx)
	slotsGauge.Update(int64(t.slots))

	t.all[tx.Hash()] = tx
}

// Remove removes a transaction from the lookup.
func (t *txLookup) Remove(hash common.Hash) {
	t.lock.Lock()
	defer t.lock.Unlock()

	if t.all[hash].FeeCurrency() == nil {
		t.nilCurrencyTxCurrCount--
	} else {
		t.nonNilCurrencyTxCurrCount[*t.all[hash].FeeCurrency()]--
	}

	t.slots -= numSlots(t.all[hash])
	slotsGauge.Update(int64(t.slots))

	delete(t.all, hash)
}

// numSlots calculates the number of slots needed for a single transaction.
func numSlots(tx *types.Transaction) int {
	return int((tx.Size() + txSlotSize - 1) / txSlotSize)
}<|MERGE_RESOLUTION|>--- conflicted
+++ resolved
@@ -408,15 +408,11 @@
 				}
 				// Any non-locals old enough should be removed
 				if time.Since(pool.beats[addr]) > pool.config.Lifetime {
-<<<<<<< HEAD
-					for _, tx := range pool.queue[addr].Flatten() {
+					list := pool.queue[addr].Flatten()
+					for _, tx := range list {
+						pool.removeTx(tx.Hash(), true)
 						from, _ := types.Sender(pool.signer, tx) // already validated
 						log.Info("Evicting transaction", "from", from, "nonce", tx.Nonce(), "hash", tx.Hash())
-=======
-					list := pool.queue[addr].Flatten()
-					for _, tx := range list {
->>>>>>> 66bc4645
-						pool.removeTx(tx.Hash(), true)
 					}
 					queuedEvictionMeter.Mark(int64(len(list)))
 				}
@@ -745,14 +741,10 @@
 		pool.priced.Put(tx)
 		pool.journalTx(from, tx)
 		pool.queueTxEvent(tx)
-<<<<<<< HEAD
 		log.Info("Pooled new executable transaction", "hash", hash, "from", from, "to", tx.To(), "nonce", tx.Nonce())
-=======
-		log.Trace("Pooled new executable transaction", "hash", hash, "from", from, "to", tx.To())
 
 		// Successful promotion, bump the heartbeat
 		pool.beats[from] = time.Now()
->>>>>>> 66bc4645
 		return old != nil, nil
 	}
 	// New transaction isn't replacing a pending one, push into queue
