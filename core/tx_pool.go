// Copyright 2014 The go-ethereum Authors
// This file is part of the go-ethereum library.
//
// The go-ethereum library is free software: you can redistribute it and/or modify
// it under the terms of the GNU Lesser General Public License as published by
// the Free Software Foundation, either version 3 of the License, or
// (at your option) any later version.
//
// The go-ethereum library is distributed in the hope that it will be useful,
// but WITHOUT ANY WARRANTY; without even the implied warranty of
// MERCHANTABILITY or FITNESS FOR A PARTICULAR PURPOSE. See the
// GNU Lesser General Public License for more details.
//
// You should have received a copy of the GNU Lesser General Public License
// along with the go-ethereum library. If not, see <http://www.gnu.org/licenses/>.

package core

import (
	"errors"
	"math"
	"math/big"
	"sort"
	"strconv"
	"sync"
	"sync/atomic"
	"time"

	"github.com/celo-org/celo-blockchain/common"
	"github.com/celo-org/celo-blockchain/common/prque"
	"github.com/celo-org/celo-blockchain/consensus"
	"github.com/celo-org/celo-blockchain/contracts/blockchain_parameters"
	"github.com/celo-org/celo-blockchain/contracts/currency"
	"github.com/celo-org/celo-blockchain/core/state"
	"github.com/celo-org/celo-blockchain/core/types"
	"github.com/celo-org/celo-blockchain/core/vm"
	"github.com/celo-org/celo-blockchain/event"
	"github.com/celo-org/celo-blockchain/log"
	"github.com/celo-org/celo-blockchain/metrics"
	"github.com/celo-org/celo-blockchain/params"
)

const (
	// chainHeadChanSize is the size of channel listening to ChainHeadEvent.
	chainHeadChanSize = 10

	// txSlotSize is used to calculate how many data slots a single transaction
	// takes up based on its size. The slots are used as DoS protection, ensuring
	// that validating a new transaction remains a constant operation (in reality
	// O(maxslots), where max slots are 4 currently).
	txSlotSize = 32 * 1024

	// txMaxSize is the maximum size a single transaction can have. This field has
	// non-trivial consequences: larger transactions are significantly harder and
	// more expensive to propagate; larger transactions also take more resources
	// to validate whether they fit into the pool or not.
	txMaxSize = 4 * txSlotSize // 128KB
)

var (
	// ErrAlreadyKnown is returned if the transactions is already contained
	// within the pool.
	ErrAlreadyKnown = errors.New("already known")

	// ErrInvalidSender is returned if the transaction contains an invalid signature.
	ErrInvalidSender = errors.New("invalid sender")

	// ErrUnderpriced is returned if a transaction's gas price is below the minimum
	// configured for the transaction pool.
	ErrUnderpriced = errors.New("transaction underpriced")

	// ErrReplaceUnderpriced is returned if a transaction is attempted to be replaced
	// with a different one without the required price bump.
	ErrReplaceUnderpriced = errors.New("replacement transaction underpriced")

	// ErrGasLimit is returned if a transaction's requested gas limit exceeds the
	// maximum allowance of the current block.
	ErrGasLimit = errors.New("exceeds block gas limit")

	// ErrNegativeValue is a sanity error to ensure no one is able to specify a
	// transaction with a negative value.
	ErrNegativeValue = errors.New("negative value")

	// ErrOversizedData is returned if the input data of a transaction is greater
	// than some meaningful limit a user might use. This is not a consensus error
	// making the transaction invalid, rather a DOS protection.
	ErrOversizedData = errors.New("oversized data")

	// ErrTransfersFrozen is returned if a transaction attempts to transfer between
	// non-whitelisted addresses while transfers are frozen.
	ErrTransfersFrozen = errors.New("transfers are currently frozen")
)

var (
	evictionInterval    = time.Minute     // Time interval to check for evictable transactions
	statsReportInterval = 8 * time.Second // Time interval to report transaction pool stats
)

var (
	// Metrics for the pending pool
	pendingDiscardMeter   = metrics.NewRegisteredMeter("txpool/pending/discard", nil)
	pendingReplaceMeter   = metrics.NewRegisteredMeter("txpool/pending/replace", nil)
	pendingRateLimitMeter = metrics.NewRegisteredMeter("txpool/pending/ratelimit", nil) // Dropped due to rate limiting
	pendingNofundsMeter   = metrics.NewRegisteredMeter("txpool/pending/nofunds", nil)   // Dropped due to out-of-funds

	// Metrics for the queued pool
	queuedDiscardMeter   = metrics.NewRegisteredMeter("txpool/queued/discard", nil)
	queuedReplaceMeter   = metrics.NewRegisteredMeter("txpool/queued/replace", nil)
	queuedRateLimitMeter = metrics.NewRegisteredMeter("txpool/queued/ratelimit", nil) // Dropped due to rate limiting
	queuedNofundsMeter   = metrics.NewRegisteredMeter("txpool/queued/nofunds", nil)   // Dropped due to out-of-funds
	queuedEvictionMeter  = metrics.NewRegisteredMeter("txpool/queued/eviction", nil)  // Dropped due to lifetime

	// General tx metrics
	knownTxMeter       = metrics.NewRegisteredMeter("txpool/known", nil)
	validTxMeter       = metrics.NewRegisteredMeter("txpool/valid", nil)
	invalidTxMeter     = metrics.NewRegisteredMeter("txpool/invalid", nil)
	underpricedTxMeter = metrics.NewRegisteredMeter("txpool/underpriced", nil)

	pendingGauge = metrics.NewRegisteredGauge("txpool/pending", nil)
	queuedGauge  = metrics.NewRegisteredGauge("txpool/queued", nil)
	localGauge   = metrics.NewRegisteredGauge("txpool/local", nil)
	slotsGauge   = metrics.NewRegisteredGauge("txpool/slots", nil)
)

// TxStatus is the current status of a transaction as seen by the pool.
type TxStatus uint

const (
	TxStatusUnknown TxStatus = iota
	TxStatusQueued
	TxStatusPending
	TxStatusIncluded
)

func (s TxStatus) String() string {
	switch s {
	case TxStatusUnknown:
		return "TxStatusUnknown"
	case TxStatusQueued:
		return "TxStatusQueued"
	case TxStatusPending:
		return "TxStatusPending"
	case TxStatusIncluded:
		return "TxStatusIncluded"
	default:
		return strconv.FormatUint(uint64(s), 10)
	}
}

// blockChain provides the state of blockchain and current gas limit to do
// some pre checks in tx pool and event subscribers.
type blockChain interface {
	CurrentBlock() *types.Block
	GetBlock(hash common.Hash, number uint64) *types.Block
	StateAt(root common.Hash) (*state.StateDB, error)

	NewEVMRunner(header *types.Header, state vm.StateDB) vm.EVMRunner

	SubscribeChainHeadEvent(ch chan<- ChainHeadEvent) event.Subscription

	// Engine retrieves the chain's consensus engine.
	Engine() consensus.Engine

	// GetHeader returns the header corresponding to their hash.
	GetHeader(common.Hash, uint64) *types.Header

	GetVMConfig() *vm.Config
}

// TxPoolConfig are the configuration parameters of the transaction pool.
type TxPoolConfig struct {
	Locals    []common.Address // Addresses that should be treated by default as local
	NoLocals  bool             // Whether local transaction handling should be disabled
	Journal   string           // Journal of local transactions to survive node restarts
	Rejournal time.Duration    // Time interval to regenerate the local transaction journal

	PriceLimit uint64 // Minimum gas price to enforce for acceptance into the pool
	PriceBump  uint64 // Minimum price bump percentage to replace an already existing transaction (nonce)

	AccountSlots uint64 // Number of executable transaction slots guaranteed per account
	GlobalSlots  uint64 // Maximum number of executable transaction slots for all accounts
	AccountQueue uint64 // Maximum number of non-executable transaction slots permitted per account
	GlobalQueue  uint64 // Maximum number of non-executable transaction slots for all accounts

	Lifetime time.Duration // Maximum amount of time non-executable transaction are queued
}

// DefaultTxPoolConfig contains the default configurations for the transaction
// pool.
var DefaultTxPoolConfig = TxPoolConfig{
	Journal:   "transactions.rlp",
	Rejournal: time.Hour,

	PriceLimit: 0,
	PriceBump:  10,

	AccountSlots: 16,
	GlobalSlots:  4096,
	AccountQueue: 64,
	GlobalQueue:  1024,

	Lifetime: 3 * time.Hour,
}

// sanitize checks the provided user configurations and changes anything that's
// unreasonable or unworkable.
func (config *TxPoolConfig) sanitize() TxPoolConfig {
	conf := *config
	if conf.Rejournal < time.Second {
		log.Warn("Sanitizing invalid txpool journal time", "provided", conf.Rejournal, "updated", time.Second)
		conf.Rejournal = time.Second
	}
	if conf.PriceBump < 1 {
		log.Warn("Sanitizing invalid txpool price bump", "provided", conf.PriceBump, "updated", DefaultTxPoolConfig.PriceBump)
		conf.PriceBump = DefaultTxPoolConfig.PriceBump
	}
	if conf.AccountSlots < 1 {
		log.Warn("Sanitizing invalid txpool account slots", "provided", conf.AccountSlots, "updated", DefaultTxPoolConfig.AccountSlots)
		conf.AccountSlots = DefaultTxPoolConfig.AccountSlots
	}
	if conf.GlobalSlots < 1 {
		log.Warn("Sanitizing invalid txpool global slots", "provided", conf.GlobalSlots, "updated", DefaultTxPoolConfig.GlobalSlots)
		conf.GlobalSlots = DefaultTxPoolConfig.GlobalSlots
	}
	if conf.AccountQueue < 1 {
		log.Warn("Sanitizing invalid txpool account queue", "provided", conf.AccountQueue, "updated", DefaultTxPoolConfig.AccountQueue)
		conf.AccountQueue = DefaultTxPoolConfig.AccountQueue
	}
	if conf.GlobalQueue < 1 {
		log.Warn("Sanitizing invalid txpool global queue", "provided", conf.GlobalQueue, "updated", DefaultTxPoolConfig.GlobalQueue)
		conf.GlobalQueue = DefaultTxPoolConfig.GlobalQueue
	}
	if conf.Lifetime < 1 {
		log.Warn("Sanitizing invalid txpool lifetime", "provided", conf.Lifetime, "updated", DefaultTxPoolConfig.Lifetime)
		conf.Lifetime = DefaultTxPoolConfig.Lifetime
	}
	return conf
}

type txPoolContext struct {
	BlockContext
	*currency.CurrencyManager
}

// TxPool contains all currently known transactions. Transactions
// enter the pool when they are received from the network or submitted
// locally. They exit the pool when they are included in the blockchain.
//
// The pool separates processable transactions (which can be applied to the
// current state) and future transactions. Transactions move between those
// two states over time as they are received and processed.
type TxPool struct {
	config      TxPoolConfig
	chainconfig *params.ChainConfig
	chain       blockChain
	gasPrice    *big.Int
	txFeed      event.Feed
	scope       event.SubscriptionScope
	signer      types.Signer
	mu          sync.RWMutex

	istanbul bool // Fork indicator whether we are in the istanbul stage.
	donut    bool // Fork indicator for the Donut fork.

	currentState    *state.StateDB // Current state in the blockchain head
	currentVMRunner vm.EVMRunner   // Current EVMRunner
	pendingNonces   *txNoncer      // Pending state tracking virtual nonces
	currentMaxGas   uint64         // Current gas limit for transaction caps
	currentCtx      atomic.Value   // Current block context (holds a txPoolContext)

	locals  *accountSet // Set of local transaction to exempt from eviction rules
	journal *txJournal  // Journal of local transaction to back up to disk

<<<<<<< HEAD
	pending map[common.Address]*txList   // All currently processable transactions
	queue   map[common.Address]*txList   // Queued but non-processable transactions
	beats   map[common.Address]time.Time // Last heartbeat from each known account
	all     *txLookup                    // All transactions to allow lookups
	priced  *txPricedList                // All transactions sorted by price.  One heap per fee currency.
=======
	pending  map[common.Address]*txList   // All currently processable transactions
	queue    map[common.Address]*txList   // Queued but non-processable transactions
	beats    map[common.Address]time.Time // Last heartbeat from each known account
	queuedTs map[common.Hash]time.Time    // Timestamp for when queued transactions were added
	all      *txLookup                    // All transactions to allow lookups
	priced   *txPricedList                // All transactions sorted by price
>>>>>>> c3744474

	chainHeadCh     chan ChainHeadEvent
	chainHeadSub    event.Subscription
	reqResetCh      chan *txpoolResetRequest
	reqPromoteCh    chan *accountSet
	queueTxEventCh  chan *types.Transaction
	reorgDoneCh     chan chan struct{}
	reorgShutdownCh chan struct{}  // requests shutdown of scheduleReorgLoop
	wg              sync.WaitGroup // tracks loop, scheduleReorgLoop
}

type txpoolResetRequest struct {
	oldHead, newHead *types.Header
}

// NewTxPool creates a new transaction pool to gather, sort and filter inbound
// transactions from the network.
func NewTxPool(config TxPoolConfig, chainconfig *params.ChainConfig, chain blockChain) *TxPool {
	// Sanitize the input to ensure no vulnerable gas prices are set
	config = (&config).sanitize()

	// Create the transaction pool with its initial settings
	pool := &TxPool{
		config:          config,
		chainconfig:     chainconfig,
		chain:           chain,
		signer:          types.NewEIP155Signer(chainconfig.ChainID),
		pending:         make(map[common.Address]*txList),
		queue:           make(map[common.Address]*txList),
		beats:           make(map[common.Address]time.Time),
		queuedTs:        make(map[common.Hash]time.Time),
		all:             newTxLookup(),
		chainHeadCh:     make(chan ChainHeadEvent, chainHeadChanSize),
		reqResetCh:      make(chan *txpoolResetRequest),
		reqPromoteCh:    make(chan *accountSet),
		queueTxEventCh:  make(chan *types.Transaction),
		reorgDoneCh:     make(chan chan struct{}),
		reorgShutdownCh: make(chan struct{}),
		gasPrice:        new(big.Int).SetUint64(config.PriceLimit),
	}
	pool.locals = newAccountSet(pool.signer)
	for _, addr := range config.Locals {
		log.Info("Setting new local account", "address", addr)
		pool.locals.add(addr)
	}
	pool.priced = newTxPricedList(pool.all, &pool.currentCtx)

	pool.reset(nil, chain.CurrentBlock().Header())

	// Start the reorg loop early so it can handle requests generated during journal loading.
	pool.wg.Add(1)
	go pool.scheduleReorgLoop()

	// If local transactions and journaling is enabled, load from disk
	if !config.NoLocals && config.Journal != "" {
		pool.journal = newTxJournal(config.Journal)

		if err := pool.journal.load(pool.AddLocals); err != nil {
			log.Warn("Failed to load transaction journal", "err", err)
		}
		if err := pool.journal.rotate(pool.local()); err != nil {
			log.Warn("Failed to rotate transaction journal", "err", err)
		}
	}

	// Subscribe events from blockchain and start the main event loop.
	pool.chainHeadSub = pool.chain.SubscribeChainHeadEvent(pool.chainHeadCh)
	pool.wg.Add(1)
	go pool.loop()

	return pool
}

// loop is the transaction pool's main event loop, waiting for and reacting to
// outside blockchain events as well as for various reporting and transaction
// eviction events.
func (pool *TxPool) loop() {
	defer pool.wg.Done()

	var (
		prevPending, prevQueued, prevStales int
		// Start the stats reporting and transaction eviction tickers
		report  = time.NewTicker(statsReportInterval)
		evict   = time.NewTicker(evictionInterval)
		journal = time.NewTicker(pool.config.Rejournal)
		// Track the previous head headers for transaction reorgs
		head = pool.chain.CurrentBlock()
	)
	defer report.Stop()
	defer evict.Stop()
	defer journal.Stop()

	for {
		select {
		// Handle ChainHeadEvent
		case ev := <-pool.chainHeadCh:
			if ev.Block != nil {
				pool.requestReset(head.Header(), ev.Block.Header())
				head = ev.Block
			}

		// System shutdown.
		case <-pool.chainHeadSub.Err():
			close(pool.reorgShutdownCh)
			return

		// Handle stats reporting ticks
		case <-report.C:
			pool.mu.RLock()
			pending, queued := pool.stats()
			stales := pool.priced.stales
			pool.mu.RUnlock()

			if pending != prevPending || queued != prevQueued || stales != prevStales {
				log.Debug("Transaction pool status report", "executable", pending, "queued", queued, "stales", stales)
				prevPending, prevQueued, prevStales = pending, queued, stales
			}

		// Handle inactive account transaction eviction
		case <-evict.C:
			pool.mu.Lock()
			for addr := range pool.queue {
				// Skip local transactions from the eviction mechanism
				if pool.locals.contains(addr) {
					continue
				}
				// Any non-locals old enough should be removed
				if time.Since(pool.beats[addr]) > pool.config.Lifetime {
<<<<<<< HEAD
					list := pool.queue[addr].Flatten()
					for _, tx := range list {
						pool.removeTx(tx.Hash(), true)
=======
					for _, tx := range pool.queue[addr].Flatten() {
						if time.Since(pool.queuedTs[tx.Hash()]) > pool.config.Lifetime {
							queuedEvictionMeter.Mark(1)
							pool.removeTx(tx.Hash(), true)
						}
>>>>>>> c3744474
					}
					queuedEvictionMeter.Mark(int64(len(list)))
				}
			}
			pool.mu.Unlock()

		// Handle local transaction journal rotation
		case <-journal.C:
			if pool.journal != nil {
				pool.mu.Lock()
				if err := pool.journal.rotate(pool.local()); err != nil {
					log.Warn("Failed to rotate local tx journal", "err", err)
				}
				pool.mu.Unlock()
			}
		}
	}
}

// Stop terminates the transaction pool.
func (pool *TxPool) Stop() {
	// Unsubscribe all subscriptions registered from txpool
	pool.scope.Close()

	// Unsubscribe subscriptions registered from blockchain
	pool.chainHeadSub.Unsubscribe()
	pool.wg.Wait()

	if pool.journal != nil {
		pool.journal.close()
	}
	log.Info("Transaction pool stopped")
}

// SubscribeNewTxsEvent registers a subscription of NewTxsEvent and
// starts sending event to the given channel.
func (pool *TxPool) SubscribeNewTxsEvent(ch chan<- NewTxsEvent) event.Subscription {
	return pool.scope.Track(pool.txFeed.Subscribe(ch))
}

// GasPrice returns the current gas price enforced by the transaction pool.
func (pool *TxPool) GasPrice() *big.Int {
	pool.mu.RLock()
	defer pool.mu.RUnlock()

	return new(big.Int).Set(pool.gasPrice)
}

// SetGasPrice updates the minimum price required by the transaction pool for a
// new transaction, and drops all transactions below this threshold.
func (pool *TxPool) SetGasPrice(price *big.Int) {
	pool.mu.Lock()
	defer pool.mu.Unlock()

	pool.gasPrice = price
	for _, tx := range pool.priced.Cap(price, pool.locals) {
		pool.removeTx(tx.Hash(), false)
	}
	log.Info("Transaction pool price threshold updated", "price", price)
}

// setGasLimit updates the maximum allowed gas for a new transaction in the
// pool, and drops all transactions above this threshold.
//
// DO NOT USE, ONLY FOR TESTING
func (pool *TxPool) setGasLimit(gasLimit uint64) {
	pool.mu.Lock()
	defer pool.mu.Unlock()

	pool.currentMaxGas = gasLimit
	pool.demoteUnexecutables()

	for _, list := range pool.queue {
		rm, _ := list.FilterOnGasLimit(gasLimit)
		for _, tx := range rm {
			pool.removeTx(tx.Hash(), false)
		}
	}
}

// handleDonutActivation removes from the pool all transactions without EIP-155 replay protection
func (pool *TxPool) handleDonutActivation() {
	toRemove := make(map[common.Hash]struct{})
	pool.all.Range(func(hash common.Hash, tx *types.Transaction) bool {
		if !tx.Protected() {
			toRemove[hash] = struct{}{}
		}
		return true
	})
	for hash := range toRemove {
		pool.removeTx(hash, true)
	}
}

// Nonce returns the next nonce of an account, with all transactions executable
// by the pool already applied on top.
func (pool *TxPool) Nonce(addr common.Address) uint64 {
	pool.mu.RLock()
	defer pool.mu.RUnlock()

	return pool.pendingNonces.get(addr)
}

// Stats retrieves the current pool stats, namely the number of pending and the
// number of queued (non-executable) transactions.
func (pool *TxPool) Stats() (int, int) {
	pool.mu.RLock()
	defer pool.mu.RUnlock()

	return pool.stats()
}

// stats retrieves the current pool stats, namely the number of pending and the
// number of queued (non-executable) transactions.
func (pool *TxPool) stats() (int, int) {
	pending := 0
	for _, list := range pool.pending {
		pending += list.Len()
	}
	queued := 0
	for _, list := range pool.queue {
		queued += list.Len()
	}
	return pending, queued
}

// Content retrieves the data content of the transaction pool, returning all the
// pending as well as queued transactions, grouped by account and sorted by nonce.
func (pool *TxPool) Content() (map[common.Address]types.Transactions, map[common.Address]types.Transactions) {
	pool.mu.Lock()
	defer pool.mu.Unlock()

	pending := make(map[common.Address]types.Transactions)
	for addr, list := range pool.pending {
		pending[addr] = list.Flatten()
	}
	queued := make(map[common.Address]types.Transactions)
	for addr, list := range pool.queue {
		queued[addr] = list.Flatten()
	}
	return pending, queued
}

// Pending retrieves all currently processable transactions, grouped by origin
// account and sorted by nonce. The returned transaction set is a copy and can be
// freely modified by calling code.
func (pool *TxPool) Pending() (map[common.Address]types.Transactions, error) {
	pool.mu.Lock()
	defer pool.mu.Unlock()

	pending := make(map[common.Address]types.Transactions)
	for addr, list := range pool.pending {
		pending[addr] = list.Flatten()
	}
	return pending, nil
}

// Locals retrieves the accounts currently considered local by the pool.
func (pool *TxPool) Locals() []common.Address {
	pool.mu.Lock()
	defer pool.mu.Unlock()

	return pool.locals.flatten()
}

// local retrieves all currently known local transactions, grouped by origin
// account and sorted by nonce. The returned transaction set is a copy and can be
// freely modified by calling code.
func (pool *TxPool) local() map[common.Address]types.Transactions {
	txs := make(map[common.Address]types.Transactions)
	for addr := range pool.locals.accounts {
		if pending := pool.pending[addr]; pending != nil {
			txs[addr] = append(txs[addr], pending.Flatten()...)
		}
		if queued := pool.queue[addr]; queued != nil {
			txs[addr] = append(txs[addr], queued.Flatten()...)
		}
	}
	return txs
}

func (pool *TxPool) ctx() *txPoolContext {
	ctx := pool.currentCtx.Load().(txPoolContext)
	return &ctx
}

// validateTx checks whether a transaction is valid according to the consensus
// rules and adheres to some heuristic limits of the local node (price and size).
func (pool *TxPool) validateTx(tx *types.Transaction, local bool) error {
	if pool.donut && !tx.Protected() {
		return ErrUnprotectedTransaction
	}
	if tx.EthCompatible() && !pool.donut {
		return ErrEthCompatibleTransactionsNotSupported
	}
	if err := tx.CheckEthCompatibility(); err != nil {
		return err
	}
	// Reject transactions over defined size to prevent DOS attacks
	if uint64(tx.Size()) > txMaxSize {
		return ErrOversizedData
	}
	// Transactions can't be negative. This may never happen using RLP decoded
	// transactions but may occur if you create a transaction using the RPC.
	if tx.Value().Sign() < 0 {
		return ErrNegativeValue
	}
	// Ensure the transaction doesn't exceed the current block limit gas.
	if pool.currentMaxGas < tx.Gas() {
		log.Debug("max gas limit exceeded", "pool.currentMaxGas", pool.currentMaxGas, "tx.Gas()", tx.Gas())
		return ErrGasLimit
	}
	// Make sure the transaction is signed properly
	from, err := types.Sender(pool.signer, tx)
	if err != nil {
		return ErrInvalidSender
	}

	isWhitelisted := pool.ctx().IsWhitelisted(tx.FeeCurrency())
	if !isWhitelisted {
		return ErrNonWhitelistedFeeCurrency
	}

	// Drop non-local transactions under our own minimal accepted gas price
	local = local || pool.locals.contains(from) // account may be local even if the transaction arrived from the network
	if !local && pool.ctx().CmpValues(pool.gasPrice, nil, tx.GasPrice(), tx.FeeCurrency()) > 0 {
		return ErrUnderpriced
	}
	// Ensure the transaction adheres to nonce ordering
	if pool.currentState.GetNonce(from) > tx.Nonce() {
		return ErrNonceTooLow
	}
	// Transactor should have enough funds to cover the costs
	err = ValidateTransactorBalanceCoversTx(tx, from, pool.currentState, pool.currentVMRunner)
	if err != nil {
		return err
	}

	intrGas, err := IntrinsicGas(tx.Data(), tx.To() == nil, tx.FeeCurrency(), pool.ctx().GetIntrinsicGasForAlternativeFeeCurrency(), pool.istanbul)
	if err != nil {
		log.Debug("validateTx gas less than intrinsic gas", "intrGas", intrGas, "err", err)
		return err
	}
	if tx.Gas() < intrGas {
		log.Debug("validateTx gas less than intrinsic gas", "tx.Gas", tx.Gas(), "intrinsic Gas", intrGas)
		return ErrIntrinsicGas
	}

	return nil
}

// add validates a transaction and inserts it into the non-executable queue for later
// pending promotion and execution. If the transaction is a replacement for an already
// pending or queued one, it overwrites the previous transaction if its price is higher.
//
// If a newly added transaction is marked as local, its sending account will be
// whitelisted, preventing any associated transaction from being dropped out of the pool
// due to pricing constraints.
func (pool *TxPool) add(tx *types.Transaction, local bool) (replaced bool, err error) {
	// If the transaction is already known, discard it
	hash := tx.Hash()
	if pool.all.Get(hash) != nil {
		log.Trace("Discarding already known transaction", "hash", hash)
		knownTxMeter.Mark(1)
		return false, ErrAlreadyKnown
	}
	// If the transaction fails basic validation, discard it
	if err := pool.validateTx(tx, local); err != nil {
		log.Debug("Discarding invalid transaction", "hash", hash, "err", err)
		invalidTxMeter.Mark(1)
		return false, err
	}
	// If the transaction pool is full, discard underpriced transactions
	if uint64(pool.all.Count()) >= pool.config.GlobalSlots+pool.config.GlobalQueue {
		// If the new transaction is underpriced, don't accept it
		if !local && pool.priced.Underpriced(tx, pool.locals) {
			log.Debug("Discarding underpriced transaction", "hash", hash, "price", tx.GasPrice())
			underpricedTxMeter.Mark(1)
			return false, ErrUnderpriced
		}
		// New transaction is better than our worse ones, make room for it
		drop := pool.priced.Discard(pool.all.Slots()-int(pool.config.GlobalSlots+pool.config.GlobalQueue)+numSlots(tx), pool.locals)
		for _, tx := range drop {
			log.Debug("Discarding freshly underpriced transaction", "hash", tx.Hash(), "price", tx.GasPrice())
			underpricedTxMeter.Mark(1)
			pool.removeTx(tx.Hash(), false)
		}
	}
	// Try to replace an existing transaction in the pending pool
	from, _ := types.Sender(pool.signer, tx) // already validated
	if list := pool.pending[from]; list != nil && list.Overlaps(tx) {
		// Nonce already pending, check if required price bump is met
		inserted, old := list.Add(tx, pool.config.PriceBump)
		if !inserted {
			pendingDiscardMeter.Mark(1)
			return false, ErrReplaceUnderpriced
		}
		// New transaction is better, replace old one
		if old != nil {
			pool.all.Remove(old.Hash())
			pool.priced.Removed(1)
			pendingReplaceMeter.Mark(1)
		}
		pool.all.Add(tx)
		pool.priced.Put(tx)
		pool.journalTx(from, tx)
		pool.beats[from] = time.Now()
		pool.queueTxEvent(tx)
		log.Trace("Pooled new executable transaction", "hash", hash, "from", from, "to", tx.To())

		// Successful promotion, bump the heartbeat
		pool.beats[from] = time.Now()
		return old != nil, nil
	}
	// New transaction isn't replacing a pending one, push into queue
	replaced, err = pool.enqueueTx(hash, tx)
	if err != nil {
		return false, err
	}
	// Mark local addresses and journal local transactions
	if local {
		if !pool.locals.contains(from) {
			log.Info("Setting new local account", "address", from)
			pool.locals.add(from)
		}
	}
	if local || pool.locals.contains(from) {
		localGauge.Inc(1)
	}
	pool.journalTx(from, tx)

	log.Trace("Pooled new future transaction", "hash", hash, "from", from, "to", tx.To())
	return replaced, nil
}

// enqueueTx inserts a new transaction into the non-executable transaction queue.
//
// Note, this method assumes the pool lock is held!
func (pool *TxPool) enqueueTx(hash common.Hash, tx *types.Transaction) (bool, error) {
	// Try to insert the transaction into the future queue
	from, _ := types.Sender(pool.signer, tx) // already validated
	if pool.queue[from] == nil {
		pool.queue[from] = newTxList(false, &pool.currentCtx)
	}
	inserted, old := pool.queue[from].Add(tx, pool.config.PriceBump)
	if !inserted {
		// An older transaction was better, discard this
		queuedDiscardMeter.Mark(1)
		return false, ErrReplaceUnderpriced
	}
	// Discard any previous transaction and mark this
	if old != nil {
		old_hash := old.Hash()
		pool.all.Remove(old_hash)
		pool.priced.Removed(1)
		delete(pool.queuedTs, old_hash)
		queuedReplaceMeter.Mark(1)
	} else {
		// Nothing was replaced, bump the queued counter
		queuedGauge.Inc(1)
		pool.queuedTs[hash] = time.Now()
	}
	if pool.all.Get(hash) == nil {
		pool.all.Add(tx)
		pool.priced.Put(tx)
		pool.queuedTs[hash] = time.Now()
	}
	// If we never record the heartbeat, do it right now.
	if _, exist := pool.beats[from]; !exist {
		pool.beats[from] = time.Now()
	}
	return old != nil, nil
}

// journalTx adds the specified transaction to the local disk journal if it is
// deemed to have been sent from a local account.
func (pool *TxPool) journalTx(from common.Address, tx *types.Transaction) {
	// Only journal if it's enabled and the transaction is local
	if pool.journal == nil || !pool.locals.contains(from) {
		return
	}
	if err := pool.journal.insert(tx); err != nil {
		log.Warn("Failed to journal local transaction", "err", err)
	}
}

// promoteTx adds a transaction to the pending (processable) list of transactions
// and returns whether it was inserted or an older was better.
//
// Note, this method assumes the pool lock is held!
func (pool *TxPool) promoteTx(addr common.Address, hash common.Hash, tx *types.Transaction) bool {
	// Try to insert the transaction into the pending queue
	if pool.pending[addr] == nil {
		pool.pending[addr] = newTxList(true, &pool.currentCtx)
	}
	list := pool.pending[addr]

	inserted, old := list.Add(tx, pool.config.PriceBump)
	if !inserted {
		// An older transaction was better, discard this
		pool.all.Remove(hash)
		pool.priced.Removed(1)
<<<<<<< HEAD
=======
		delete(pool.queuedTs, hash)
>>>>>>> c3744474
		pendingDiscardMeter.Mark(1)
		return false
	}
	// Otherwise discard any previous transaction and mark this
	if old != nil {
		pool.all.Remove(old.Hash())
		pool.priced.Removed(1)
		pendingReplaceMeter.Mark(1)
	} else {
		// Nothing was replaced, bump the pending counter
		pendingGauge.Inc(1)
	}
	// Failsafe to work around direct pending inserts (tests)
	if pool.all.Get(hash) == nil {
		pool.all.Add(tx)
		pool.priced.Put(tx)
	}
	// Set the potentially new pending nonce and notify any subsystems of the new tx
<<<<<<< HEAD
=======
	pool.beats[addr] = time.Now()
	delete(pool.queuedTs, hash)
>>>>>>> c3744474
	pool.pendingNonces.set(addr, tx.Nonce()+1)

	// Successful promotion, bump the heartbeat
	pool.beats[addr] = time.Now()
	return true
}

// AddLocals enqueues a batch of transactions into the pool if they are valid, marking the
// senders as a local ones, ensuring they go around the local pricing constraints.
//
// This method is used to add transactions from the RPC API and performs synchronous pool
// reorganization and event propagation.
func (pool *TxPool) AddLocals(txs []*types.Transaction) []error {
	return pool.addTxs(txs, !pool.config.NoLocals, true)
}

// AddLocal enqueues a single local transaction into the pool if it is valid. This is
// a convenience wrapper aroundd AddLocals.
func (pool *TxPool) AddLocal(tx *types.Transaction) error {
	errs := pool.AddLocals([]*types.Transaction{tx})
	return errs[0]
}

// AddRemotes enqueues a batch of transactions into the pool if they are valid. If the
// senders are not among the locally tracked ones, full pricing constraints will apply.
//
// This method is used to add transactions from the p2p network and does not wait for pool
// reorganization and internal event propagation.
func (pool *TxPool) AddRemotes(txs []*types.Transaction) []error {
	return pool.addTxs(txs, false, false)
}

// This is like AddRemotes, but waits for pool reorganization. Tests use this method.
func (pool *TxPool) AddRemotesSync(txs []*types.Transaction) []error {
	return pool.addTxs(txs, false, true)
}

// This is like AddRemotes with a single transaction, but waits for pool reorganization. Tests use this method.
func (pool *TxPool) addRemoteSync(tx *types.Transaction) error {
	errs := pool.AddRemotesSync([]*types.Transaction{tx})
	return errs[0]
}

// AddRemote enqueues a single transaction into the pool if it is valid. This is a convenience
// wrapper around AddRemotes.
//
// Deprecated: use AddRemotes
func (pool *TxPool) AddRemote(tx *types.Transaction) error {
	errs := pool.AddRemotes([]*types.Transaction{tx})
	return errs[0]
}

// addTxs attempts to queue a batch of transactions if they are valid.
func (pool *TxPool) addTxs(txs []*types.Transaction, local, sync bool) []error {
	// Filter out known ones without obtaining the pool lock or recovering signatures
	var (
		errs = make([]error, len(txs))
		news = make([]*types.Transaction, 0, len(txs))
	)
	for i, tx := range txs {
		// If the transaction is known, pre-set the error slot
		if pool.all.Get(tx.Hash()) != nil {
			errs[i] = ErrAlreadyKnown
			knownTxMeter.Mark(1)
			continue
		}
		// Exclude transactions with invalid signatures as soon as
		// possible and cache senders in transactions before
		// obtaining lock
		_, err := types.Sender(pool.signer, tx)
		if err != nil {
			errs[i] = ErrInvalidSender
			invalidTxMeter.Mark(1)
			continue
		}
		// Accumulate all unknown transactions for deeper processing
		news = append(news, tx)
	}
	if len(news) == 0 {
		return errs
	}

	// Process all the new transaction and merge any errors into the original slice
	pool.mu.Lock()
	newErrs, dirtyAddrs := pool.addTxsLocked(news, local)
	pool.mu.Unlock()

	var nilSlot = 0
	for _, err := range newErrs {
		for errs[nilSlot] != nil {
			nilSlot++
		}
		errs[nilSlot] = err
	}
	// Reorg the pool internals if needed and return
	done := pool.requestPromoteExecutables(dirtyAddrs)
	if sync {
		<-done
	}
	return errs
}

// addTxsLocked attempts to queue a batch of transactions if they are valid.
// The transaction pool lock must be held.
func (pool *TxPool) addTxsLocked(txs []*types.Transaction, local bool) ([]error, *accountSet) {
	dirty := newAccountSet(pool.signer)
	errs := make([]error, len(txs))
	for i, tx := range txs {
		replaced, err := pool.add(tx, local)
		errs[i] = err
		if err == nil && !replaced {
			dirty.addTx(tx)
		}
	}
	validTxMeter.Mark(int64(len(dirty.accounts)))
	return errs, dirty
}

// Status returns the status (unknown/pending/queued) of a batch of transactions
// identified by their hashes.
func (pool *TxPool) Status(hashes []common.Hash) []TxStatus {
	status := make([]TxStatus, len(hashes))
	for i, hash := range hashes {
		tx := pool.Get(hash)
		if tx == nil {
			continue
		}
		from, _ := types.Sender(pool.signer, tx) // already validated
		pool.mu.RLock()
		if txList := pool.pending[from]; txList != nil && txList.txs.items[tx.Nonce()] != nil {
			status[i] = TxStatusPending
		} else if txList := pool.queue[from]; txList != nil && txList.txs.items[tx.Nonce()] != nil {
			status[i] = TxStatusQueued
		}
		// implicit else: the tx may have been included into a block between
		// checking pool.Get and obtaining the lock. In that case, TxStatusUnknown is correct
		pool.mu.RUnlock()
	}
	return status
}

// Get returns a transaction if it is contained in the pool and nil otherwise.
func (pool *TxPool) Get(hash common.Hash) *types.Transaction {
	return pool.all.Get(hash)
}

// Has returns an indicator whether txpool has a transaction cached with the
// given hash.
func (pool *TxPool) Has(hash common.Hash) bool {
	return pool.all.Get(hash) != nil
}

// removeTx removes a single transaction from the queue, moving all subsequent
// transactions back to the future queue.
func (pool *TxPool) removeTx(hash common.Hash, outofbound bool) {
	// Fetch the transaction we wish to delete
	tx := pool.all.Get(hash)
	if tx == nil {
		return
	}
	addr, _ := types.Sender(pool.signer, tx) // already validated during insertion

	// Remove it from the list of known transactions
	pool.all.Remove(hash)
	if outofbound {
		pool.priced.Removed(1)
	}
	if pool.locals.contains(addr) {
		localGauge.Dec(1)
	}
	// Remove the transaction from the pending lists and reset the account nonce
	if pending := pool.pending[addr]; pending != nil {
		if removed, invalids := pending.Remove(tx); removed {
			// If no more pending transactions are left, remove the list
			if pending.Empty() {
				delete(pool.pending, addr)
			}
			// Postpone any invalidated transactions
			for _, tx := range invalids {
				pool.enqueueTx(tx.Hash(), tx)
			}
			// Update the account nonce if needed
			pool.pendingNonces.setIfLower(addr, tx.Nonce())
			// Reduce the pending counter
			pendingGauge.Dec(int64(1 + len(invalids)))
			return
		}
	}
	// Transaction is in the future queue
	if future := pool.queue[addr]; future != nil {
		if removed, _ := future.Remove(tx); removed {
			// Reduce the queued counter
			queuedGauge.Dec(1)
			delete(pool.queuedTs, hash)
		}
		if future.Empty() {
			delete(pool.queue, addr)
			delete(pool.beats, addr)
		}
	}
}

// requestPromoteExecutables requests a pool reset to the new head block.
// The returned channel is closed when the reset has occurred.
func (pool *TxPool) requestReset(oldHead *types.Header, newHead *types.Header) chan struct{} {
	select {
	case pool.reqResetCh <- &txpoolResetRequest{oldHead, newHead}:
		return <-pool.reorgDoneCh
	case <-pool.reorgShutdownCh:
		return pool.reorgShutdownCh
	}
}

// requestPromoteExecutables requests transaction promotion checks for the given addresses.
// The returned channel is closed when the promotion checks have occurred.
func (pool *TxPool) requestPromoteExecutables(set *accountSet) chan struct{} {
	select {
	case pool.reqPromoteCh <- set:
		return <-pool.reorgDoneCh
	case <-pool.reorgShutdownCh:
		return pool.reorgShutdownCh
	}
}

// queueTxEvent enqueues a transaction event to be sent in the next reorg run.
func (pool *TxPool) queueTxEvent(tx *types.Transaction) {
	select {
	case pool.queueTxEventCh <- tx:
	case <-pool.reorgShutdownCh:
	}
}

// scheduleReorgLoop schedules runs of reset and promoteExecutables. Code above should not
// call those methods directly, but request them being run using requestReset and
// requestPromoteExecutables instead.
func (pool *TxPool) scheduleReorgLoop() {
	defer pool.wg.Done()

	var (
		curDone       chan struct{} // non-nil while runReorg is active
		nextDone      = make(chan struct{})
		launchNextRun bool
		reset         *txpoolResetRequest
		dirtyAccounts *accountSet
		queuedEvents  = make(map[common.Address]*txSortedMap)
	)
	for {
		// Launch next background reorg if needed
		if curDone == nil && launchNextRun {
			// Run the background reorg and announcements
			go pool.runReorg(nextDone, reset, dirtyAccounts, queuedEvents)

			// Prepare everything for the next round of reorg
			curDone, nextDone = nextDone, make(chan struct{})
			launchNextRun = false

			reset, dirtyAccounts = nil, nil
			queuedEvents = make(map[common.Address]*txSortedMap)
		}

		select {
		case req := <-pool.reqResetCh:
			// Reset request: update head if request is already pending.
			if reset == nil {
				reset = req
			} else {
				reset.newHead = req.newHead
			}
			launchNextRun = true
			pool.reorgDoneCh <- nextDone

		case req := <-pool.reqPromoteCh:
			// Promote request: update address set if request is already pending.
			if dirtyAccounts == nil {
				dirtyAccounts = req
			} else {
				dirtyAccounts.merge(req)
			}
			launchNextRun = true
			pool.reorgDoneCh <- nextDone

		case tx := <-pool.queueTxEventCh:
			// Queue up the event, but don't schedule a reorg. It's up to the caller to
			// request one later if they want the events sent.
			addr, _ := types.Sender(pool.signer, tx)
			if _, ok := queuedEvents[addr]; !ok {
				queuedEvents[addr] = newTxSortedMap()
			}
			queuedEvents[addr].Put(tx)

		case <-curDone:
			curDone = nil

		case <-pool.reorgShutdownCh:
			// Wait for current run to finish.
			if curDone != nil {
				<-curDone
			}
			close(nextDone)
			return
		}
	}
}

// runReorg runs reset and promoteExecutables on behalf of scheduleReorgLoop.
func (pool *TxPool) runReorg(done chan struct{}, reset *txpoolResetRequest, dirtyAccounts *accountSet, events map[common.Address]*txSortedMap) {
	defer close(done)

	var promoteAddrs []common.Address
	if dirtyAccounts != nil {
		promoteAddrs = dirtyAccounts.flatten()
	}
	pool.mu.Lock()
	if reset != nil {
		// Reset from the old head to the new, rescheduling any reorged transactions
		pool.reset(reset.oldHead, reset.newHead)

		// Nonces were reset, discard any events that became stale
		for addr := range events {
			events[addr].Forward(pool.pendingNonces.get(addr))
			if events[addr].Len() == 0 {
				delete(events, addr)
			}
		}
		// Reset needs promote for all addresses
		promoteAddrs = promoteAddrs[:0]
		for addr := range pool.queue {
			promoteAddrs = append(promoteAddrs, addr)
		}
	}
	// Check for pending transactions for every account that sent new ones
	promoted := pool.promoteExecutables(promoteAddrs)

	// If a new block appeared, validate the pool of pending transactions. This will
	// remove any transaction that has been included in the block or was invalidated
	// because of another transaction (e.g. higher gas price).
	if reset != nil {
		pool.demoteUnexecutables()
	}
	// Ensure pool.queue and pool.pending sizes stay within the configured limits.
	pool.truncatePending()
	pool.truncateQueue()

	// Update all accounts to the latest known pending nonce
	for addr, list := range pool.pending {
		highestPending := list.LastElement()
		pool.pendingNonces.set(addr, highestPending.Nonce()+1)
	}
	pool.mu.Unlock()

	// Notify subsystems for newly added transactions
	for _, tx := range promoted {
		addr, _ := types.Sender(pool.signer, tx)
		if _, ok := events[addr]; !ok {
			events[addr] = newTxSortedMap()
		}
		events[addr].Put(tx)
	}
	if len(events) > 0 {
		var txs []*types.Transaction
		for _, set := range events {
			txs = append(txs, set.Flatten()...)
		}
		pool.txFeed.Send(NewTxsEvent{txs})
	}
}

// reset retrieves the current state of the blockchain and ensures the content
// of the transaction pool is valid with regard to the chain state.
func (pool *TxPool) reset(oldHead, newHead *types.Header) {
	// If we're reorging an old state, reinject all dropped transactions
	var reinject types.Transactions

	if oldHead != nil && oldHead.Hash() != newHead.ParentHash {
		// If the reorg is too deep, avoid doing it (will happen during fast sync)
		oldNum := oldHead.Number.Uint64()
		newNum := newHead.Number.Uint64()

		if depth := uint64(math.Abs(float64(oldNum) - float64(newNum))); depth > 64 {
			log.Debug("Skipping deep transaction reorg", "depth", depth)
		} else {
			// Reorg seems shallow enough to pull in all transactions into memory
			var discarded, included types.Transactions
			var (
				rem = pool.chain.GetBlock(oldHead.Hash(), oldHead.Number.Uint64())
				add = pool.chain.GetBlock(newHead.Hash(), newHead.Number.Uint64())
			)
			if rem == nil {
				// This can happen if a setHead is performed, where we simply discard the old
				// head from the chain.
				// If that is the case, we don't have the lost transactions any more, and
				// there's nothing to add
				if newNum < oldNum {
					// If the reorg ended up on a lower number, it's indicative of setHead being the cause
					log.Debug("Skipping transaction reset caused by setHead",
						"old", oldHead.Hash(), "oldnum", oldNum, "new", newHead.Hash(), "newnum", newNum)
				} else {
					// If we reorged to a same or higher number, then it's not a case of setHead
					log.Warn("Transaction pool reset with missing oldhead",
						"old", oldHead.Hash(), "oldnum", oldNum, "new", newHead.Hash(), "newnum", newNum)
				}
				return
			}
			for rem.NumberU64() > add.NumberU64() {
				discarded = append(discarded, rem.Transactions()...)
				if rem = pool.chain.GetBlock(rem.ParentHash(), rem.NumberU64()-1); rem == nil {
					log.Error("Unrooted old chain seen by tx pool", "block", oldHead.Number, "hash", oldHead.Hash())
					return
				}
			}
			for add.NumberU64() > rem.NumberU64() {
				included = append(included, add.Transactions()...)
				if add = pool.chain.GetBlock(add.ParentHash(), add.NumberU64()-1); add == nil {
					log.Error("Unrooted new chain seen by tx pool", "block", newHead.Number, "hash", newHead.Hash())
					return
				}
			}
			for rem.Hash() != add.Hash() {
				discarded = append(discarded, rem.Transactions()...)
				if rem = pool.chain.GetBlock(rem.ParentHash(), rem.NumberU64()-1); rem == nil {
					log.Error("Unrooted old chain seen by tx pool", "block", oldHead.Number, "hash", oldHead.Hash())
					return
				}
				included = append(included, add.Transactions()...)
				if add = pool.chain.GetBlock(add.ParentHash(), add.NumberU64()-1); add == nil {
					log.Error("Unrooted new chain seen by tx pool", "block", newHead.Number, "hash", newHead.Hash())
					return
				}
			}
			reinject = types.TxDifference(discarded, included)
		}
	}
	// Initialize the internal state to the current head
	if newHead == nil {
		newHead = pool.chain.CurrentBlock().Header() // Special case during testing
	}
	statedb, err := pool.chain.StateAt(newHead.Root)
	if err != nil {
		log.Error("Failed to reset txpool state", "err", err)
		return
	}
	pool.currentState = statedb
	pool.pendingNonces = newTxNoncer(statedb)

	pool.currentVMRunner = pool.chain.NewEVMRunner(newHead, statedb)
	pool.currentMaxGas = blockchain_parameters.GetBlockGasLimitOrDefault(pool.currentVMRunner)
	// atomic store of the new txPoolContext
	newCtx := txPoolContext{
		NewBlockContext(pool.currentVMRunner),
		currency.NewManager(pool.currentVMRunner),
	}
	pool.currentCtx.Store(newCtx)

	// Inject any transactions discarded due to reorgs
	log.Debug("Reinjecting stale transactions", "count", len(reinject))
	senderCacher.recover(pool.signer, reinject)
	pool.addTxsLocked(reinject, false)

	// Update all fork indicator by next pending block number.
	next := new(big.Int).Add(newHead.Number, big.NewInt(1))
	pool.istanbul = pool.chainconfig.IsIstanbul(next)
	wasDonut := pool.donut
	pool.donut = pool.chainconfig.IsDonut(next)
	if pool.donut && !wasDonut {
		pool.handleDonutActivation()
	}
}

// promoteExecutables moves transactions that have become processable from the
// future queue to the set of pending transactions. During this process, all
// invalidated transactions (low nonce, low balance) are deleted.
func (pool *TxPool) promoteExecutables(accounts []common.Address) []*types.Transaction {
	// Track the promoted transactions to broadcast them at once
	var promoted []*types.Transaction

	// Iterate over all accounts and promote any executable transactions
	for _, addr := range accounts {
		list := pool.queue[addr]
		if list == nil {
			continue // Just in case someone calls with a non existing account
		}
		// Drop all transactions that are deemed too old (low nonce)
		forwards := list.Forward(pool.currentState.GetNonce(addr))
		for _, tx := range forwards {
			hash := tx.Hash()
			pool.all.Remove(hash)
			delete(pool.queuedTs, hash)
		}
		log.Trace("Removed old queued transactions", "count", len(forwards))
		// Get balances in each currency
		balances := make(map[common.Address]*big.Int)
		allCurrencies := list.FeeCurrencies()
		for _, feeCurrency := range allCurrencies {
			feeCurrencyBalance, _ := currency.GetBalanceOf(pool.currentVMRunner, addr, feeCurrency)
			balances[feeCurrency] = feeCurrencyBalance
		}
		// Drop all transactions that are too costly (low balance or out of gas)
		drops, _ := list.Filter(pool.currentState.GetBalance(addr), balances, pool.currentMaxGas)
		for _, tx := range drops {
			hash := tx.Hash()
			pool.all.Remove(hash)
			delete(pool.queuedTs, hash)
		}
		log.Trace("Removed unpayable queued transactions", "count", len(drops))
		queuedNofundsMeter.Mark(int64(len(drops)))

		// Gather all executable transactions and promote them
		readies := list.Ready(pool.pendingNonces.get(addr))
		for _, tx := range readies {
			hash := tx.Hash()
			if pool.promoteTx(addr, hash, tx) {
				promoted = append(promoted, tx)
			}
		}
		log.Trace("Promoted queued transactions", "count", len(promoted))
		queuedGauge.Dec(int64(len(readies)))

		// Drop all transactions over the allowed limit
		var caps types.Transactions
		if !pool.locals.contains(addr) {
			caps = list.Cap(int(pool.config.AccountQueue))
			for _, tx := range caps {
				hash := tx.Hash()
				pool.all.Remove(hash)
				delete(pool.queuedTs, hash)
				log.Trace("Removed cap-exceeding queued transaction", "hash", hash)
			}
			queuedRateLimitMeter.Mark(int64(len(caps)))
		}
		// Mark all the items dropped as removed
		pool.priced.Removed(len(forwards) + len(drops) + len(caps))
		queuedGauge.Dec(int64(len(forwards) + len(drops) + len(caps)))
		if pool.locals.contains(addr) {
			localGauge.Dec(int64(len(forwards) + len(drops) + len(caps)))
		}
		// Delete the entire queue entry if it became empty.
		if list.Empty() {
			delete(pool.queue, addr)
			delete(pool.beats, addr)
		}
	}
	return promoted
}

// truncatePending removes transactions from the pending queue if the pool is above the
// pending limit. The algorithm tries to reduce transaction counts by an approximately
// equal number for all for accounts with many pending transactions.
func (pool *TxPool) truncatePending() {
	pending := uint64(0)
	for _, list := range pool.pending {
		pending += uint64(list.Len())
	}
	if pending <= pool.config.GlobalSlots {
		return
	}

	pendingBeforeCap := pending
	// Assemble a spam order to penalize large transactors first
	spammers := prque.New(nil)
	for addr, list := range pool.pending {
		// Only evict transactions from high rollers
		if !pool.locals.contains(addr) && uint64(list.Len()) > pool.config.AccountSlots {
			spammers.Push(addr, int64(list.Len()))
		}
	}
	// Gradually drop transactions from offenders
	offenders := []common.Address{}
	for pending > pool.config.GlobalSlots && !spammers.Empty() {
		// Retrieve the next offender if not local address
		offender, _ := spammers.Pop()
		offenders = append(offenders, offender.(common.Address))

		// Equalize balances until all the same or below threshold
		if len(offenders) > 1 {
			// Calculate the equalization threshold for all current offenders
			threshold := pool.pending[offender.(common.Address)].Len()

			// Iteratively reduce all offenders until below limit or threshold reached
			for pending > pool.config.GlobalSlots && pool.pending[offenders[len(offenders)-2]].Len() > threshold {
				for i := 0; i < len(offenders)-1; i++ {
					list := pool.pending[offenders[i]]

					caps := list.Cap(list.Len() - 1)
					for _, tx := range caps {
						// Drop the transaction from the global pools too
						hash := tx.Hash()
						pool.all.Remove(hash)

						// Update the account nonce to the dropped transaction
						pool.pendingNonces.setIfLower(offenders[i], tx.Nonce())
						log.Trace("Removed fairness-exceeding pending transaction", "hash", hash)
					}
					pool.priced.Removed(len(caps))
					pendingGauge.Dec(int64(len(caps)))
					if pool.locals.contains(offenders[i]) {
						localGauge.Dec(int64(len(caps)))
					}
					pending--
				}
			}
		}
	}

	// If still above threshold, reduce to limit or min allowance
	if pending > pool.config.GlobalSlots && len(offenders) > 0 {
		for pending > pool.config.GlobalSlots && uint64(pool.pending[offenders[len(offenders)-1]].Len()) > pool.config.AccountSlots {
			for _, addr := range offenders {
				list := pool.pending[addr]

				caps := list.Cap(list.Len() - 1)
				for _, tx := range caps {
					// Drop the transaction from the global pools too
					hash := tx.Hash()
					pool.all.Remove(hash)

					// Update the account nonce to the dropped transaction
					pool.pendingNonces.setIfLower(addr, tx.Nonce())
					log.Trace("Removed fairness-exceeding pending transaction", "hash", hash)
				}
				pool.priced.Removed(len(caps))
				pendingGauge.Dec(int64(len(caps)))
				if pool.locals.contains(addr) {
					localGauge.Dec(int64(len(caps)))
				}
				pending--
			}
		}
	}
	pendingRateLimitMeter.Mark(int64(pendingBeforeCap - pending))
}

// truncateQueue drops the oldes transactions in the queue if the pool is above the global queue limit.
func (pool *TxPool) truncateQueue() {
	queued := uint64(0)
	for _, list := range pool.queue {
		queued += uint64(list.Len())
	}
	if queued <= pool.config.GlobalQueue {
		return
	}

	// Sort all accounts with queued transactions by heartbeat
	addresses := make(addressesByHeartbeat, 0, len(pool.queue))
	for addr := range pool.queue {
		if !pool.locals.contains(addr) { // don't drop locals
			addresses = append(addresses, addressByHeartbeat{addr, pool.beats[addr]})
		}
	}
	sort.Sort(addresses)

	// Drop transactions until the total is below the limit or only locals remain
	for drop := queued - pool.config.GlobalQueue; drop > 0 && len(addresses) > 0; {
		addr := addresses[len(addresses)-1]
		list := pool.queue[addr.address]

		addresses = addresses[:len(addresses)-1]

		// Drop all transactions if they are less than the overflow
		if size := uint64(list.Len()); size <= drop {
			for _, tx := range list.Flatten() {
				pool.removeTx(tx.Hash(), true)
			}
			drop -= size
			queuedRateLimitMeter.Mark(int64(size))
			continue
		}
		// Otherwise drop only last few transactions
		txs := list.Flatten()
		for i := len(txs) - 1; i >= 0 && drop > 0; i-- {
			pool.removeTx(txs[i].Hash(), true)
			drop--
			queuedRateLimitMeter.Mark(1)
		}
	}
}

// demoteUnexecutables removes invalid and processed transactions from the pools
// executable/pending queue and any subsequent transactions that become unexecutable
// are moved back into the future queue.
func (pool *TxPool) demoteUnexecutables() {
	// Iterate over all accounts and demote any non-executable transactions
	for addr, list := range pool.pending {
		nonce := pool.currentState.GetNonce(addr)

		// Drop all transactions that are deemed too old (low nonce)
		olds := list.Forward(nonce)
		for _, tx := range olds {
			hash := tx.Hash()
			pool.all.Remove(hash)
			log.Trace("Removed old pending transaction", "hash", hash)
		}
		// Get balances in each currency
		balances := make(map[common.Address]*big.Int)
		allCurrencies := list.FeeCurrencies()
		for _, feeCurrency := range allCurrencies {
			feeCurrencyBalance, _ := currency.GetBalanceOf(pool.currentVMRunner, addr, feeCurrency)
			balances[feeCurrency] = feeCurrencyBalance
		}
		// Drop all transactions that are too costly (low balance or out of gas), and queue any invalids back for later
		drops, invalids := list.Filter(pool.currentState.GetBalance(addr), balances, pool.currentMaxGas)
		for _, tx := range drops {
			hash := tx.Hash()
			log.Trace("Removed unpayable pending transaction", "hash", hash)
			pool.all.Remove(hash)
		}
		pool.priced.Removed(len(olds) + len(drops))
		pendingNofundsMeter.Mark(int64(len(drops)))

		for _, tx := range invalids {
			hash := tx.Hash()
			log.Trace("Demoting pending transaction", "hash", hash)
			pool.enqueueTx(hash, tx)
		}
		pendingGauge.Dec(int64(len(olds) + len(drops) + len(invalids)))
		if pool.locals.contains(addr) {
			localGauge.Dec(int64(len(olds) + len(drops) + len(invalids)))
		}
		// If there's a gap in front, alert (should never happen) and postpone all transactions
		if list.Len() > 0 && list.txs.Get(nonce) == nil {
			gapped := list.Cap(0)
			for _, tx := range gapped {
				hash := tx.Hash()
				log.Error("Demoting invalidated transaction", "hash", hash)
				pool.enqueueTx(hash, tx)
			}
			pendingGauge.Dec(int64(len(gapped)))
		}
		// Delete the entire pending entry if it became empty.
		if list.Empty() {
			delete(pool.pending, addr)
		}
	}
}

// ValidateTransactorBalanceCoversTx validates transactor has enough funds to cover transaction cost: V + GP * GL.
func ValidateTransactorBalanceCoversTx(tx *types.Transaction, from common.Address, currentState *state.StateDB, currentVMRunner vm.EVMRunner) error {
	if tx.FeeCurrency() == nil && currentState.GetBalance(from).Cmp(tx.Cost()) < 0 {
		log.Debug("Insufficient funds",
			"from", from, "Transaction cost", tx.Cost(), "to", tx.To(),
			"gas", tx.Gas(), "gas price", tx.GasPrice(), "nonce", tx.Nonce(),
			"value", tx.Value(), "fee currency", tx.FeeCurrency(), "balance", currentState.GetBalance(from))
		return ErrInsufficientFunds
	} else if tx.FeeCurrency() != nil {
		feeCurrencyBalance, err := currency.GetBalanceOf(currentVMRunner, from, *tx.FeeCurrency())

		if err != nil {
			log.Debug("validateTx error in getting fee currency balance", "feeCurrency", tx.FeeCurrency(), "error", err)
			return err
		}

		// To match the logic in canPayFee() state_transition.go, we require the balance to be strictly greater than the fee,
		// which means we reject the transaction if balance <= fee
		fee := tx.Fee()
		if feeCurrencyBalance.Cmp(fee) <= 0 {
			log.Debug("validateTx insufficient fee currency", "feeCurrency", tx.FeeCurrency(), "feeCurrencyBalance", feeCurrencyBalance)
			return ErrInsufficientFunds
		}

		if currentState.GetBalance(from).Cmp(tx.Value()) < 0 {
			log.Debug("validateTx insufficient funds", "balance", currentState.GetBalance(from).String())
			return ErrInsufficientFunds
		}
	}
	return nil
}

// addressByHeartbeat is an account address tagged with its last activity timestamp.
type addressByHeartbeat struct {
	address   common.Address
	heartbeat time.Time
}

type addressesByHeartbeat []addressByHeartbeat

func (a addressesByHeartbeat) Len() int           { return len(a) }
func (a addressesByHeartbeat) Less(i, j int) bool { return a[i].heartbeat.Before(a[j].heartbeat) }
func (a addressesByHeartbeat) Swap(i, j int)      { a[i], a[j] = a[j], a[i] }

// accountSet is simply a set of addresses to check for existence, and a signer
// capable of deriving addresses from transactions.
type accountSet struct {
	accounts map[common.Address]struct{}
	signer   types.Signer
	cache    *[]common.Address
}

// newAccountSet creates a new address set with an associated signer for sender
// derivations.
func newAccountSet(signer types.Signer, addrs ...common.Address) *accountSet {
	as := &accountSet{
		accounts: make(map[common.Address]struct{}),
		signer:   signer,
	}
	for _, addr := range addrs {
		as.add(addr)
	}
	return as
}

// contains checks if a given address is contained within the set.
func (as *accountSet) contains(addr common.Address) bool {
	_, exist := as.accounts[addr]
	return exist
}

func (as *accountSet) empty() bool {
	return len(as.accounts) == 0
}

// containsTx checks if the sender of a given tx is within the set. If the sender
// cannot be derived, this method returns false.
func (as *accountSet) containsTx(tx *types.Transaction) bool {
	if addr, err := types.Sender(as.signer, tx); err == nil {
		return as.contains(addr)
	}
	return false
}

// add inserts a new address into the set to track.
func (as *accountSet) add(addr common.Address) {
	as.accounts[addr] = struct{}{}
	as.cache = nil
}

// addTx adds the sender of tx into the set.
func (as *accountSet) addTx(tx *types.Transaction) {
	if addr, err := types.Sender(as.signer, tx); err == nil {
		as.add(addr)
	}
}

// flatten returns the list of addresses within this set, also caching it for later
// reuse. The returned slice should not be changed!
func (as *accountSet) flatten() []common.Address {
	if as.cache == nil {
		accounts := make([]common.Address, 0, len(as.accounts))
		for account := range as.accounts {
			accounts = append(accounts, account)
		}
		as.cache = &accounts
	}
	return *as.cache
}

// merge adds all addresses from the 'other' set into 'as'.
func (as *accountSet) merge(other *accountSet) {
	for addr := range other.accounts {
		as.accounts[addr] = struct{}{}
	}
	as.cache = nil
}

// txLookup is used internally by TxPool to track transactions while allowing lookup without
// mutex contention.
//
// Note, although this type is properly protected against concurrent access, it
// is **not** a type that should ever be mutated or even exposed outside of the
// transaction pool, since its internal state is tightly coupled with the pools
// internal mechanisms. The sole purpose of the type is to permit out-of-bound
// peeking into the pool in TxPool.Get without having to acquire the widely scoped
// TxPool.mu mutex.
type txLookup struct {
	all                       map[common.Hash]*types.Transaction
	nonNilCurrencyTxCurrCount map[common.Address]uint64
	nilCurrencyTxCurrCount    uint64
	slots                     int
	lock                      sync.RWMutex
}

// newTxLookup returns a new txLookup structure.
func newTxLookup() *txLookup {
	return &txLookup{
		all:                       make(map[common.Hash]*types.Transaction),
		nonNilCurrencyTxCurrCount: make(map[common.Address]uint64),
	}
}

// Range calls f on each key and value present in the map.
func (t *txLookup) Range(f func(hash common.Hash, tx *types.Transaction) bool) {
	t.lock.RLock()
	defer t.lock.RUnlock()

	for key, value := range t.all {
		if !f(key, value) {
			break
		}
	}
}

// Get returns a transaction if it exists in the lookup, or nil if not found.
func (t *txLookup) Get(hash common.Hash) *types.Transaction {
	t.lock.RLock()
	defer t.lock.RUnlock()

	return t.all[hash]
}

// Count returns the current number of items in the lookup.
func (t *txLookup) Count() int {
	t.lock.RLock()
	defer t.lock.RUnlock()

	return len(t.all)
}

// Slots returns the current number of slots used in the lookup.
func (t *txLookup) Slots() int {
	t.lock.RLock()
	defer t.lock.RUnlock()

	return t.slots
}

// Add adds a transaction to the lookup.
func (t *txLookup) Add(tx *types.Transaction) {
	t.lock.Lock()
	defer t.lock.Unlock()

	if tx.FeeCurrency() == nil {
		t.nilCurrencyTxCurrCount++
	} else {
		t.nonNilCurrencyTxCurrCount[*tx.FeeCurrency()]++
	}

	t.slots += numSlots(tx)
	slotsGauge.Update(int64(t.slots))

	t.all[tx.Hash()] = tx
}

// Remove removes a transaction from the lookup.
func (t *txLookup) Remove(hash common.Hash) {
	t.lock.Lock()
	defer t.lock.Unlock()

	if t.all[hash].FeeCurrency() == nil {
		t.nilCurrencyTxCurrCount--
	} else {
		t.nonNilCurrencyTxCurrCount[*t.all[hash].FeeCurrency()]--
	}

	t.slots -= numSlots(t.all[hash])
	slotsGauge.Update(int64(t.slots))

	delete(t.all, hash)
}

// numSlots calculates the number of slots needed for a single transaction.
func numSlots(tx *types.Transaction) int {
	return int((tx.Size() + txSlotSize - 1) / txSlotSize)
}<|MERGE_RESOLUTION|>--- conflicted
+++ resolved
@@ -271,20 +271,12 @@
 	locals  *accountSet // Set of local transaction to exempt from eviction rules
 	journal *txJournal  // Journal of local transaction to back up to disk
 
-<<<<<<< HEAD
-	pending map[common.Address]*txList   // All currently processable transactions
-	queue   map[common.Address]*txList   // Queued but non-processable transactions
-	beats   map[common.Address]time.Time // Last heartbeat from each known account
-	all     *txLookup                    // All transactions to allow lookups
-	priced  *txPricedList                // All transactions sorted by price.  One heap per fee currency.
-=======
 	pending  map[common.Address]*txList   // All currently processable transactions
 	queue    map[common.Address]*txList   // Queued but non-processable transactions
 	beats    map[common.Address]time.Time // Last heartbeat from each known account
 	queuedTs map[common.Hash]time.Time    // Timestamp for when queued transactions were added
 	all      *txLookup                    // All transactions to allow lookups
-	priced   *txPricedList                // All transactions sorted by price
->>>>>>> c3744474
+	priced   *txPricedList                // All transactions sorted by price.  One heap per fee currency.
 
 	chainHeadCh     chan ChainHeadEvent
 	chainHeadSub    event.Subscription
@@ -413,17 +405,12 @@
 				}
 				// Any non-locals old enough should be removed
 				if time.Since(pool.beats[addr]) > pool.config.Lifetime {
-<<<<<<< HEAD
 					list := pool.queue[addr].Flatten()
 					for _, tx := range list {
-						pool.removeTx(tx.Hash(), true)
-=======
-					for _, tx := range pool.queue[addr].Flatten() {
 						if time.Since(pool.queuedTs[tx.Hash()]) > pool.config.Lifetime {
 							queuedEvictionMeter.Mark(1)
 							pool.removeTx(tx.Hash(), true)
 						}
->>>>>>> c3744474
 					}
 					queuedEvictionMeter.Mark(int64(len(list)))
 				}
@@ -826,10 +813,7 @@
 		// An older transaction was better, discard this
 		pool.all.Remove(hash)
 		pool.priced.Removed(1)
-<<<<<<< HEAD
-=======
 		delete(pool.queuedTs, hash)
->>>>>>> c3744474
 		pendingDiscardMeter.Mark(1)
 		return false
 	}
@@ -848,15 +832,12 @@
 		pool.priced.Put(tx)
 	}
 	// Set the potentially new pending nonce and notify any subsystems of the new tx
-<<<<<<< HEAD
-=======
+	pool.pendingNonces.set(addr, tx.Nonce()+1)
+
+	// Successful promotion, bump the heartbeat
 	pool.beats[addr] = time.Now()
 	delete(pool.queuedTs, hash)
->>>>>>> c3744474
-	pool.pendingNonces.set(addr, tx.Nonce()+1)
-
-	// Successful promotion, bump the heartbeat
-	pool.beats[addr] = time.Now()
+
 	return true
 }
 
