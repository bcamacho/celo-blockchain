// Copyright 2015 The go-ethereum Authors
// This file is part of the go-ethereum library.
//
// The go-ethereum library is free software: you can redistribute it and/or modify
// it under the terms of the GNU Lesser General Public License as published by
// the Free Software Foundation, either version 3 of the License, or
// (at your option) any later version.
//
// The go-ethereum library is distributed in the hope that it will be useful,
// but WITHOUT ANY WARRANTY; without even the implied warranty of
// MERCHANTABILITY or FITNESS FOR A PARTICULAR PURPOSE. See the
// GNU Lesser General Public License for more details.
//
// You should have received a copy of the GNU Lesser General Public License
// along with the go-ethereum library. If not, see <http://www.gnu.org/licenses/>.

package runtime

import (
<<<<<<< HEAD
	"github.com/ethereum/go-ethereum/common"
=======
	"github.com/ethereum/go-ethereum/core"
>>>>>>> dcffb777
	"github.com/ethereum/go-ethereum/core/vm"
)

func NewEnv(cfg *Config) *vm.EVM {
	context := vm.Context{
<<<<<<< HEAD
		CanTransfer: vm.CanTransfer,
		Transfer:    vm.Transfer,
		GetHash:     func(uint64) common.Hash { return common.Hash{} },

=======
		CanTransfer: core.CanTransfer,
		Transfer:    core.Transfer,
		GetHash:     cfg.GetHashFn,
>>>>>>> dcffb777
		Origin:      cfg.Origin,
		Coinbase:    cfg.Coinbase,
		BlockNumber: cfg.BlockNumber,
		Time:        cfg.Time,
		GasPrice:    cfg.GasPrice,
	}

	return vm.NewEVM(context, cfg.State, cfg.ChainConfig, cfg.EVMConfig)
}<|MERGE_RESOLUTION|>--- conflicted
+++ resolved
@@ -17,26 +17,16 @@
 package runtime
 
 import (
-<<<<<<< HEAD
-	"github.com/ethereum/go-ethereum/common"
-=======
-	"github.com/ethereum/go-ethereum/core"
->>>>>>> dcffb777
 	"github.com/ethereum/go-ethereum/core/vm"
 )
 
 func NewEnv(cfg *Config) *vm.EVM {
 	context := vm.Context{
-<<<<<<< HEAD
 		CanTransfer: vm.CanTransfer,
 		Transfer:    vm.Transfer,
-		GetHash:     func(uint64) common.Hash { return common.Hash{} },
 
-=======
-		CanTransfer: core.CanTransfer,
-		Transfer:    core.Transfer,
-		GetHash:     cfg.GetHashFn,
->>>>>>> dcffb777
+		GetHash: cfg.GetHashFn,
+
 		Origin:      cfg.Origin,
 		Coinbase:    cfg.Coinbase,
 		BlockNumber: cfg.BlockNumber,
