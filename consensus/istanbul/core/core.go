// Copyright 2017 The go-ethereum Authors
// This file is part of the go-ethereum library.
//
// The go-ethereum library is free software: you can redistribute it and/or modify
// it under the terms of the GNU Lesser General Public License as published by
// the Free Software Foundation, either version 3 of the License, or
// (at your option) any later version.
//
// The go-ethereum library is distributed in the hope that it will be useful,
// but WITHOUT ANY WARRANTY; without even the implied warranty of
// MERCHANTABILITY or FITNESS FOR A PARTICULAR PURPOSE. See the
// GNU Lesser General Public License for more details.
//
// You should have received a copy of the GNU Lesser General Public License
// along with the go-ethereum library. If not, see <http://www.gnu.org/licenses/>.

package core

import (
	"bytes"
	"encoding/hex"
	"fmt"
	"math"
	"math/big"
	"sync"
	"time"

	"github.com/ethereum/go-ethereum/common"
	"github.com/ethereum/go-ethereum/common/prque"
	"github.com/ethereum/go-ethereum/consensus/istanbul"
	"github.com/ethereum/go-ethereum/core/types"
	"github.com/ethereum/go-ethereum/crypto/bls"
	"github.com/ethereum/go-ethereum/event"
	"github.com/ethereum/go-ethereum/log"
	"github.com/ethereum/go-ethereum/metrics"
)

// New creates an Istanbul consensus core
func New(backend istanbul.Backend, config *istanbul.Config) Engine {
	c := &core{
		config:             config,
		address:            backend.Address(),
		state:              StateAcceptRequest,
		handlerWg:          new(sync.WaitGroup),
		logger:             log.New("address", backend.Address()),
		backend:            backend,
		backlogs:           make(map[istanbul.Validator]*prque.Prque),
		backlogsMu:         new(sync.Mutex),
		pendingRequests:    prque.New(nil),
		pendingRequestsMu:  new(sync.Mutex),
		consensusTimestamp: time.Time{},
		roundMeter:         metrics.NewRegisteredMeter("consensus/istanbul/core/round", nil),
		sequenceMeter:      metrics.NewRegisteredMeter("consensus/istanbul/core/sequence", nil),
		consensusTimer:     metrics.NewRegisteredTimer("consensus/istanbul/core/consensus", nil),
	}
	c.validateFn = c.checkValidatorSignature
	return c
}

// ----------------------------------------------------------------------------

type core struct {
	config  *istanbul.Config
	address common.Address
	state   State
	logger  log.Logger

	backend               istanbul.Backend
	events                *event.TypeMuxSubscription
	finalCommittedSub     *event.TypeMuxSubscription
	timeoutSub            *event.TypeMuxSubscription
	futurePreprepareTimer *time.Timer

	valSet     istanbul.ValidatorSet
	validateFn func([]byte, []byte) (common.Address, error)

	backlogs   map[istanbul.Validator]*prque.Prque
	backlogsMu *sync.Mutex

	current   *roundState
	handlerWg *sync.WaitGroup

	roundChangeSet   *roundChangeSet
	roundChangeTimer *time.Timer

	pendingRequests   *prque.Prque
	pendingRequestsMu *sync.Mutex

	consensusTimestamp time.Time
	// the meter to record the round change rate
	roundMeter metrics.Meter
	// the meter to record the sequence update rate
	sequenceMeter metrics.Meter
	// the timer to record consensus duration (from accepting a preprepare to final committed stage)
	consensusTimer metrics.Timer

	isProxied bool
}

// Appends the current view and state to the given context.
func (c *core) NewLogger(ctx ...interface{}) log.Logger {
	var seq, round *big.Int
	state := c.state
	if c.current != nil {
		seq = c.current.Sequence()
		round = c.current.Round()
	} else {
		seq = common.Big0
		round = big.NewInt(-1)
	}
	tmp := c.logger.New(ctx...)
	return tmp.New("cur_seq", seq, "cur_round", round, "state", state)
}

func (c *core) SetAddress(address common.Address) {
	c.address = address
	c.logger = log.New("address", address)
}

<<<<<<< HEAD
=======
func (c *core) finalizeMessage(msg *istanbul.Message) ([]byte, error) {
	var err error
	// Add sender address
	msg.Address = c.Address()

	// Sign message
	data, err := msg.PayloadNoSig()
	if err != nil {
		return nil, err
	}
	msg.Signature, err = c.backend.Sign(data)
	if err != nil {
		return nil, err
	}

	// Convert to payload
	payload, err := msg.Payload()
	if err != nil {
		return nil, err
	}

	return payload, nil
}

>>>>>>> 9fa5a7e5
func (c *core) broadcast(msg *istanbul.Message) {
	logger := c.logger.New("state", c.state, "cur_round", c.current.Round(), "cur_seq", c.current.Sequence())

	// Add sender address
	msg.Address = c.Address()

	if err := c.backend.Broadcast(istanbul.GetAddressesFromValidatorList(c.valSet.FilteredList()), msg, true, true); err != nil {
		logger.Error("Failed to broadcast message", "msg", msg, "err", err)
		return
	}
}

func (c *core) currentView() *istanbul.View {
	return &istanbul.View{
		Sequence: new(big.Int).Set(c.current.Sequence()),
		Round:    new(big.Int).Set(c.current.Round()),
	}
}

func (c *core) isProposer() bool {
	v := c.valSet
	if v == nil {
		return false
	}
	return v.IsProposer(c.backend.Address())
}

func (c *core) commit() {
	c.setState(StateCommitted)

	proposal := c.current.Proposal()
	bitmap := big.NewInt(0)
	publicKeys := [][]byte{}
	if proposal != nil {
		committedSeals := make([][]byte, c.current.Commits.Size())
		for i, v := range c.current.Commits.Values() {
			committedSeals[i] = make([]byte, types.IstanbulExtraCommittedSeal)
			copy(committedSeals[i][:], v.CommittedSeal[:])
			j, err := c.current.Commits.GetAddressIndex(v.Address)
			if err != nil {
				panic(fmt.Sprintf("commit: couldn't get address index for address %s", hex.EncodeToString(v.Address[:])))
			}
			publicKey, err := c.current.Commits.GetAddressPublicKey(v.Address)
			if err != nil {
				panic(fmt.Sprintf("commit: couldn't get public key for address %s", hex.EncodeToString(v.Address[:])))
			}

			publicKeys = append(publicKeys, publicKey)

			bitmap.SetBit(bitmap, int(j), 1)
		}
		asig, err := blscrypto.AggregateSignatures(committedSeals)
		if err != nil {
			panic("commit: couldn't aggregate signatures which have been verified in the commit phase")
		}

		if err := c.backend.Commit(proposal, bitmap, asig); err != nil {
			c.sendNextRoundChange()
			return
		}
	}
}

// Generates the next preprepare request and associated round change certificate
func (c *core) getPreprepareWithRoundChangeCertificate(round *big.Int) (*istanbul.Request, istanbul.RoundChangeCertificate, error) {
	roundChangeCertificate, err := c.roundChangeSet.getCertificate(round, c.valSet.MinQuorumSize())
	if err != nil {
		return &istanbul.Request{}, istanbul.RoundChangeCertificate{}, err
	}
	// Start with pending request
	request := c.current.pendingRequest
	// Search for a valid request in round change messages.
	// The proposal must come from the prepared certificate with the highest round number.
	// All pre-prepared certificates from the same round are assumed to be the same proposal or no proposal (guaranteed by quorum intersection)
	maxRound := big.NewInt(-1)
	for _, message := range roundChangeCertificate.RoundChangeMessages {
		var roundChangeMsg *istanbul.RoundChange
		if err := message.Decode(&roundChangeMsg); err != nil {
			continue
		}
		preparedCertificateView := roundChangeMsg.PreparedCertificate.View()
		if roundChangeMsg.HasPreparedCertificate() && preparedCertificateView != nil && preparedCertificateView.Round.Cmp(maxRound) > 0 {
			maxRound = preparedCertificateView.Round
			request = &istanbul.Request{
				Proposal: roundChangeMsg.PreparedCertificate.Proposal,
			}
		}
	}
	return request, roundChangeCertificate, nil
}

// startNewRound starts a new round. if round equals to 0, it means to starts a new sequence
func (c *core) startNewRound(round *big.Int) {
	var logger log.Logger
	if c.current == nil {
		logger = c.logger.New("cur_round", -1, "cur_seq", 0, "next_round", 0, "next_seq", 0, "func", "startNewRound", "tag", "stateTransition")
	} else {
		logger = c.logger.New("cur_round", c.current.Round(), "cur_seq", c.current.Sequence(), "func", "startNewRound", "tag", "stateTransition")
	}

	roundChange := false
	// Try to get last proposal
	lastProposal, lastProposer := c.backend.LastProposal()
	if c.current == nil {
		logger.Trace("Start the initial round")
	} else if lastProposal.Number().Cmp(c.current.Sequence()) >= 0 {
		// Want to be working on the block 1 beyond the last committed block.
		diff := new(big.Int).Sub(lastProposal.Number(), c.current.Sequence())
		c.sequenceMeter.Mark(new(big.Int).Add(diff, common.Big1).Int64())

		if !c.consensusTimestamp.IsZero() {
			c.consensusTimer.UpdateSince(c.consensusTimestamp)
			c.consensusTimestamp = time.Time{}
		}
		logger.Trace("Catch up to the latest proposal.", "number", lastProposal.Number().Uint64(), "hash", lastProposal.Hash())
	} else if lastProposal.Number().Cmp(big.NewInt(c.current.Sequence().Int64()-1)) == 0 {
		// Working on the block immediately after the last committed block.
		if round.Cmp(c.current.Round()) == 0 {
			logger.Trace("Already in the desired round.")
			return
		} else if round.Cmp(c.current.Round()) < 0 {
			logger.Warn("New round should not be smaller than current round", "lastProposalNumber", lastProposal.Number().Int64(), "new_round", round)
			return
		}
		roundChange = true
	} else {
		logger.Warn("New sequence should be larger than current sequence", "new_seq", lastProposal.Number().Int64())
		return
	}

	// Generate next view and pre-prepare
	var newView *istanbul.View
	var roundChangeCertificate istanbul.RoundChangeCertificate
	var request *istanbul.Request
	if roundChange {
		newView = &istanbul.View{
			Sequence: new(big.Int).Set(c.current.Sequence()),
			Round:    new(big.Int).Set(round),
		}

		var err error
		request, roundChangeCertificate, err = c.getPreprepareWithRoundChangeCertificate(round)
		if err != nil {
			logger.Error("Unable to produce round change certificate", "err", err, "new_round", round)
			return
		}
	} else {
		if c.current != nil {
			request = c.current.pendingRequest
			c.deleteMessageFromDisk(c.current.Round(), c.current.Sequence())
		}
		newView = &istanbul.View{
			Sequence: new(big.Int).Add(lastProposal.Number(), common.Big1),
			Round:    new(big.Int),
		}
		c.valSet = c.backend.Validators(lastProposal)
	}

	// Update logger
	logger = logger.New("old_proposer", c.valSet.GetProposer())
	// Clear invalid ROUND CHANGE messages
	c.roundChangeSet = newRoundChangeSet(c.valSet)
	// New snapshot for new round
	c.updateRoundState(newView, c.valSet, roundChange)
	// Calculate new proposer
	c.valSet.CalcProposer(lastProposer, newView.Round.Uint64())
	c.setState(StateAcceptRequest)
	if roundChange && c.isProposer() && c.current != nil && request != nil {
		c.sendPreprepare(request, roundChangeCertificate)
	}
	c.newRoundChangeTimer()

	logger.Debug("New round", "new_round", newView.Round, "new_seq", newView.Sequence, "new_proposer", c.valSet.GetProposer(), "valSet", c.valSet.List(), "size", c.valSet.Size(), "isProposer", c.isProposer())
}

// All actions that occur when transitioning to waiting for round change state.
func (c *core) waitForDesiredRound(r *big.Int) {
	logger := c.logger.New("func", "waitForDesiredRound", "cur_round", c.current.Round(), "old_desired_round", c.current.DesiredRound(), "new_desired_round", r)
	// Don't wait for an older round
	if c.current.DesiredRound().Cmp(r) >= 0 {
		logger.Debug("New desired round not greater than current desired round")
		return
	}
	logger.Debug("Waiting for desired round")

	desiredView := &istanbul.View{
		Sequence: new(big.Int).Set(c.current.Sequence()),
		Round:    new(big.Int).Set(r),
	}
	// Perform all of the updates
	c.setState(StateWaitingForNewRound)
	c.current.SetDesiredRound(r)
	_, lastProposer := c.backend.LastProposal()
	c.valSet.CalcProposer(lastProposer, desiredView.Round.Uint64())
	c.newRoundChangeTimerForView(desiredView)

	// Send round change
	c.sendRoundChange(desiredView.Round)
}

func (c *core) updateRoundState(view *istanbul.View, validatorSet istanbul.ValidatorSet, roundChange bool) {
	// TODO(Joshua): Include desired round here.
	if roundChange && c.current != nil {
		c.current = newRoundState(view, validatorSet, nil, c.current.pendingRequest, c.current.preparedCertificate, c.backend.HasBadProposal)
	} else {
		c.current = newRoundState(view, validatorSet, nil, nil, istanbul.EmptyPreparedCertificate(), c.backend.HasBadProposal)
	}
}

func (c *core) setState(state State) {
	if c.state != state {
		c.state = state
	}
	if state == StateAcceptRequest {
		c.processPendingRequests()
	}
	c.processBacklog()
}

func (c *core) Address() common.Address {
	return c.address
}

func (c *core) stopFuturePreprepareTimer() {
	if c.futurePreprepareTimer != nil {
		c.futurePreprepareTimer.Stop()
	}
}

func (c *core) stopTimer() {
	c.stopFuturePreprepareTimer()
	if c.roundChangeTimer != nil {
		c.roundChangeTimer.Stop()
	}
}

func (c *core) newRoundChangeTimer() {
	c.newRoundChangeTimerForView(c.currentView())
}

func (c *core) newRoundChangeTimerForView(view *istanbul.View) {
	c.stopTimer()

	timeout := time.Duration(c.config.RequestTimeout) * time.Millisecond
	round := view.Round.Uint64()
	if round == 0 {
		// timeout for first round takes into account expected block period
		timeout += time.Duration(c.config.BlockPeriod) * time.Second
	} else {
		// timeout for subsequent rounds adds an exponential backup, capped at 2**5 = 32s
		timeout += time.Duration(math.Pow(2, math.Min(float64(round), 5.))) * time.Second
	}

	c.roundChangeTimer = time.AfterFunc(timeout, func() {
		c.sendEvent(timeoutEvent{view})
	})
}

func (c *core) checkValidatorSignature(data []byte, sig []byte) (common.Address, error) {
	return istanbul.CheckValidatorSignature(c.valSet, data, sig)
}

// PrepareCommittedSeal returns a committed seal for the given hash
func PrepareCommittedSeal(hash common.Hash) []byte {
	var buf bytes.Buffer
	buf.Write(hash.Bytes())
	buf.Write([]byte{byte(istanbul.MsgCommit)})
	return buf.Bytes()
}<|MERGE_RESOLUTION|>--- conflicted
+++ resolved
@@ -117,33 +117,6 @@
 	c.logger = log.New("address", address)
 }
 
-<<<<<<< HEAD
-=======
-func (c *core) finalizeMessage(msg *istanbul.Message) ([]byte, error) {
-	var err error
-	// Add sender address
-	msg.Address = c.Address()
-
-	// Sign message
-	data, err := msg.PayloadNoSig()
-	if err != nil {
-		return nil, err
-	}
-	msg.Signature, err = c.backend.Sign(data)
-	if err != nil {
-		return nil, err
-	}
-
-	// Convert to payload
-	payload, err := msg.Payload()
-	if err != nil {
-		return nil, err
-	}
-
-	return payload, nil
-}
-
->>>>>>> 9fa5a7e5
 func (c *core) broadcast(msg *istanbul.Message) {
 	logger := c.logger.New("state", c.state, "cur_round", c.current.Round(), "cur_seq", c.current.Sequence())
 
