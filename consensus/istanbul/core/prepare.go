--- conflicted
+++ resolved
@@ -82,7 +82,6 @@
 		}
 
 		var subject *istanbul.Subject
-		var committedSeal []byte // This is set if the message.Code == MsgCommit
 
 		if message.Code == istanbul.MsgCommit {
 			var committedSubject *istanbul.CommittedSubject
@@ -91,16 +90,16 @@
 				logger.Error("Failed to decode committedSubject in PREPARED certificate", "err", err)
 				return err
 			}
-			subject = committedSubject.Subject
-			committedSeal = committedSubject.CommittedSeal
 
 			// Verify the committedSeal
 			_, src := c.valSet.GetByAddress(signer)
-			err = c.verifyCommittedSeal(subject.Digest, committedSeal, src)
+			err = c.verifyCommittedSeal(committedSubject, src)
 			if err != nil {
 				logger.Error("Commit seal did not contain signature from message signer.", "err", err)
 				return err
 			}
+
+			subject = committedSubject.Subject
 		} else {
 			if err := message.Decode(&subject); err != nil {
 				logger.Error("Failed to decode message in PREPARED certificate", "err", err)
@@ -126,19 +125,6 @@
 				return errInvalidPreparedCertificateInconsistentViews
 			}
 		}
-<<<<<<< HEAD
-=======
-
-		// If COMMIT message, verify valid committed seal.
-		if message.Code == istanbul.MsgCommit {
-			_, src := c.valSet.GetByAddress(signer)
-			err := c.verifyCommittedSeal(subject, message.CommittedSeal, src)
-			if err != nil {
-				logger.Error("Commit seal did not contain signature from message signer.", "err", err)
-				return err
-			}
-		}
->>>>>>> 37616881
 	}
 	return nil
 }
