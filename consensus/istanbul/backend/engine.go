--- conflicted
+++ resolved
@@ -609,17 +609,10 @@
 	}
 	sb.commitCh = make(chan *types.Block, 1)
 
-<<<<<<< HEAD
-	if sb.newEpoch != nil {
-		close(sb.newEpoch)
-	}
-	sb.newEpoch = make(chan struct{})
-=======
 	if sb.newEpochCh != nil {
 		close(sb.newEpochCh)
 	}
 	sb.newEpochCh = make(chan struct{})
->>>>>>> fdc970d7
 
 	sb.hasBadBlock = hasBadBlock
 	sb.stateAt = stateAt
