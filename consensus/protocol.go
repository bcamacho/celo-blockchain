--- conflicted
+++ resolved
@@ -67,17 +67,14 @@
 	RemoveValidatorPeer(enodeURL string) error
 	// Gets all of the validator peers' enodeURL
 	GetValidatorPeers() []string
-<<<<<<< HEAD
 	// Returns the fact of whether this node is a sentry
 	IsSentry() bool
 	// Returns the proxied peer, if this node is a sentry
 	GetProxiedPeer() Peer
-=======
 	// Returns if this node is intended to be proxied by sentry nodes
 	Proxied() bool
 	// Gets all of the sentry peers
 	GetSentryPeers() []Peer
->>>>>>> 67780155
 }
 
 // Peer defines the interface to communicate with peer
