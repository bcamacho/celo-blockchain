// Copyright 2015 The go-ethereum Authors
// This file is part of the go-ethereum library.
//
// The go-ethereum library is free software: you can redistribute it and/or modify
// it under the terms of the GNU Lesser General Public License as published by
// the Free Software Foundation, either version 3 of the License, or
// (at your option) any later version.
//
// The go-ethereum library is distributed in the hope that it will be useful,
// but WITHOUT ANY WARRANTY; without even the implied warranty of
// MERCHANTABILITY or FITNESS FOR A PARTICULAR PURPOSE. See the
// GNU Lesser General Public License for more details.
//
// You should have received a copy of the GNU Lesser General Public License
// along with the go-ethereum library. If not, see <http://www.gnu.org/licenses/>.

package node

import (
	"errors"
	"fmt"
	"net/http"
	"os"
	"path/filepath"
	"reflect"
	"strings"
	"sync"

<<<<<<< HEAD
	"github.com/celo-org/celo-blockchain/accounts"
	"github.com/celo-org/celo-blockchain/core/rawdb"
	"github.com/celo-org/celo-blockchain/ethdb"
	"github.com/celo-org/celo-blockchain/event"
	"github.com/celo-org/celo-blockchain/internal/debug"
	"github.com/celo-org/celo-blockchain/log"
	"github.com/celo-org/celo-blockchain/p2p"
	"github.com/celo-org/celo-blockchain/rpc"
=======
	"github.com/ethereum/go-ethereum/accounts"
	"github.com/ethereum/go-ethereum/core/rawdb"
	"github.com/ethereum/go-ethereum/ethdb"
	"github.com/ethereum/go-ethereum/event"
	"github.com/ethereum/go-ethereum/log"
	"github.com/ethereum/go-ethereum/p2p"
	"github.com/ethereum/go-ethereum/rpc"
>>>>>>> c0c01612
	"github.com/prometheus/tsdb/fileutil"
)

// Node is a container on which services can be registered.
type Node struct {
<<<<<<< HEAD
	eventmux *event.TypeMux // Event multiplexer used between the services of a stack
	config   *Config
	accman   *accounts.Manager

	ephemeralKeystore string            // if non-empty, the key directory that will be removed by Stop
	instanceDirLock   fileutil.Releaser // prevents concurrent use of instance directory

	serverConfig p2p.Config
	server       *p2p.Server // Currently running P2P networking layer

	proxyServerConfig p2p.Config
	proxyServer       *p2p.Server

	serviceFuncs []ServiceConstructor     // Service constructors (in dependency order)
	services     map[reflect.Type]Service // Currently running services

=======
	eventmux      *event.TypeMux
	config        *Config
	accman        *accounts.Manager
	log           log.Logger
	ephemKeystore string            // if non-empty, the key directory that will be removed by Stop
	dirLock       fileutil.Releaser // prevents concurrent use of instance directory
	stop          chan struct{}     // Channel to wait for termination notifications
	server        *p2p.Server       // Currently running P2P networking layer
	startStopLock sync.Mutex        // Start/Stop are protected by an additional lock
	state         int               // Tracks state of node lifecycle

	lock          sync.Mutex
	lifecycles    []Lifecycle // All registered backends, services, and auxiliary services that have a lifecycle
>>>>>>> c0c01612
	rpcAPIs       []rpc.API   // List of APIs currently provided by the node
	http          *httpServer //
	ws            *httpServer //
	ipc           *ipcServer  // Stores information about the ipc http server
	inprocHandler *rpc.Server // In-process RPC request handler to process the API requests

	databases map[*closeTrackingDB]struct{} // All open databases
}

const (
	initializingState = iota
	runningState
	closedState
)

// New creates a new P2P node, ready for protocol registration.
func New(conf *Config) (*Node, error) {
	// Copy config and resolve the datadir so future changes to the current
	// working directory don't affect the node.
	confCopy := *conf
	conf = &confCopy
	if conf.DataDir != "" {
		absdatadir, err := filepath.Abs(conf.DataDir)
		if err != nil {
			return nil, err
		}
		conf.DataDir = absdatadir
	}
	if conf.Logger == nil {
		conf.Logger = log.New()
	}

	// Ensure that the instance name doesn't cause weird conflicts with
	// other files in the data directory.
	if strings.ContainsAny(conf.Name, `/\`) {
		return nil, errors.New(`Config.Name must not contain '/' or '\'`)
	}
	if conf.Name == datadirDefaultKeyStore {
		return nil, errors.New(`Config.Name cannot be "` + datadirDefaultKeyStore + `"`)
	}
	if strings.HasSuffix(conf.Name, ".ipc") {
		return nil, errors.New(`Config.Name cannot end in ".ipc"`)
	}

	node := &Node{
		config:        conf,
		inprocHandler: rpc.NewServer(),
		eventmux:      new(event.TypeMux),
		log:           conf.Logger,
		stop:          make(chan struct{}),
		server:        &p2p.Server{Config: conf.P2P},
		databases:     make(map[*closeTrackingDB]struct{}),
	}

	// Register built-in APIs.
	node.rpcAPIs = append(node.rpcAPIs, node.apis()...)

	// Acquire the instance directory lock.
	if err := node.openDataDir(); err != nil {
		return nil, err
	}
	// Ensure that the AccountManager method works before the node has started. We rely on
	// this in cmd/geth.
	am, ephemeralKeystore, err := makeAccountManager(conf)
	if err != nil {
		return nil, err
	}
	node.accman = am
	node.ephemKeystore = ephemeralKeystore

	// Initialize the p2p server. This creates the node key and discovery databases.
	node.server.Config.PrivateKey = node.config.NodeKey()
	node.server.Config.Name = node.config.NodeName()
	node.server.Config.Logger = node.log
	if node.server.Config.StaticNodes == nil {
		node.server.Config.StaticNodes = node.config.StaticNodes()
	}
	if node.server.Config.TrustedNodes == nil {
		node.server.Config.TrustedNodes = node.config.TrustedNodes()
	}
	if node.server.Config.NodeDatabase == "" {
		node.server.Config.NodeDatabase = node.config.NodeDB()
	}

	// Configure RPC servers.
	node.http = newHTTPServer(node.log, conf.HTTPTimeouts)
	node.ws = newHTTPServer(node.log, rpc.DefaultHTTPTimeouts)
	node.ipc = newIPCServer(node.log, conf.IPCEndpoint())

	return node, nil
}

// Start starts all registered lifecycles, RPC services and p2p networking.
// Node can only be started once.
func (n *Node) Start() error {
	n.startStopLock.Lock()
	defer n.startStopLock.Unlock()

	n.lock.Lock()
	switch n.state {
	case runningState:
		n.lock.Unlock()
		return ErrNodeRunning
	case closedState:
		n.lock.Unlock()
		return ErrNodeStopped
	}
	n.state = runningState
	err := n.startNetworking()
	lifecycles := make([]Lifecycle, len(n.lifecycles))
	copy(lifecycles, n.lifecycles)
	n.lock.Unlock()

	// Check if networking startup failed.
	if err != nil {
		n.doClose(nil)
		return err
	}
	// Start all registered lifecycles.
	var started []Lifecycle
	for _, lifecycle := range lifecycles {
		if err = lifecycle.Start(); err != nil {
			break
		}
		started = append(started, lifecycle)
	}
	// Check if any lifecycle failed to start.
	if err != nil {
		n.stopServices(started)
		n.doClose(nil)
	}
	return err
}

// Close stops the Node and releases resources acquired in
// Node constructor New.
func (n *Node) Close() error {
	n.startStopLock.Lock()
	defer n.startStopLock.Unlock()

	n.lock.Lock()
	state := n.state
	n.lock.Unlock()
	switch state {
	case initializingState:
		// The node was never started.
		return n.doClose(nil)
	case runningState:
		// The node was started, release resources acquired by Start().
		var errs []error
		if err := n.stopServices(n.lifecycles); err != nil {
			errs = append(errs, err)
		}
		return n.doClose(errs)
	case closedState:
		return ErrNodeStopped
	default:
		panic(fmt.Sprintf("node is in unknown state %d", state))
	}
}

// doClose releases resources acquired by New(), collecting errors.
func (n *Node) doClose(errs []error) error {
	// Close databases. This needs the lock because it needs to
	// synchronize with OpenDatabase*.
	n.lock.Lock()
	n.state = closedState
	errs = append(errs, n.closeDatabases()...)
	n.lock.Unlock()

	if err := n.accman.Close(); err != nil {
		errs = append(errs, err)
	}
	if n.ephemKeystore != "" {
		if err := os.RemoveAll(n.ephemKeystore); err != nil {
			errs = append(errs, err)
		}
	}

	// Release instance directory lock.
	n.closeDataDir()

	// Unblock n.Wait.
	close(n.stop)

	// Report any errors that might have occurred.
	switch len(errs) {
	case 0:
		return nil
	case 1:
		return errs[0]
	default:
		return fmt.Errorf("%v", errs)
	}
}

// startNetworking starts all network endpoints.
func (n *Node) startNetworking() error {
	n.log.Info("Starting peer-to-peer node", "instance", n.server.Name)
	if err := n.server.Start(); err != nil {
		return convertFileLockError(err)
	}
	err := n.startRPC()
	if err != nil {
		n.stopRPC()
		n.server.Stop()
	}
	return err
}

<<<<<<< HEAD
	// Initialize the p2p server. This creates the node key and
	// discovery databases.
	n.serverConfig = n.config.P2P
	n.serverConfig.PrivateKey = n.config.NodeKey()
	n.serverConfig.Name = n.config.NodeName()
	n.serverConfig.Logger = n.log
	if n.serverConfig.StaticNodes == nil {
		n.serverConfig.StaticNodes = n.config.StaticNodes()
	}
	if n.serverConfig.TrustedNodes == nil {
		n.serverConfig.TrustedNodes = n.config.TrustedNodes()
	}
	if n.serverConfig.NodeDatabase == "" {
		n.serverConfig.NodeDatabase = n.config.NodeDB()
	}
	running := &p2p.Server{Config: n.serverConfig}
	n.log.Info("Starting peer-to-peer node", "instance", n.serverConfig.Name)

	// Initialize the proxy p2p server. This creates the node key and
	// discovery databases.
	var proxyRunning *p2p.Server = nil
	if n.config.Proxy {
		// Initialize the proxy p2p server. This creates the node key and
		// discovery databases.
		n.proxyServerConfig = n.config.ProxyP2P
		n.proxyServerConfig.NoDiscovery = true
		// There can only up to 10 peers within the internal network
		n.proxyServerConfig.MaxPeers = 10
		n.proxyServerConfig.PrivateKey = n.config.NodeKey()
		n.proxyServerConfig.Name = n.config.NodeName()
		n.proxyServerConfig.Logger = n.log
		if n.proxyServerConfig.NodeDatabase == "" {
			n.proxyServerConfig.NodeDatabase = n.config.ProxiedNodeDB()
		}
		proxyRunning = &p2p.Server{Config: n.proxyServerConfig}
		n.log.Info("Starting proxy peer-to-peer node", "instance", n.proxyServerConfig.Name)
		n.log.Info("n.proxyServerConfig", "n.proxyServerConfig", n.proxyServerConfig.ListenAddr)
	}

	// Otherwise copy and specialize the P2P configuration
	services := make(map[reflect.Type]Service)
	for _, constructor := range n.serviceFuncs {
		// Create a new context for the particular service
		ctx := &ServiceContext{
			Config:         *n.config,
			services:       make(map[reflect.Type]Service),
			EventMux:       n.eventmux,
			AccountManager: n.accman,
			Server:         running,
			ProxyServer:    proxyRunning,
		}
		for kind, s := range services { // copy needed for threaded access
			ctx.services[kind] = s
		}
		// Construct and save the service
		service, err := constructor(ctx)
		if err != nil {
			return err
		}
		kind := reflect.TypeOf(service)
		if _, exists := services[kind]; exists {
			return &DuplicateServiceError{Kind: kind}
		}
		services[kind] = service
	}
	// Gather the protocols and start the freshly assembled P2P server
	for _, service := range services {
		running.Protocols = append(running.Protocols, service.Protocols()...)
		if proxyRunning != nil {
			proxyRunning.Protocols = append(proxyRunning.Protocols, service.Protocols()...)
		}
	}
	if err := running.Start(); err != nil {
		return convertFileLockError(err)
	}
	if proxyRunning != nil {
		if err := proxyRunning.Start(); err != nil {
			return convertFileLockError(err)
		}
	}
	// Start each of the services
	var started []reflect.Type
	for kind, service := range services {
		// Start the next service, stopping all previous upon failure
		if err := service.Start(running); err != nil {
			for _, kind := range started {
				services[kind].Stop()
			}
			running.Stop()
			if proxyRunning != nil {
				proxyRunning.Stop()
			}
=======
// containsLifecycle checks if 'lfs' contains 'l'.
func containsLifecycle(lfs []Lifecycle, l Lifecycle) bool {
	for _, obj := range lfs {
		if obj == l {
			return true
		}
	}
	return false
}
>>>>>>> c0c01612

// stopServices terminates running services, RPC and p2p networking.
// It is the inverse of Start.
func (n *Node) stopServices(running []Lifecycle) error {
	n.stopRPC()

	// Stop running lifecycles in reverse order.
	failure := &StopError{Services: make(map[reflect.Type]error)}
	for i := len(running) - 1; i >= 0; i-- {
		if err := running[i].Stop(); err != nil {
			failure.Services[reflect.TypeOf(running[i])] = err
		}
	}
<<<<<<< HEAD
	// Lastly, start the configured RPC interfaces
	if err := n.startRPC(services); err != nil {
		for _, service := range services {
			service.Stop()
		}
		running.Stop()
		if proxyRunning != nil {
			proxyRunning.Stop()
		}
		return err
	}
	// Finish initializing the startup
	n.services = services
	n.server = running
	n.proxyServer = proxyRunning
	n.stop = make(chan struct{})
=======

	// Stop p2p networking.
	n.server.Stop()

	if len(failure.Services) > 0 {
		return failure
	}
>>>>>>> c0c01612
	return nil
}

func (n *Node) openDataDir() error {
	if n.config.DataDir == "" {
		return nil // ephemeral
	}

	instdir := filepath.Join(n.config.DataDir, n.config.name())
	if err := os.MkdirAll(instdir, 0700); err != nil {
		return err
	}
	// Lock the instance directory to prevent concurrent use by another instance as well as
	// accidental use of the instance directory as a database.
	release, _, err := fileutil.Flock(filepath.Join(instdir, "LOCK"))
	if err != nil {
		return convertFileLockError(err)
	}
	n.dirLock = release
	return nil
}

func (n *Node) closeDataDir() {
	// Release instance directory lock.
	if n.dirLock != nil {
		if err := n.dirLock.Release(); err != nil {
			n.log.Error("Can't release datadir lock", "err", err)
		}
		n.dirLock = nil
	}
}

// configureRPC is a helper method to configure all the various RPC endpoints during node
// startup. It's not meant to be called at any time afterwards as it makes certain
// assumptions about the state of the node.
func (n *Node) startRPC() error {
	if err := n.startInProc(); err != nil {
		return err
	}

	// Configure IPC.
	if n.ipc.endpoint != "" {
		if err := n.ipc.start(n.rpcAPIs); err != nil {
			return err
		}
	}

	// Configure HTTP.
	if n.config.HTTPHost != "" {
		config := httpConfig{
			CorsAllowedOrigins: n.config.HTTPCors,
			Vhosts:             n.config.HTTPVirtualHosts,
			Modules:            n.config.HTTPModules,
		}
		if err := n.http.setListenAddr(n.config.HTTPHost, n.config.HTTPPort); err != nil {
			return err
		}
		if err := n.http.enableRPC(n.rpcAPIs, config); err != nil {
			return err
		}
	}

	// Configure WebSocket.
	if n.config.WSHost != "" {
		server := n.wsServerForPort(n.config.WSPort)
		config := wsConfig{
			Modules: n.config.WSModules,
			Origins: n.config.WSOrigins,
		}
		if err := server.setListenAddr(n.config.WSHost, n.config.WSPort); err != nil {
			return err
		}
		if err := server.enableWS(n.rpcAPIs, config); err != nil {
			return err
		}
	}

	if err := n.http.start(); err != nil {
		return err
	}
	return n.ws.start()
}

func (n *Node) wsServerForPort(port int) *httpServer {
	if n.config.HTTPHost == "" || n.http.port == port {
		return n.http
	}
	return n.ws
}

func (n *Node) stopRPC() {
	n.http.stop()
	n.ws.stop()
	n.ipc.stop()
	n.stopInProc()
}

// startInProc registers all RPC APIs on the inproc server.
func (n *Node) startInProc() error {
	for _, api := range n.rpcAPIs {
		if err := n.inprocHandler.RegisterName(api.Namespace, api.Service); err != nil {
			return err
		}
	}
	return nil
}

// stopInProc terminates the in-process RPC endpoint.
func (n *Node) stopInProc() {
	n.inprocHandler.Stop()
}

// Wait blocks until the node is closed.
func (n *Node) Wait() {
	<-n.stop
}

// RegisterLifecycle registers the given Lifecycle on the node.
func (n *Node) RegisterLifecycle(lifecycle Lifecycle) {
	n.lock.Lock()
	defer n.lock.Unlock()

	if n.state != initializingState {
		panic("can't register lifecycle on running/stopped node")
	}
<<<<<<< HEAD
	n.server.Stop()
	n.services = nil
	n.server = nil

	if n.proxyServer != nil {
		n.proxyServer.Stop()
		n.proxyServer = nil
	}

	// Release instance directory lock.
	if n.instanceDirLock != nil {
		if err := n.instanceDirLock.Release(); err != nil {
			n.log.Error("Can't release datadir lock", "err", err)
		}
		n.instanceDirLock = nil
=======
	if containsLifecycle(n.lifecycles, lifecycle) {
		panic(fmt.Sprintf("attempt to register lifecycle %T more than once", lifecycle))
>>>>>>> c0c01612
	}
	n.lifecycles = append(n.lifecycles, lifecycle)
}

// RegisterProtocols adds backend's protocols to the node's p2p server.
func (n *Node) RegisterProtocols(protocols []p2p.Protocol) {
	n.lock.Lock()
	defer n.lock.Unlock()

	if n.state != initializingState {
		panic("can't register protocols on running/stopped node")
	}
	n.server.Protocols = append(n.server.Protocols, protocols...)
}

// RegisterAPIs registers the APIs a service provides on the node.
func (n *Node) RegisterAPIs(apis []rpc.API) {
	n.lock.Lock()
	defer n.lock.Unlock()

	if n.state != initializingState {
		panic("can't register APIs on running/stopped node")
	}
	n.rpcAPIs = append(n.rpcAPIs, apis...)
}

// RegisterHandler mounts a handler on the given path on the canonical HTTP server.
//
// The name of the handler is shown in a log message when the HTTP server starts
// and should be a descriptive term for the service provided by the handler.
func (n *Node) RegisterHandler(name, path string, handler http.Handler) {
	n.lock.Lock()
	defer n.lock.Unlock()

	if n.state != initializingState {
		panic("can't register HTTP handler on running/stopped node")
	}
	n.http.mux.Handle(path, handler)
	n.http.handlerNames[path] = name
}

// Attach creates an RPC client attached to an in-process API handler.
func (n *Node) Attach() (*rpc.Client, error) {
	return rpc.DialInProc(n.inprocHandler), nil
}

// RPCHandler returns the in-process RPC request handler.
func (n *Node) RPCHandler() (*rpc.Server, error) {
	n.lock.Lock()
	defer n.lock.Unlock()

	if n.state == closedState {
		return nil, ErrNodeStopped
	}
	return n.inprocHandler, nil
}

// Config returns the configuration of node.
func (n *Node) Config() *Config {
	return n.config
}

// Server retrieves the currently running P2P network layer. This method is meant
// only to inspect fields of the currently running server. Callers should not
// start or stop the returned server.
func (n *Node) Server() *p2p.Server {
	n.lock.Lock()
	defer n.lock.Unlock()

	return n.server
}

// DataDir retrieves the current datadir used by the protocol stack.
// Deprecated: No files should be stored in this directory, use InstanceDir instead.
func (n *Node) DataDir() string {
	return n.config.DataDir
}

// InstanceDir retrieves the instance directory used by the protocol stack.
func (n *Node) InstanceDir() string {
	return n.config.instanceDir()
}

// AccountManager retrieves the account manager used by the protocol stack.
func (n *Node) AccountManager() *accounts.Manager {
	return n.accman
}

// IPCEndpoint retrieves the current IPC endpoint used by the protocol stack.
func (n *Node) IPCEndpoint() string {
	return n.ipc.endpoint
}

// HTTPEndpoint returns the URL of the HTTP server.
func (n *Node) HTTPEndpoint() string {
	return "http://" + n.http.listenAddr()
}

// WSEndpoint retrieves the current WS endpoint used by the protocol stack.
func (n *Node) WSEndpoint() string {
	if n.http.wsAllowed() {
		return "ws://" + n.http.listenAddr()
	}
	return "ws://" + n.ws.listenAddr()
}

// EventMux retrieves the event multiplexer used by all the network services in
// the current protocol stack.
func (n *Node) EventMux() *event.TypeMux {
	return n.eventmux
}

// OpenDatabase opens an existing database with the given name (or creates one if no
// previous can be found) from within the node's instance directory. If the node is
// ephemeral, a memory database is returned.
func (n *Node) OpenDatabase(name string, cache, handles int, namespace string) (ethdb.Database, error) {
	n.lock.Lock()
	defer n.lock.Unlock()
	if n.state == closedState {
		return nil, ErrNodeStopped
	}

	var db ethdb.Database
	var err error
	if n.config.DataDir == "" {
		db = rawdb.NewMemoryDatabase()
	} else {
		db, err = rawdb.NewLevelDBDatabase(n.ResolvePath(name), cache, handles, namespace)
	}

	if err == nil {
		db = n.wrapDatabase(db)
	}
	return db, err
}

// OpenDatabaseWithFreezer opens an existing database with the given name (or
// creates one if no previous can be found) from within the node's data directory,
// also attaching a chain freezer to it that moves ancient chain data from the
// database to immutable append-only files. If the node is an ephemeral one, a
// memory database is returned.
func (n *Node) OpenDatabaseWithFreezer(name string, cache, handles int, freezer, namespace string) (ethdb.Database, error) {
	n.lock.Lock()
	defer n.lock.Unlock()
	if n.state == closedState {
		return nil, ErrNodeStopped
	}

	var db ethdb.Database
	var err error
	if n.config.DataDir == "" {
		db = rawdb.NewMemoryDatabase()
	} else {
		root := n.ResolvePath(name)
		switch {
		case freezer == "":
			freezer = filepath.Join(root, "ancient")
		case !filepath.IsAbs(freezer):
			freezer = n.ResolvePath(freezer)
		}
		db, err = rawdb.NewLevelDBDatabaseWithFreezer(root, cache, handles, freezer, namespace)
	}

	if err == nil {
		db = n.wrapDatabase(db)
	}
	return db, err
}

// ResolvePath returns the absolute path of a resource in the instance directory.
func (n *Node) ResolvePath(x string) string {
	return n.config.ResolvePath(x)
}

// closeTrackingDB wraps the Close method of a database. When the database is closed by the
// service, the wrapper removes it from the node's database map. This ensures that Node
// won't auto-close the database if it is closed by the service that opened it.
type closeTrackingDB struct {
	ethdb.Database
	n *Node
}

func (db *closeTrackingDB) Close() error {
	db.n.lock.Lock()
	delete(db.n.databases, db)
	db.n.lock.Unlock()
	return db.Database.Close()
}

// wrapDatabase ensures the database will be auto-closed when Node is closed.
func (n *Node) wrapDatabase(db ethdb.Database) ethdb.Database {
	wrapper := &closeTrackingDB{db, n}
	n.databases[wrapper] = struct{}{}
	return wrapper
}

// closeDatabases closes all open databases.
func (n *Node) closeDatabases() (errors []error) {
	for db := range n.databases {
		delete(n.databases, db)
		if err := db.Database.Close(); err != nil {
			errors = append(errors, err)
		}
	}
	return errors
}<|MERGE_RESOLUTION|>--- conflicted
+++ resolved
@@ -26,48 +26,19 @@
 	"strings"
 	"sync"
 
-<<<<<<< HEAD
 	"github.com/celo-org/celo-blockchain/accounts"
 	"github.com/celo-org/celo-blockchain/core/rawdb"
 	"github.com/celo-org/celo-blockchain/ethdb"
 	"github.com/celo-org/celo-blockchain/event"
-	"github.com/celo-org/celo-blockchain/internal/debug"
 	"github.com/celo-org/celo-blockchain/log"
 	"github.com/celo-org/celo-blockchain/p2p"
 	"github.com/celo-org/celo-blockchain/rpc"
-=======
-	"github.com/ethereum/go-ethereum/accounts"
-	"github.com/ethereum/go-ethereum/core/rawdb"
-	"github.com/ethereum/go-ethereum/ethdb"
-	"github.com/ethereum/go-ethereum/event"
-	"github.com/ethereum/go-ethereum/log"
-	"github.com/ethereum/go-ethereum/p2p"
-	"github.com/ethereum/go-ethereum/rpc"
->>>>>>> c0c01612
 	"github.com/prometheus/tsdb/fileutil"
 )
 
 // Node is a container on which services can be registered.
 type Node struct {
-<<<<<<< HEAD
-	eventmux *event.TypeMux // Event multiplexer used between the services of a stack
-	config   *Config
-	accman   *accounts.Manager
-
-	ephemeralKeystore string            // if non-empty, the key directory that will be removed by Stop
-	instanceDirLock   fileutil.Releaser // prevents concurrent use of instance directory
-
-	serverConfig p2p.Config
-	server       *p2p.Server // Currently running P2P networking layer
-
-	proxyServerConfig p2p.Config
-	proxyServer       *p2p.Server
-
-	serviceFuncs []ServiceConstructor     // Service constructors (in dependency order)
-	services     map[reflect.Type]Service // Currently running services
-
-=======
-	eventmux      *event.TypeMux
+	eventmux      *event.TypeMux // Event multiplexer used between the services of a stack
 	config        *Config
 	accman        *accounts.Manager
 	log           log.Logger
@@ -75,12 +46,12 @@
 	dirLock       fileutil.Releaser // prevents concurrent use of instance directory
 	stop          chan struct{}     // Channel to wait for termination notifications
 	server        *p2p.Server       // Currently running P2P networking layer
-	startStopLock sync.Mutex        // Start/Stop are protected by an additional lock
-	state         int               // Tracks state of node lifecycle
+	proxyServer   *p2p.Server
+	startStopLock sync.Mutex // Start/Stop are protected by an additional lock
+	state         int        // Tracks state of node lifecycle
 
 	lock          sync.Mutex
 	lifecycles    []Lifecycle // All registered backends, services, and auxiliary services that have a lifecycle
->>>>>>> c0c01612
 	rpcAPIs       []rpc.API   // List of APIs currently provided by the node
 	http          *httpServer //
 	ws            *httpServer //
@@ -163,6 +134,22 @@
 	}
 	if node.server.Config.NodeDatabase == "" {
 		node.server.Config.NodeDatabase = node.config.NodeDB()
+	}
+
+	if node.config.Proxy {
+		// Initialize the proxy p2p server. This creates the node key and
+		// discovery databases.
+		node.proxyServer = &p2p.Server{Config: conf.ProxyP2P}
+		node.proxyServer.Config.NoDiscovery = true
+		// There can only up to 10 peers within the internal network
+		node.proxyServer.Config.MaxPeers = 10
+		node.proxyServer.Config.PrivateKey = node.config.NodeKey()
+		node.proxyServer.Config.Name = node.config.NodeName()
+		node.proxyServer.Config.Logger = node.log
+		if node.proxyServer.Config.NodeDatabase == "" {
+			node.proxyServer.Config.NodeDatabase = node.config.ProxiedNodeDB()
+		}
+		node.log.Info("Proxy Server Config", "node.proxyServer.Config", node.proxyServer.Config.ListenAddr)
 	}
 
 	// Configure RPC servers.
@@ -283,108 +270,24 @@
 	if err := n.server.Start(); err != nil {
 		return convertFileLockError(err)
 	}
+	if n.proxyServer != nil {
+		n.log.Info("Starting proxy peer-to-peer node", "instance", n.proxyServer.Name)
+		if err := n.proxyServer.Start(); err != nil {
+			n.server.Stop()
+			return convertFileLockError(err)
+		}
+	}
 	err := n.startRPC()
 	if err != nil {
 		n.stopRPC()
 		n.server.Stop()
+		if n.proxyServer != nil {
+			n.proxyServer.Stop()
+		}
 	}
 	return err
 }
 
-<<<<<<< HEAD
-	// Initialize the p2p server. This creates the node key and
-	// discovery databases.
-	n.serverConfig = n.config.P2P
-	n.serverConfig.PrivateKey = n.config.NodeKey()
-	n.serverConfig.Name = n.config.NodeName()
-	n.serverConfig.Logger = n.log
-	if n.serverConfig.StaticNodes == nil {
-		n.serverConfig.StaticNodes = n.config.StaticNodes()
-	}
-	if n.serverConfig.TrustedNodes == nil {
-		n.serverConfig.TrustedNodes = n.config.TrustedNodes()
-	}
-	if n.serverConfig.NodeDatabase == "" {
-		n.serverConfig.NodeDatabase = n.config.NodeDB()
-	}
-	running := &p2p.Server{Config: n.serverConfig}
-	n.log.Info("Starting peer-to-peer node", "instance", n.serverConfig.Name)
-
-	// Initialize the proxy p2p server. This creates the node key and
-	// discovery databases.
-	var proxyRunning *p2p.Server = nil
-	if n.config.Proxy {
-		// Initialize the proxy p2p server. This creates the node key and
-		// discovery databases.
-		n.proxyServerConfig = n.config.ProxyP2P
-		n.proxyServerConfig.NoDiscovery = true
-		// There can only up to 10 peers within the internal network
-		n.proxyServerConfig.MaxPeers = 10
-		n.proxyServerConfig.PrivateKey = n.config.NodeKey()
-		n.proxyServerConfig.Name = n.config.NodeName()
-		n.proxyServerConfig.Logger = n.log
-		if n.proxyServerConfig.NodeDatabase == "" {
-			n.proxyServerConfig.NodeDatabase = n.config.ProxiedNodeDB()
-		}
-		proxyRunning = &p2p.Server{Config: n.proxyServerConfig}
-		n.log.Info("Starting proxy peer-to-peer node", "instance", n.proxyServerConfig.Name)
-		n.log.Info("n.proxyServerConfig", "n.proxyServerConfig", n.proxyServerConfig.ListenAddr)
-	}
-
-	// Otherwise copy and specialize the P2P configuration
-	services := make(map[reflect.Type]Service)
-	for _, constructor := range n.serviceFuncs {
-		// Create a new context for the particular service
-		ctx := &ServiceContext{
-			Config:         *n.config,
-			services:       make(map[reflect.Type]Service),
-			EventMux:       n.eventmux,
-			AccountManager: n.accman,
-			Server:         running,
-			ProxyServer:    proxyRunning,
-		}
-		for kind, s := range services { // copy needed for threaded access
-			ctx.services[kind] = s
-		}
-		// Construct and save the service
-		service, err := constructor(ctx)
-		if err != nil {
-			return err
-		}
-		kind := reflect.TypeOf(service)
-		if _, exists := services[kind]; exists {
-			return &DuplicateServiceError{Kind: kind}
-		}
-		services[kind] = service
-	}
-	// Gather the protocols and start the freshly assembled P2P server
-	for _, service := range services {
-		running.Protocols = append(running.Protocols, service.Protocols()...)
-		if proxyRunning != nil {
-			proxyRunning.Protocols = append(proxyRunning.Protocols, service.Protocols()...)
-		}
-	}
-	if err := running.Start(); err != nil {
-		return convertFileLockError(err)
-	}
-	if proxyRunning != nil {
-		if err := proxyRunning.Start(); err != nil {
-			return convertFileLockError(err)
-		}
-	}
-	// Start each of the services
-	var started []reflect.Type
-	for kind, service := range services {
-		// Start the next service, stopping all previous upon failure
-		if err := service.Start(running); err != nil {
-			for _, kind := range started {
-				services[kind].Stop()
-			}
-			running.Stop()
-			if proxyRunning != nil {
-				proxyRunning.Stop()
-			}
-=======
 // containsLifecycle checks if 'lfs' contains 'l'.
 func containsLifecycle(lfs []Lifecycle, l Lifecycle) bool {
 	for _, obj := range lfs {
@@ -394,7 +297,6 @@
 	}
 	return false
 }
->>>>>>> c0c01612
 
 // stopServices terminates running services, RPC and p2p networking.
 // It is the inverse of Start.
@@ -408,32 +310,16 @@
 			failure.Services[reflect.TypeOf(running[i])] = err
 		}
 	}
-<<<<<<< HEAD
-	// Lastly, start the configured RPC interfaces
-	if err := n.startRPC(services); err != nil {
-		for _, service := range services {
-			service.Stop()
-		}
-		running.Stop()
-		if proxyRunning != nil {
-			proxyRunning.Stop()
-		}
-		return err
-	}
-	// Finish initializing the startup
-	n.services = services
-	n.server = running
-	n.proxyServer = proxyRunning
-	n.stop = make(chan struct{})
-=======
 
 	// Stop p2p networking.
 	n.server.Stop()
+	if n.proxyServer != nil {
+		n.proxyServer.Stop()
+	}
 
 	if len(failure.Services) > 0 {
 		return failure
 	}
->>>>>>> c0c01612
 	return nil
 }
 
@@ -559,26 +445,8 @@
 	if n.state != initializingState {
 		panic("can't register lifecycle on running/stopped node")
 	}
-<<<<<<< HEAD
-	n.server.Stop()
-	n.services = nil
-	n.server = nil
-
-	if n.proxyServer != nil {
-		n.proxyServer.Stop()
-		n.proxyServer = nil
-	}
-
-	// Release instance directory lock.
-	if n.instanceDirLock != nil {
-		if err := n.instanceDirLock.Release(); err != nil {
-			n.log.Error("Can't release datadir lock", "err", err)
-		}
-		n.instanceDirLock = nil
-=======
 	if containsLifecycle(n.lifecycles, lifecycle) {
 		panic(fmt.Sprintf("attempt to register lifecycle %T more than once", lifecycle))
->>>>>>> c0c01612
 	}
 	n.lifecycles = append(n.lifecycles, lifecycle)
 }
@@ -592,6 +460,9 @@
 		panic("can't register protocols on running/stopped node")
 	}
 	n.server.Protocols = append(n.server.Protocols, protocols...)
+	if n.proxyServer != nil {
+		n.proxyServer.Protocols = append(n.proxyServer.Protocols, protocols...)
+	}
 }
 
 // RegisterAPIs registers the APIs a service provides on the node.
@@ -649,6 +520,16 @@
 	defer n.lock.Unlock()
 
 	return n.server
+}
+
+// ProxyServer retrieves the currently running proxy P2P network layer. This method is meant
+// only to inspect fields of the currently running server. Callers should not
+// start or stop the returned server.
+func (n *Node) ProxyServer() *p2p.Server {
+	n.lock.Lock()
+	defer n.lock.Unlock()
+
+	return n.proxyServer
 }
 
 // DataDir retrieves the current datadir used by the protocol stack.
