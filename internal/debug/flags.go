--- conflicted
+++ resolved
@@ -86,7 +86,6 @@
 		Name:  "trace",
 		Usage: "Write execution trace to the given file",
 	}
-<<<<<<< HEAD
 	consoleFormatFlag = cli.StringFlag{
 		Name:  "consoleformat",
 		Usage: "Write console logs as 'json' or 'term'",
@@ -97,8 +96,8 @@
 			"In stdout mode, write console logs to stdout (not stderr). " +
 			"In split mode, write critical(warning, error, and critical) console logs to stderr " +
 			"and non-critical (info, debug, and trace) to stdout",
-=======
-	// (Deprecated April 2020)
+	}
+	// (Deprecated April 2020 in go-ethereum, Feb 2021 in celo-blockchain)
 	legacyPprofPortFlag = cli.IntFlag{
 		Name:  "pprofport",
 		Usage: "pprof HTTP server listening port (deprecated, use --pprof.port)",
@@ -121,26 +120,20 @@
 	legacyCpuprofileFlag = cli.StringFlag{
 		Name:  "cpuprofile",
 		Usage: "Write CPU profile to the given file (deprecated, use --pprof.cpuprofile)",
->>>>>>> c989bca1
 	}
 )
 
 // Flags holds all command-line flags required for debugging.
 var Flags = []cli.Flag{
 	verbosityFlag, vmoduleFlag, backtraceAtFlag, debugFlag,
-<<<<<<< HEAD
-	pprofFlag, pprofAddrFlag, pprofPortFlag,
-	memprofilerateFlag, blockprofilerateFlag, cpuprofileFlag, traceFlag,
-	consoleFormatFlag, consoleOutputFlag,
-=======
 	pprofFlag, pprofAddrFlag, pprofPortFlag, memprofilerateFlag,
 	blockprofilerateFlag, cpuprofileFlag, traceFlag,
+	consoleFormatFlag, consoleOutputFlag,
 }
 
 var DeprecatedFlags = []cli.Flag{
 	legacyPprofPortFlag, legacyPprofAddrFlag, legacyMemprofilerateFlag,
 	legacyBlockprofilerateFlag, legacyCpuprofileFlag,
->>>>>>> c989bca1
 }
 
 var (
