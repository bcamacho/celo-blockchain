--- conflicted
+++ resolved
@@ -90,19 +90,6 @@
 	refBasketFirst, refBasketRest float64
 }
 
-<<<<<<< HEAD
-var requests = map[uint64]requestInfo{
-	GetBlockHeadersMsg:     {"GetBlockHeaders", MaxHeaderFetch},
-	GetBlockBodiesMsg:      {"GetBlockBodies", MaxBodyFetch},
-	GetReceiptsMsg:         {"GetReceipts", MaxReceiptFetch},
-	GetCodeMsg:             {"GetCode", MaxCodeFetch},
-	GetProofsV2Msg:         {"GetProofsV2", MaxProofsFetch},
-	GetHelperTrieProofsMsg: {"GetHelperTrieProofs", MaxHelperTrieProofsFetch},
-	SendTxV2Msg:            {"SendTxV2", MaxTxSend},
-	GetTxStatusMsg:         {"GetTxStatus", MaxTxStatus},
-	GetEtherbaseMsg:        {"GetEtherbase", MaxEtherbase},
-	GetGatewayFeeMsg:       {"GetGatewayFee", MaxGatewayFee},
-=======
 // reqMapping maps an LES request to one or two lespay service vector entries.
 // If rest != -1 and the request type is used with amounts larger than one then the
 // first one of the multi-request is mapped to first while the rest is mapped to rest.
@@ -123,6 +110,7 @@
 		GetHelperTrieProofsMsg: {"GetHelperTrieProofs", MaxHelperTrieProofsFetch, 10, 100},
 		SendTxV2Msg:            {"SendTxV2", MaxTxSend, 1, 0},
 		GetTxStatusMsg:         {"GetTxStatus", MaxTxStatus, 10, 0},
+		GetEtherbaseMsg:        {"GetEtherbase", MaxEtherbase, 1, 0}, // TODO: revisit this as we as its costs in costtracker.go
 	}
 	requestList    []lpc.RequestInfo
 	requestMapping map[uint32]reqMapping
@@ -151,7 +139,6 @@
 		requestMapping[uint32(code)] = rm
 	}
 
->>>>>>> 0851646e
 }
 
 type errCode int
