--- conflicted
+++ resolved
@@ -796,12 +796,7 @@
 						p.Log().Trace("Added transaction from light peer to pool", "hash", hash.String(), "tx", tx)
 					}
 				}
-<<<<<<< HEAD
-
-				reply := p.ReplyTxStatus(req.ReqID, stats)
-=======
 				reply := p.replyTxStatus(req.ReqID, stats)
->>>>>>> 4fabd9cb
 				sendResponse(req.ReqID, uint64(reqCnt), reply, task.done())
 				if metrics.EnabledExpensive {
 					miscOutTxsPacketsMeter.Mark(1)
