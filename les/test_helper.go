// Copyright 2016 The go-ethereum Authors
// This file is part of the go-ethereum library.
//
// The go-ethereum library is free software: you can redistribute it and/or modify
// it under the terms of the GNU Lesser General Public License as published by
// the Free Software Foundation, either version 3 of the License, or
// (at your option) any later version.
//
// The go-ethereum library is distributed in the hope that it will be useful,
// but WITHOUT ANY WARRANTY; without even the implied warranty of
// MERCHANTABILITY or FITNESS FOR A PARTICULAR PURPOSE. See the
// GNU Lesser General Public License for more details.
//
// You should have received a copy of the GNU Lesser General Public License
// along with the go-ethereum library. If not, see <http://www.gnu.org/licenses/>.

// This file contains some shares testing functionality, common to  multiple
// different files and modules being tested.

package les

import (
	"context"
	"crypto/rand"
	"fmt"
	"math/big"
	"sync/atomic"
	"testing"
	"time"

	"github.com/ethereum/go-ethereum/accounts/abi/bind"
	"github.com/ethereum/go-ethereum/accounts/abi/bind/backends"
	"github.com/ethereum/go-ethereum/common"
	"github.com/ethereum/go-ethereum/common/mclock"
	mockEngine "github.com/ethereum/go-ethereum/consensus/consensustest"
	"github.com/ethereum/go-ethereum/contracts/checkpointoracle/contract"
	"github.com/ethereum/go-ethereum/core"
	"github.com/ethereum/go-ethereum/core/rawdb"
	"github.com/ethereum/go-ethereum/core/types"
	"github.com/ethereum/go-ethereum/crypto"
	"github.com/ethereum/go-ethereum/eth"
	"github.com/ethereum/go-ethereum/eth/downloader"
	"github.com/ethereum/go-ethereum/ethdb"
	"github.com/ethereum/go-ethereum/event"
	"github.com/ethereum/go-ethereum/les/checkpointoracle"
	"github.com/ethereum/go-ethereum/les/flowcontrol"
	"github.com/ethereum/go-ethereum/light"
	"github.com/ethereum/go-ethereum/p2p"
	"github.com/ethereum/go-ethereum/p2p/enode"
	"github.com/ethereum/go-ethereum/params"
)

var (
	bankKey, _ = crypto.GenerateKey()
	bankAddr   = crypto.PubkeyToAddress(bankKey.PublicKey)
	bankFunds  = big.NewInt(1000000000000000000)

	userKey1, _ = crypto.GenerateKey()
	userKey2, _ = crypto.GenerateKey()
	userAddr1   = crypto.PubkeyToAddress(userKey1.PublicKey)
	userAddr2   = crypto.PubkeyToAddress(userKey2.PublicKey)

	testContractAddr         common.Address
	testContractCode         = common.Hex2Bytes("606060405260cc8060106000396000f360606040526000357c01000000000000000000000000000000000000000000000000000000009004806360cd2685146041578063c16431b914606b57603f565b005b6055600480803590602001909190505060a9565b6040518082815260200191505060405180910390f35b60886004808035906020019091908035906020019091905050608a565b005b80600060005083606481101560025790900160005b50819055505b5050565b6000600060005082606481101560025790900160005b5054905060c7565b91905056")
	testContractCodeDeployed = testContractCode[16:]
	testContractDeployed     = uint64(2)

	testEventEmitterCode = common.Hex2Bytes("60606040523415600e57600080fd5b7f57050ab73f6b9ebdd9f76b8d4997793f48cf956e965ee070551b9ca0bb71584e60405160405180910390a160358060476000396000f3006060604052600080fd00a165627a7a723058203f727efcad8b5811f8cb1fc2620ce5e8c63570d697aef968172de296ea3994140029")

	// Checkpoint registrar relative
	registrarAddr common.Address
	signerKey, _  = crypto.GenerateKey()
	signerAddr    = crypto.PubkeyToAddress(signerKey.PublicKey)
)

var (
	// The block frequency for creating checkpoint(only used in test)
	sectionSize = big.NewInt(128)

	// The number of confirmations needed to generate a checkpoint(only used in test).
	processConfirms = big.NewInt(1)

	// The token bucket buffer limit for testing purpose.
	testBufLimit = uint64(1000000)

	// The buffer recharging speed for testing purpose.
	testBufRecharge = uint64(1000)
)

/*
contract test {

    uint256[100] data;

    function Put(uint256 addr, uint256 value) {
        data[addr] = value;
    }

    function Get(uint256 addr) constant returns (uint256 value) {
        return data[addr];
    }
}
*/

// prepare pre-commits specified number customized blocks into chain.
func prepare(n int, backend *backends.SimulatedBackend) {
	var (
		ctx    = context.Background()
		signer = types.HomesteadSigner{}
	)
	for i := 0; i < n; i++ {
		switch i {
		case 0:
			// deploy checkpoint contract
			registrarAddr, _, _, _ = contract.DeployCheckpointOracle(bind.NewKeyedTransactor(bankKey), backend, []common.Address{signerAddr}, sectionSize, processConfirms, big.NewInt(1))
			// bankUser transfers some ether to user1
			nonce, _ := backend.PendingNonceAt(ctx, bankAddr)
			tx, _ := types.SignTx(types.NewTransaction(nonce, userAddr1, big.NewInt(10000), params.TxGas, nil, nil, nil, nil, nil), signer, bankKey)
			backend.SendTransaction(ctx, tx)
		case 1:
			bankNonce, _ := backend.PendingNonceAt(ctx, bankAddr)
			userNonce1, _ := backend.PendingNonceAt(ctx, userAddr1)

			// bankUser transfers more ether to user1
			tx1, _ := types.SignTx(types.NewTransaction(bankNonce, userAddr1, big.NewInt(1000), params.TxGas, nil, nil, nil, nil, nil), signer, bankKey)
			backend.SendTransaction(ctx, tx1)

			// user1 relays ether to user2
			tx2, _ := types.SignTx(types.NewTransaction(userNonce1, userAddr2, big.NewInt(1000), params.TxGas, nil, nil, nil, nil, nil), signer, userKey1)
			backend.SendTransaction(ctx, tx2)

			// user1 deploys a test contract
			tx3, _ := types.SignTx(types.NewContractCreation(userNonce1+1, big.NewInt(0), 200000, big.NewInt(0), nil, nil, nil, testContractCode), signer, userKey1)
			backend.SendTransaction(ctx, tx3)
			testContractAddr = crypto.CreateAddress(userAddr1, userNonce1+1)

			// user1 deploys a event contract
			tx4, _ := types.SignTx(types.NewContractCreation(userNonce1+2, big.NewInt(0), 200000, big.NewInt(0), nil, nil, nil, testEventEmitterCode), signer, userKey1)
			backend.SendTransaction(ctx, tx4)
		case 2:
			// bankUser transfer some ether to signer
			bankNonce, _ := backend.PendingNonceAt(ctx, bankAddr)
			tx1, _ := types.SignTx(types.NewTransaction(bankNonce, signerAddr, big.NewInt(1000000000), params.TxGas, nil, nil, nil, nil, nil), signer, bankKey)
			backend.SendTransaction(ctx, tx1)

			// invoke test contract
			data := common.Hex2Bytes("C16431B900000000000000000000000000000000000000000000000000000000000000010000000000000000000000000000000000000000000000000000000000000001")
			tx2, _ := types.SignTx(types.NewTransaction(bankNonce+1, testContractAddr, big.NewInt(0), 100000, nil, nil, nil, nil, data), signer, bankKey)
			backend.SendTransaction(ctx, tx2)
		case 3:
			// invoke test contract
			bankNonce, _ := backend.PendingNonceAt(ctx, bankAddr)
			data := common.Hex2Bytes("C16431B900000000000000000000000000000000000000000000000000000000000000020000000000000000000000000000000000000000000000000000000000000002")
			tx, _ := types.SignTx(types.NewTransaction(bankNonce, testContractAddr, big.NewInt(0), 100000, nil, nil, nil, nil, data), signer, bankKey)
			backend.SendTransaction(ctx, tx)
		}
		backend.Commit()
	}
}

// testIndexers creates a set of indexers with specified params for testing purpose.
func testIndexers(db ethdb.Database, odr light.OdrBackend, config *light.IndexerConfig) []*core.ChainIndexer {
	var indexers [3]*core.ChainIndexer
	indexers[0] = light.NewChtIndexer(db, odr, config.ChtSize, config.ChtConfirms, true)
	indexers[1] = eth.NewBloomIndexer(db, config.BloomSize, config.BloomConfirms, true)
	indexers[2] = light.NewBloomTrieIndexer(db, odr, config.BloomSize, config.BloomTrieSize, true)
	// make bloomTrieIndexer as a child indexer of bloom indexer.
	indexers[1].AddChildIndexer(indexers[2])
	return indexers[:]
}

func newTestClientHandler(syncMode downloader.SyncMode, backend *backends.SimulatedBackend, odr *LesOdr, indexers []*core.ChainIndexer, db ethdb.Database, peers *serverPeerSet, ulcServers []string, ulcFraction int) *clientHandler {
	var (
		evmux  = new(event.TypeMux)
		engine = mockEngine.NewFaker()
		gspec  = core.Genesis{
			Config: params.IstanbulTestChainConfig,
			Alloc:  core.GenesisAlloc{bankAddr: {Balance: bankFunds}},
		}
		oracle *checkpointoracle.CheckpointOracle
	)
	genesis := gspec.MustCommit(db)
	chain, _ := light.NewLightChain(odr, gspec.Config, engine, nil)
	if indexers != nil {
		checkpointConfig := &params.CheckpointOracleConfig{
			Address:   crypto.CreateAddress(bankAddr, 0),
			Signers:   []common.Address{signerAddr},
			Threshold: 1,
		}
		getLocal := func(index uint64) params.TrustedCheckpoint {
			chtIndexer := indexers[0]
			sectionHead := chtIndexer.SectionHead(index)
			return params.TrustedCheckpoint{
				SectionIndex: index,
				SectionHead:  sectionHead,
				CHTRoot:      light.GetChtRoot(db, index, sectionHead),
				BloomRoot:    light.GetBloomTrieRoot(db, index, sectionHead),
			}
		}
		oracle = checkpointoracle.New(checkpointConfig, getLocal)
	}
	client := &LightEthereum{
		lesCommons: lesCommons{
			genesis:     genesis.Hash(),
			config:      &eth.Config{LightPeers: 100, NetworkId: NetworkId},
			chainConfig: params.IstanbulTestChainConfig,
			iConfig:     light.TestClientIndexerConfig,
			chainDb:     db,
			oracle:      oracle,
			chainReader: chain,
			closeCh:     make(chan struct{}),
		},
		peers:      peers,
		reqDist:    odr.retriever.dist,
		retriever:  odr.retriever,
		odr:        odr,
		engine:     engine,
		blockchain: chain,
		eventMux:   evmux,
	}
	client.handler = newClientHandler(syncMode, ulcServers, ulcFraction, nil, client, nil)

	if client.oracle != nil {
		client.oracle.Start(backend)
	}
	return client.handler
}

func newTestServerHandler(blocks int, indexers []*core.ChainIndexer, db ethdb.Database, peers *clientPeerSet, clock mclock.Clock) (*serverHandler, *backends.SimulatedBackend) {
	var (
		gspec = core.Genesis{
			Config: params.IstanbulTestChainConfig,
			Alloc:  core.GenesisAlloc{bankAddr: {Balance: bankFunds}},
		}
		oracle *checkpointoracle.CheckpointOracle
	)
	genesis := gspec.MustCommit(db)

	// create a simulation backend and pre-commit several customized block to the database.
	simulation := backends.NewSimulatedBackendWithDatabase(db, gspec.Alloc)
	prepare(blocks, simulation)

	txpoolConfig := core.DefaultTxPoolConfig
	txpoolConfig.Journal = ""
	txpool := core.NewTxPool(txpoolConfig, gspec.Config, simulation.Blockchain())
	if indexers != nil {
		checkpointConfig := &params.CheckpointOracleConfig{
			Address:   crypto.CreateAddress(bankAddr, 0),
			Signers:   []common.Address{signerAddr},
			Threshold: 1,
		}
		getLocal := func(index uint64) params.TrustedCheckpoint {
			chtIndexer := indexers[0]
			sectionHead := chtIndexer.SectionHead(index)
			return params.TrustedCheckpoint{
				SectionIndex: index,
				SectionHead:  sectionHead,
				CHTRoot:      light.GetChtRoot(db, index, sectionHead),
				BloomRoot:    light.GetBloomTrieRoot(db, index, sectionHead),
			}
		}
		oracle = checkpointoracle.New(checkpointConfig, getLocal)
	}
	server := &LesServer{
		lesCommons: lesCommons{
			genesis:     genesis.Hash(),
			config:      &eth.Config{LightPeers: 100, NetworkId: NetworkId},
			chainConfig: params.IstanbulTestChainConfig,
			iConfig:     light.TestServerIndexerConfig,
			chainDb:     db,
			chainReader: simulation.Blockchain(),
			oracle:      oracle,
			closeCh:     make(chan struct{}),
		},
		peers:        peers,
		servingQueue: newServingQueue(int64(time.Millisecond*10), 1),
		defParams: flowcontrol.ServerParams{
			BufLimit:    testBufLimit,
			MinRecharge: testBufRecharge,
		},
		fcManager: flowcontrol.NewClientManager(nil, clock),
	}
	server.costTracker, server.freeCapacity = newCostTracker(db, server.config)
	server.costTracker.testCostList = testCostList(0) // Disable flow control mechanism.
	server.clientPool = newClientPool(db, 1, clock, nil)
	server.clientPool.setLimits(10000, 10000) // Assign enough capacity for clientpool
	// TODO(lucas): Okay to use same db twice? No technical issues but may be confusing
	server.handler = newServerHandler(server, simulation.Blockchain(), db, db, txpool, func() bool { return true }, common.ZeroAddress, eth.DefaultConfig.GatewayFee)
	if server.oracle != nil {
		server.oracle.Start(simulation)
	}
	server.servingQueue.setThreads(4)
	server.handler.start()
	return server.handler, simulation
}

// testPeer is a simulated peer to allow testing direct network calls.
type testPeer struct {
	cpeer *clientPeer
	speer *serverPeer

	net p2p.MsgReadWriter // Network layer reader/writer to simulate remote messaging
	app *p2p.MsgPipeRW    // Application layer reader/writer to simulate the local side
}

// newTestPeer creates a new peer registered at the given protocol manager.
func newTestPeer(t *testing.T, name string, version int, handler *serverHandler, shake bool, testCost uint64) (*testPeer, <-chan error) {
	// Create a message pipe to communicate through
	app, net := p2p.MsgPipe()

	// Generate a random id and create the peer
	var id enode.ID
	rand.Read(id[:])
	peer := newClientPeer(version, NetworkId, p2p.NewPeer(id, name, nil), net)

	// Start the peer on a new thread
	errCh := make(chan error, 1)
	go func() {
		select {
		case <-handler.closeCh:
			errCh <- p2p.DiscQuitting
		case errCh <- handler.handle(peer):
		}
	}()
	tp := &testPeer{
		app:   app,
		net:   net,
		cpeer: peer,
	}
	// Execute any implicitly requested handshakes and return
	if shake {
		// Customize the cost table if required.
		if testCost != 0 {
			handler.server.costTracker.testCostList = testCostList(testCost)
		}
		var (
			genesis = handler.blockchain.Genesis()
			head    = handler.blockchain.CurrentHeader()
			td      = handler.blockchain.GetTd(head.Hash(), head.Number.Uint64())
		)
		tp.handshake(t, td, head.Hash(), head.Number.Uint64(), genesis.Hash(), testCostList(testCost))
	}
	return tp, errCh
}

// close terminates the local side of the peer, notifying the remote protocol
// manager of termination.
func (p *testPeer) close() {
	p.app.Close()
}

func newTestPeerPair(name string, version int, server *serverHandler, client *clientHandler) (*testPeer, *testPeer, error) {
	// Create a message pipe to communicate through
	app, net := p2p.MsgPipe()

	// Generate a random id and create the peer
	var id enode.ID
	rand.Read(id[:])

	peer1 := newClientPeer(version, NetworkId, p2p.NewPeer(id, name, nil), net)
	peer2 := newServerPeer(version, NetworkId, false, p2p.NewPeer(id, name, nil), app)

	// Start the peer on a new thread
	errc1 := make(chan error, 1)
	errc2 := make(chan error, 1)
	go func() {
		select {
		case <-server.closeCh:
			errc1 <- p2p.DiscQuitting
		case errc1 <- server.handle(peer1):
		}
	}()
	go func() {
		select {
		case <-client.closeCh:
			errc2 <- p2p.DiscQuitting
		case errc2 <- client.handle(peer2):
		}
	}()
	// Ensure the connection is established or exits when any error occurs
	for {
		select {
		case err := <-errc1:
			return nil, nil, fmt.Errorf("Failed to establish protocol connection %v", err)
		case err := <-errc2:
			return nil, nil, fmt.Errorf("Failed to establish protocol connection %v", err)
		default:
		}
		if atomic.LoadUint32(&peer1.serving) == 1 && atomic.LoadUint32(&peer2.serving) == 1 {
			break
		}
		time.Sleep(50 * time.Millisecond)
	}
	return &testPeer{cpeer: peer1, net: net, app: app}, &testPeer{speer: peer2, net: app, app: net}, nil
}

// handshake simulates a trivial handshake that expects the same state from the
// remote side as we are simulating locally.
func (p *testPeer) handshake(t *testing.T, td *big.Int, head common.Hash, headNum uint64, genesis common.Hash, costList RequestCostList) {
	var expList keyValueList
	expList = expList.add("protocolVersion", uint64(p.cpeer.version))
	expList = expList.add("networkId", uint64(NetworkId))
	expList = expList.add("headTd", td)
	expList = expList.add("headHash", head)
	expList = expList.add("headNum", headNum)
	expList = expList.add("genesisHash", genesis)
	sendList := make(keyValueList, len(expList))
	copy(sendList, expList)
	expList = expList.add("serveHeaders", nil)
	expList = expList.add("serveChainSince", uint64(0))
	expList = expList.add("serveStateSince", uint64(0))
	expList = expList.add("serveRecentState", uint64(core.TriesInMemory-4))
	expList = expList.add("txRelay", nil)
	expList = expList.add("flowControl/BL", testBufLimit)
	expList = expList.add("flowControl/MRR", testBufRecharge)
	expList = expList.add("flowControl/MRC", costList)

	if err := p2p.ExpectMsg(p.app, StatusMsg, expList); err != nil {
		t.Fatalf("status recv: %v", err)
	}
	if err := p2p.Send(p.app, StatusMsg, sendList); err != nil {
		t.Fatalf("status send: %v", err)
	}
	p.cpeer.fcParams = flowcontrol.ServerParams{
		BufLimit:    testBufLimit,
		MinRecharge: testBufRecharge,
	}
}

type indexerCallback func(*core.ChainIndexer, *core.ChainIndexer, *core.ChainIndexer)

// testClient represents a client for testing with necessary auxiliary fields.
type testClient struct {
	clock   mclock.Clock
	db      ethdb.Database
	peer    *testPeer
	handler *clientHandler

	chtIndexer       *core.ChainIndexer
	bloomIndexer     *core.ChainIndexer
	bloomTrieIndexer *core.ChainIndexer
}

// testServer represents a server for testing with necessary auxiliary fields.
type testServer struct {
	clock   mclock.Clock
	backend *backends.SimulatedBackend
	db      ethdb.Database
	peer    *testPeer
	handler *serverHandler

	chtIndexer       *core.ChainIndexer
	bloomIndexer     *core.ChainIndexer
	bloomTrieIndexer *core.ChainIndexer
}

func newServerEnv(t *testing.T, blocks int, protocol int, callback indexerCallback, simClock bool, newPeer bool, testCost uint64) (*testServer, func()) {
	db := rawdb.NewMemoryDatabase()
	indexers := testIndexers(db, nil, light.TestServerIndexerConfig)

	var clock mclock.Clock = &mclock.System{}
	if simClock {
		clock = &mclock.Simulated{}
	}
<<<<<<< HEAD
	handler, b := newTestServerHandler(blocks, indexers, db, newPeerSet(false), clock)
=======
	handler, b := newTestServerHandler(blocks, indexers, db, newClientPeerSet(), clock)
>>>>>>> 9d6350e4

	var peer *testPeer
	if newPeer {
		peer, _ = newTestPeer(t, "peer", protocol, handler, true, testCost)
	}

	cIndexer, bIndexer, btIndexer := indexers[0], indexers[1], indexers[2]
	cIndexer.Start(handler.blockchain)
	bIndexer.Start(handler.blockchain)

	// Wait until indexers generate enough index data.
	if callback != nil {
		callback(cIndexer, bIndexer, btIndexer)
	}
	server := &testServer{
		clock:            clock,
		backend:          b,
		db:               db,
		peer:             peer,
		handler:          handler,
		chtIndexer:       cIndexer,
		bloomIndexer:     bIndexer,
		bloomTrieIndexer: btIndexer,
	}
	teardown := func() {
		if newPeer {
			peer.close()
			peer.cpeer.close()
			b.Close()
		}
		cIndexer.Close()
		bIndexer.Close()
	}
	return server, teardown
}

func newClientServerEnv(t *testing.T, syncMode downloader.SyncMode, blocks int, protocol int, callback indexerCallback, ulcServers []string, ulcFraction int, simClock bool, connect bool) (*testServer, *testClient, func()) {
	sdb, cdb := rawdb.NewMemoryDatabase(), rawdb.NewMemoryDatabase()
<<<<<<< HEAD
	speers, cPeers := newPeerSet(false), newPeerSet(true)
=======
	speers, cpeers := newServerPeerSet(), newClientPeerSet()
>>>>>>> 9d6350e4

	var clock mclock.Clock = &mclock.System{}
	if simClock {
		clock = &mclock.Simulated{}
	}
	dist := newRequestDistributor(speers, clock)
	rm := newRetrieveManager(speers, dist, nil)
	odr := NewLesOdr(cdb, light.TestClientIndexerConfig, rm)

	sindexers := testIndexers(sdb, nil, light.TestServerIndexerConfig)
	cIndexers := testIndexers(cdb, odr, light.TestClientIndexerConfig)

	scIndexer, sbIndexer, sbtIndexer := sindexers[0], sindexers[1], sindexers[2]
	ccIndexer, cbIndexer, cbtIndexer := cIndexers[0], cIndexers[1], cIndexers[2]
	odr.SetIndexers(ccIndexer, cbIndexer, cbtIndexer)

	server, b := newTestServerHandler(blocks, sindexers, sdb, cpeers, clock)
	client := newTestClientHandler(syncMode, b, odr, cIndexers, cdb, speers, ulcServers, ulcFraction)

	scIndexer.Start(server.blockchain)
	sbIndexer.Start(server.blockchain)
	ccIndexer.Start(client.backend.blockchain)
	cbIndexer.Start(client.backend.blockchain)

	if callback != nil {
		callback(scIndexer, sbIndexer, sbtIndexer)
	}
	var (
		err          error
		speer, cpeer *testPeer
	)
	if connect {
		done := make(chan struct{})
		client.syncDone = func() { close(done) }
		cpeer, speer, err = newTestPeerPair("peer", protocol, server, client)
		if err != nil {
			t.Fatalf("Failed to connect testing peers %v", err)
		}
		select {
		case <-done:
		case <-time.After(3 * time.Second):
			t.Fatal("test peer did not connect and sync within 3s")
		}
	}
	s := &testServer{
		clock:            clock,
		backend:          b,
		db:               sdb,
		peer:             cpeer,
		handler:          server,
		chtIndexer:       scIndexer,
		bloomIndexer:     sbIndexer,
		bloomTrieIndexer: sbtIndexer,
	}
	c := &testClient{
		clock:            clock,
		db:               cdb,
		peer:             speer,
		handler:          client,
		chtIndexer:       ccIndexer,
		bloomIndexer:     cbIndexer,
		bloomTrieIndexer: cbtIndexer,
	}
	teardown := func() {
		if connect {
			speer.close()
			cpeer.close()
			cpeer.cpeer.close()
			speer.speer.close()
		}
		ccIndexer.Close()
		cbIndexer.Close()
		scIndexer.Close()
		sbIndexer.Close()
		b.Close()
	}
	return s, c, teardown
}<|MERGE_RESOLUTION|>--- conflicted
+++ resolved
@@ -462,11 +462,7 @@
 	if simClock {
 		clock = &mclock.Simulated{}
 	}
-<<<<<<< HEAD
-	handler, b := newTestServerHandler(blocks, indexers, db, newPeerSet(false), clock)
-=======
-	handler, b := newTestServerHandler(blocks, indexers, db, newClientPeerSet(), clock)
->>>>>>> 9d6350e4
+	handler, b := newTestServerHandler(blocks, indexers, db, newClientPeerSet(false), clock)
 
 	var peer *testPeer
 	if newPeer {
@@ -505,11 +501,7 @@
 
 func newClientServerEnv(t *testing.T, syncMode downloader.SyncMode, blocks int, protocol int, callback indexerCallback, ulcServers []string, ulcFraction int, simClock bool, connect bool) (*testServer, *testClient, func()) {
 	sdb, cdb := rawdb.NewMemoryDatabase(), rawdb.NewMemoryDatabase()
-<<<<<<< HEAD
-	speers, cPeers := newPeerSet(false), newPeerSet(true)
-=======
-	speers, cpeers := newServerPeerSet(), newClientPeerSet()
->>>>>>> 9d6350e4
+	speers, cpeers := newServerPeerSet(false), newClientPeerSet(true)
 
 	var clock mclock.Clock = &mclock.System{}
 	if simClock {
