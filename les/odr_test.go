// Copyright 2016 The go-ethereum Authors
// This file is part of the go-ethereum library.
//
// The go-ethereum library is free software: you can redistribute it and/or modify
// it under the terms of the GNU Lesser General Public License as published by
// the Free Software Foundation, either version 3 of the License, or
// (at your option) any later version.
//
// The go-ethereum library is distributed in the hope that it will be useful,
// but WITHOUT ANY WARRANTY; without even the implied warranty of
// MERCHANTABILITY or FITNESS FOR A PARTICULAR PURPOSE. See the
// GNU Lesser General Public License for more details.
//
// You should have received a copy of the GNU Lesser General Public License
// along with the go-ethereum library. If not, see <http://www.gnu.org/licenses/>.

package les

import (
	"bytes"
	"context"
	"math/big"
	"testing"
	"time"

	"github.com/celo-org/celo-blockchain/common"
	"github.com/celo-org/celo-blockchain/common/math"
	"github.com/celo-org/celo-blockchain/core"
	"github.com/celo-org/celo-blockchain/core/rawdb"
	"github.com/celo-org/celo-blockchain/core/state"

	"github.com/celo-org/celo-blockchain/core/types"
	"github.com/celo-org/celo-blockchain/core/vm"
	"github.com/celo-org/celo-blockchain/eth/downloader"
	"github.com/celo-org/celo-blockchain/ethdb"
	"github.com/celo-org/celo-blockchain/light"
	"github.com/celo-org/celo-blockchain/params"
	"github.com/celo-org/celo-blockchain/rlp"
)

type odrTestFn func(ctx context.Context, db ethdb.Database, config *params.ChainConfig, bc *core.BlockChain, lc *light.LightChain, bhash common.Hash) []byte

func TestOdrGetBlockLes2(t *testing.T) { testOdr(t, 2, 1, true, odrGetBlock) }
func TestOdrGetBlockLes3(t *testing.T) { testOdr(t, 3, 1, true, odrGetBlock) }

func odrGetBlock(ctx context.Context, db ethdb.Database, config *params.ChainConfig, bc *core.BlockChain, lc *light.LightChain, bhash common.Hash) []byte {
	var block *types.Block
	if bc != nil {
		block = bc.GetBlockByHash(bhash)
	} else {
		block, _ = lc.GetBlockByHash(ctx, bhash)
	}
	if block == nil {
		return nil
	}
	rlp, _ := rlp.EncodeToBytes(block)
	return rlp
}

func TestOdrGetReceiptsLes2(t *testing.T) { testOdr(t, 2, 1, true, odrGetReceipts) }
func TestOdrGetReceiptsLes3(t *testing.T) { testOdr(t, 3, 1, true, odrGetReceipts) }

func odrGetReceipts(ctx context.Context, db ethdb.Database, config *params.ChainConfig, bc *core.BlockChain, lc *light.LightChain, bhash common.Hash) []byte {
	var receipts types.Receipts
	if bc != nil {
		if number := rawdb.ReadHeaderNumber(db, bhash); number != nil {
			receipts = rawdb.ReadReceipts(db, bhash, *number, config)
		}
	} else {
		if number := rawdb.ReadHeaderNumber(db, bhash); number != nil {
			receipts, _ = light.GetBlockReceipts(ctx, lc.Odr(), bhash, *number)
		}
	}
	if receipts == nil {
		return nil
	}
	rlp, _ := rlp.EncodeToBytes(receipts)
	return rlp
}

func TestOdrAccountsLes2(t *testing.T) { testOdr(t, 2, 1, true, odrAccounts) }
func TestOdrAccountsLes3(t *testing.T) { testOdr(t, 3, 1, true, odrAccounts) }

func odrAccounts(ctx context.Context, db ethdb.Database, config *params.ChainConfig, bc *core.BlockChain, lc *light.LightChain, bhash common.Hash) []byte {
	dummyAddr := common.HexToAddress("1234567812345678123456781234567812345678")
	acc := []common.Address{bankAddr, userAddr1, userAddr2, dummyAddr}

	var (
		res []byte
		st  *state.StateDB
		err error
	)
	for _, addr := range acc {
		if bc != nil {
			header := bc.GetHeaderByHash(bhash)
			st, err = state.New(header.Root, state.NewDatabase(db), nil)
		} else {
			header := lc.GetHeaderByHash(bhash)
			st = light.NewState(ctx, header, lc.Odr())
		}
		if err == nil {
			bal := st.GetBalance(addr)
			rlp, _ := rlp.EncodeToBytes(bal)
			res = append(res, rlp...)
		}
	}
	return res
}

func TestOdrContractCallLes2(t *testing.T) { testOdr(t, 2, 2, true, odrContractCall) }
func TestOdrContractCallLes3(t *testing.T) { testOdr(t, 3, 2, true, odrContractCall) }

type callmsg struct {
	types.Message
}

func (callmsg) CheckNonce() bool { return false }

func odrContractCall(ctx context.Context, db ethdb.Database, config *params.ChainConfig, bc *core.BlockChain, lc *light.LightChain, bhash common.Hash) []byte {
	data := common.Hex2Bytes("60CD26850000000000000000000000000000000000000000000000000000000000000000")

	var res []byte
	for i := 0; i < 3; i++ {
		data[35] = byte(i)
		if bc != nil {
			header := bc.GetHeaderByHash(bhash)
			statedb, err := state.New(header.Root, state.NewDatabase(db), nil)

			if err == nil {
				from := statedb.GetOrNewStateObject(bankAddr)
				from.SetBalance(math.MaxBig256)

				msg := callmsg{types.NewMessage(from.Address(), &testContractAddr, 0, new(big.Int), 100000, new(big.Int), nil, nil, new(big.Int), data, false, false)}

				context := core.NewEVMContext(msg, header, bc, nil)
				vmenv := vm.NewEVM(context, statedb, config, vm.Config{})

				//vmenv := core.NewEnv(statedb, config, bc, msg, header, vm.Config{})
				gp := new(core.GasPool).AddGas(math.MaxUint64)
				result, _ := core.ApplyMessage(vmenv, msg, gp)
				res = append(res, result.Return()...)
			}
		} else {
			header := lc.GetHeaderByHash(bhash)
			state := light.NewState(ctx, header, lc.Odr())
			state.SetBalance(bankAddr, math.MaxBig256)
			msg := callmsg{types.NewMessage(bankAddr, &testContractAddr, 0, new(big.Int), 100000, new(big.Int), nil, nil, new(big.Int), data, false, false)}
			context := core.NewEVMContext(msg, header, lc, nil)
			vmenv := vm.NewEVM(context, state, config, vm.Config{})
			gp := new(core.GasPool).AddGas(math.MaxUint64)
			result, _ := core.ApplyMessage(vmenv, msg, gp)
			if state.Error() == nil {
				res = append(res, result.Return()...)
			}
		}
	}
	return res
}

func TestOdrTxStatusLes2(t *testing.T) { testOdr(t, 2, 1, false, odrTxStatus) }
func TestOdrTxStatusLes3(t *testing.T) { testOdr(t, 3, 1, false, odrTxStatus) }

func odrTxStatus(ctx context.Context, db ethdb.Database, config *params.ChainConfig, bc *core.BlockChain, lc *light.LightChain, bhash common.Hash) []byte {
	var txs types.Transactions
	if bc != nil {
		block := bc.GetBlockByHash(bhash)
		txs = block.Transactions()
	} else {
		if block, _ := lc.GetBlockByHash(ctx, bhash); block != nil {
			btxs := block.Transactions()
			txs = make(types.Transactions, len(btxs))
			for i, tx := range btxs {
				var err error
				txs[i], _, _, _, err = light.GetTransaction(ctx, lc.Odr(), tx.Hash())
				if err != nil {
					return nil
				}
			}
		}
	}
	rlp, _ := rlp.EncodeToBytes(txs)
	return rlp
}

// testOdr tests odr requests whose validation guaranteed by block headers.
func testOdr(t *testing.T, protocol int, expFail uint64, checkCached bool, fn odrTestFn) {
	// Assemble the test environment
<<<<<<< HEAD
	server, client, tearDown := newClientServerEnv(t, downloader.LightSync, 4, protocol, nil, nil, 0, false, true)
=======
	server, client, tearDown := newClientServerEnv(t, 4, protocol, nil, nil, 0, false, true, true)
>>>>>>> 6eef141a
	defer tearDown()

	// Ensure the client has synced all necessary data.
	clientHead := client.handler.backend.blockchain.CurrentHeader()
	if clientHead.Number.Uint64() != 4 {
		t.Fatalf("Failed to sync the chain with server, head: %v", clientHead.Number.Uint64())
	}
	// Disable the mechanism that we will wait a few time for request
	// even there is no suitable peer to send right now.
	waitForPeers = 0

	test := func(expFail uint64) {
		// Mark this as a helper to put the failures at the correct lines
		t.Helper()

		for i := uint64(0); i <= server.handler.blockchain.CurrentHeader().Number.Uint64(); i++ {
			bhash := rawdb.ReadCanonicalHash(server.db, i)
			b1 := fn(light.NoOdr, server.db, server.handler.server.chainConfig, server.handler.blockchain, nil, bhash)

			// Set the timeout as 1 second here, ensure there is enough time
			// for travis to make the action.
			ctx, cancel := context.WithTimeout(context.Background(), time.Second)
			b2 := fn(ctx, client.db, client.handler.backend.chainConfig, nil, client.handler.backend.blockchain, bhash)
			cancel()

			eq := bytes.Equal(b1, b2)
			exp := i < expFail
			if exp && !eq {
				t.Fatalf("odr mismatch: have %x, want %x", b2, b1)
			}
			if !exp && eq {
				t.Fatalf("unexpected odr match")
			}
		}
	}

	// expect retrievals to fail (except genesis block) without a les peer
	client.handler.backend.peers.lock.Lock()
	client.peer.speer.hasBlock = func(common.Hash, *uint64, bool) bool { return false }
	client.handler.backend.peers.lock.Unlock()
	test(expFail)

	// expect all retrievals to pass
	client.handler.backend.peers.lock.Lock()
	client.peer.speer.hasBlock = func(common.Hash, *uint64, bool) bool { return true }
	client.handler.backend.peers.lock.Unlock()
	test(5)

	// still expect all retrievals to pass, now data should be cached locally
	if checkCached {
		client.handler.backend.peers.unregister(client.peer.speer.id)
		time.Sleep(time.Millisecond * 10) // ensure that all peerSetNotify callbacks are executed
		test(5)
	}
}<|MERGE_RESOLUTION|>--- conflicted
+++ resolved
@@ -185,11 +185,7 @@
 // testOdr tests odr requests whose validation guaranteed by block headers.
 func testOdr(t *testing.T, protocol int, expFail uint64, checkCached bool, fn odrTestFn) {
 	// Assemble the test environment
-<<<<<<< HEAD
-	server, client, tearDown := newClientServerEnv(t, downloader.LightSync, 4, protocol, nil, nil, 0, false, true)
-=======
-	server, client, tearDown := newClientServerEnv(t, 4, protocol, nil, nil, 0, false, true, true)
->>>>>>> 6eef141a
+	server, client, tearDown := newClientServerEnv(t, downloader.LightSync, 4, protocol, nil, nil, 0, false, true, true)
 	defer tearDown()
 
 	// Ensure the client has synced all necessary data.
