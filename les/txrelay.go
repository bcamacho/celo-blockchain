--- conflicted
+++ resolved
@@ -32,13 +32,12 @@
 }
 
 type lesTxRelay struct {
-	txSent       map[common.Hash]*ltrInfo
-	txPending    map[common.Hash]struct{}
-	ps           *peerSet
-	peerList     []*peer
-	peerStartPos int
-	lock         sync.RWMutex
-	stop         chan struct{}
+	txSent    map[common.Hash]*ltrInfo
+	txPending map[common.Hash]struct{}
+	ps        *peerSet
+	peerList  []*peer
+	lock      sync.RWMutex
+	stop      chan struct{}
 
 	retriever *retrieveManager
 }
@@ -73,11 +72,7 @@
 	self.peerList = self.ps.AllPeers()
 }
 
-<<<<<<< HEAD
-func (self *lesTxRelay) HasPeerWithEtherbase(etherbase common.Address) error {
-=======
-func (self *LesTxRelay) HasPeerWithEtherbase(etherbase *common.Address) error {
->>>>>>> 3f005615
+func (self *lesTxRelay) HasPeerWithEtherbase(etherbase *common.Address) error {
 	_, err := self.ps.getPeerWithEtherbase(etherbase)
 	return err
 }
