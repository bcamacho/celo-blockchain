// Copyright 2016 The go-ethereum Authors
// This file is part of the go-ethereum library.
//
// The go-ethereum library is free software: you can redistribute it and/or modify
// it under the terms of the GNU Lesser General Public License as published by
// the Free Software Foundation, either version 3 of the License, or
// (at your option) any later version.
//
// The go-ethereum library is distributed in the hope that it will be useful,
// but WITHOUT ANY WARRANTY; without even the implied warranty of
// MERCHANTABILITY or FITNESS FOR A PARTICULAR PURPOSE. See the
// GNU Lesser General Public License for more details.
//
// You should have received a copy of the GNU Lesser General Public License
// along with the go-ethereum library. If not, see <http://www.gnu.org/licenses/>.

// Package les implements the Light Ethereum Subprotocol.
package les

import (
	"fmt"
	"time"

	"github.com/ethereum/go-ethereum/accounts"
	"github.com/ethereum/go-ethereum/accounts/abi/bind"
	"github.com/ethereum/go-ethereum/common"
	"github.com/ethereum/go-ethereum/common/hexutil"
	"github.com/ethereum/go-ethereum/common/mclock"
	"github.com/ethereum/go-ethereum/consensus"
	istanbulBackend "github.com/ethereum/go-ethereum/consensus/istanbul/backend"
	"github.com/ethereum/go-ethereum/contract_comm"
	"github.com/ethereum/go-ethereum/core"
	"github.com/ethereum/go-ethereum/core/bloombits"
	"github.com/ethereum/go-ethereum/core/rawdb"
	"github.com/ethereum/go-ethereum/core/types"
	"github.com/ethereum/go-ethereum/eth"
	"github.com/ethereum/go-ethereum/eth/downloader"
	"github.com/ethereum/go-ethereum/eth/filters"
	"github.com/ethereum/go-ethereum/event"
	"github.com/ethereum/go-ethereum/internal/ethapi"
	"github.com/ethereum/go-ethereum/les/checkpointoracle"
	lpc "github.com/ethereum/go-ethereum/les/lespay/client"
	"github.com/ethereum/go-ethereum/light"
	"github.com/ethereum/go-ethereum/log"
	"github.com/ethereum/go-ethereum/node"
	"github.com/ethereum/go-ethereum/p2p"
	"github.com/ethereum/go-ethereum/p2p/enode"
	"github.com/ethereum/go-ethereum/params"
	"github.com/ethereum/go-ethereum/rpc"
)

type LightEthereum struct {
	lesCommons

	peers        *serverPeerSet
	reqDist      *requestDistributor
	retriever    *retrieveManager
	odr          *LesOdr
	relay        *lesTxRelay
	handler      *clientHandler
	txPool       *light.TxPool
	blockchain   *light.LightChain
	serverPool   *serverPool
	chainreader  *LightChainReader
	valueTracker *lpc.ValueTracker

	bloomRequests chan chan *bloombits.Retrieval // Channel receiving bloom data retrieval requests
	bloomIndexer  *core.ChainIndexer             // Bloom indexer operating during block imports

	ApiBackend     *LesApiBackend
	eventMux       *event.TypeMux
	engine         consensus.Engine
	accountManager *accounts.Manager
	netRPCService  *ethapi.PublicNetAPI

	networkId uint64
}

func New(ctx *node.ServiceContext, config *eth.Config) (*LightEthereum, error) {
	var chainName string
	syncMode := config.SyncMode
	var fullChainAvailable bool
	if syncMode == downloader.LightSync {
		chainName = "lightchaindata"
		fullChainAvailable = true
	} else if syncMode == downloader.LightestSync {
		chainName = "lightestchaindata"
		fullChainAvailable = false
	} else {
		panic("Unexpected sync mode: " + syncMode.String())
	}

	chainDb, err := ctx.OpenDatabase(chainName, config.DatabaseCache, config.DatabaseHandles, "eth/db/chaindata/")
	if err != nil {
		return nil, err
	}
	lespayDb, err := ctx.OpenDatabase("lespay", 0, 0, "eth/db/lespay")
	if err != nil {
		return nil, err
	}
	chainConfig, genesisHash, genesisErr := core.SetupGenesisBlock(chainDb, config.Genesis)
	if _, isCompat := genesisErr.(*params.ConfigCompatError); genesisErr != nil && !isCompat {
		return nil, genesisErr
	}
	log.Info("Initialised chain configuration", "config", chainConfig)

<<<<<<< HEAD
	peers := newPeerSet(syncMode == downloader.LightestSync)
=======
	peers := newServerPeerSet()
>>>>>>> 9d6350e4
	leth := &LightEthereum{
		lesCommons: lesCommons{
			genesis:     genesisHash,
			config:      config,
			chainConfig: chainConfig,
			iConfig:     light.DefaultClientIndexerConfig,
			chainDb:     chainDb,
			closeCh:     make(chan struct{}),
		},
		peers:          peers,
		eventMux:       ctx.EventMux,
		reqDist:        newRequestDistributor(peers, &mclock.System{}),
		accountManager: ctx.AccountManager,
		engine:         eth.CreateConsensusEngine(ctx, chainConfig, config, nil, false, chainDb),
		networkId:      config.NetworkId,
		bloomRequests:  make(chan chan *bloombits.Retrieval),
		serverPool:     newServerPool(chainDb, config.UltraLightServers),
		valueTracker:   lpc.NewValueTracker(lespayDb, &mclock.System{}, requestList, time.Minute, 1/float64(time.Hour), 1/float64(time.Hour*100), 1/float64(time.Hour*1000)),
	}
	peers.subscribe((*vtSubscription)(leth.valueTracker))
	leth.retriever = newRetrieveManager(peers, leth.reqDist, leth.serverPool)
	leth.relay = newLesTxRelay(peers, leth.retriever)

	leth.odr = NewLesOdr(chainDb, light.DefaultClientIndexerConfig, leth.retriever)
	// If the full chain is not available then indexing each block header isn't possible.
	if fullChainAvailable {
		leth.bloomIndexer = eth.NewBloomIndexer(chainDb, params.BloomBitsBlocksClient, params.HelperTrieConfirmations, fullChainAvailable)
		leth.chtIndexer = light.NewChtIndexer(chainDb, leth.odr, params.CHTFrequency, params.HelperTrieConfirmations, fullChainAvailable)
		leth.bloomTrieIndexer = light.NewBloomTrieIndexer(chainDb, leth.odr, params.BloomBitsBlocksClient, params.BloomTrieFrequency, fullChainAvailable)
	}
	leth.odr.SetIndexers(leth.chtIndexer, leth.bloomTrieIndexer, leth.bloomIndexer)

	checkpoint := config.Checkpoint
	if checkpoint == nil {
		checkpoint = params.TrustedCheckpoints[genesisHash]
	}
	// Note: NewLightChain adds the trusted checkpoint so it needs an ODR with
	// indexers already set but not started yet
	if leth.blockchain, err = light.NewLightChain(leth.odr, leth.chainConfig, leth.engine, checkpoint); err != nil {
		return nil, err
	}

	// Set the blockchain for the EVMHandler singleton that geth can use to make calls to smart contracts.
	// Note that this should NOT be used when executing smart contract calls done via end user transactions.
	contract_comm.SetInternalEVMHandler(leth.blockchain)

	leth.chainReader = leth.blockchain
	leth.txPool = light.NewTxPool(leth.chainConfig, leth.blockchain, leth.relay)

	// Set up checkpoint oracle.
	oracle := config.CheckpointOracle
	if oracle == nil {
		oracle = params.CheckpointOracles[genesisHash]
	}
	leth.oracle = checkpointoracle.New(oracle, leth.localCheckpoint)

	// Note: AddChildIndexer starts the update process for the child
	if leth.bloomIndexer != nil && leth.bloomTrieIndexer != nil {
		leth.bloomIndexer.AddChildIndexer(leth.bloomTrieIndexer)
		leth.bloomIndexer.Start(leth.blockchain)
	}
	if leth.chtIndexer != nil {
		leth.chtIndexer.Start(leth.blockchain)
	}

	// TODO mcortesi (needs etherbase & gatewayFee?)
	log.Error("Starting client handler")
	leth.handler = newClientHandler(syncMode, config.UltraLightServers, config.UltraLightFraction, checkpoint, leth, config.GatewayFee)
	if leth.handler.ulc != nil {
		log.Warn("Ultra light client is enabled", "trustedNodes", len(leth.handler.ulc.keys), "minTrustedFraction", leth.handler.ulc.fraction)
		leth.blockchain.DisableCheckFreq()
	}
	// Rewind the chain in case of an incompatible config upgrade.
	if compat, ok := genesisErr.(*params.ConfigCompatError); ok {
		log.Warn("Rewinding chain to upgrade configuration", "err", compat)
		leth.blockchain.SetHead(compat.RewindTo)
		rawdb.WriteChainConfig(chainDb, genesisHash, chainConfig)
	}

	leth.ApiBackend = &LesApiBackend{ctx.ExtRPCEnabled(), leth}

	leth.chainreader = &LightChainReader{
		config:     leth.chainConfig,
		blockchain: leth.blockchain,
	}

	// If the engine is istanbul, then inject the blockchain
	if istanbul, isIstanbul := leth.engine.(*istanbulBackend.Backend); isIstanbul {
		istanbul.SetChain(leth.chainreader, nil, nil)
	}

	return leth, nil
}

// vtSubscription implements serverPeerSubscriber
type vtSubscription lpc.ValueTracker

// registerPeer implements serverPeerSubscriber
func (v *vtSubscription) registerPeer(p *serverPeer) {
	vt := (*lpc.ValueTracker)(v)
	p.setValueTracker(vt, vt.Register(p.ID()))
	p.updateVtParams()
}

// unregisterPeer implements serverPeerSubscriber
func (v *vtSubscription) unregisterPeer(p *serverPeer) {
	vt := (*lpc.ValueTracker)(v)
	vt.Unregister(p.ID())
	p.setValueTracker(nil, nil)
}

type LightDummyAPI struct{}

// Etherbase is the address that mining rewards will be send to
func (s *LightDummyAPI) Etherbase() (common.Address, error) {
	return common.Address{}, fmt.Errorf("mining is not supported in light mode")
}

// Coinbase is the address that mining rewards will be send to (alias for Etherbase)
func (s *LightDummyAPI) Coinbase() (common.Address, error) {
	return common.Address{}, fmt.Errorf("mining is not supported in light mode")
}

// Hashrate returns the POW hashrate
func (s *LightDummyAPI) Hashrate() hexutil.Uint {
	return 0
}

// Mining returns an indication if this node is currently mining.
func (s *LightDummyAPI) Mining() bool {
	return false
}

// APIs returns the collection of RPC services the ethereum package offers.
// NOTE, some of these services probably need to be moved to somewhere else.
func (s *LightEthereum) APIs() []rpc.API {
	apis := ethapi.GetAPIs(s.ApiBackend)
	apis = append(apis, s.engine.APIs(s.BlockChain().HeaderChain())...)
	return append(apis, []rpc.API{
		{
			Namespace: "eth",
			Version:   "1.0",
			Service:   &LightDummyAPI{},
			Public:    true,
		}, {
			Namespace: "eth",
			Version:   "1.0",
			Service:   downloader.NewPublicDownloaderAPI(s.handler.downloader, s.eventMux),
			Public:    true,
		}, {
			Namespace: "les",
			Version:   "1.0",
			Service:   NewPrivateLightClientAPI(s),
			Public:    false,
		}, {
			Namespace: "eth",
			Version:   "1.0",
			Service:   filters.NewPublicFilterAPI(s.ApiBackend, true),
			Public:    true,
		}, {
			Namespace: "net",
			Version:   "1.0",
			Service:   s.netRPCService,
			Public:    true,
		}, {
			Namespace: "les",
			Version:   "1.0",
			Service:   NewPrivateLightAPI(&s.lesCommons),
			Public:    false,
		}, {
			Namespace: "lespay",
			Version:   "1.0",
			Service:   lpc.NewPrivateClientAPI(s.valueTracker),
			Public:    false,
		},
	}...)
}

func (s *LightEthereum) ResetWithGenesisBlock(gb *types.Block) {
	s.blockchain.ResetWithGenesisBlock(gb)
}

func (s *LightEthereum) BlockChain() *light.LightChain      { return s.blockchain }
func (s *LightEthereum) TxPool() *light.TxPool              { return s.txPool }
func (s *LightEthereum) Engine() consensus.Engine           { return s.engine }
func (s *LightEthereum) LesVersion() int                    { return int(ClientProtocolVersions[0]) }
func (s *LightEthereum) Downloader() *downloader.Downloader { return s.handler.downloader }
func (s *LightEthereum) EventMux() *event.TypeMux           { return s.eventMux }
func (s *LightEthereum) ServerPool() *serverPool            { return s.serverPool }

// Protocols implements node.Service, returning all the currently configured
// network protocols to start.
func (s *LightEthereum) Protocols() []p2p.Protocol {
	return s.makeProtocols(ClientProtocolVersions, s.handler.runPeer, func(id enode.ID) interface{} {
		if p := s.peers.peer(peerIdToString(id)); p != nil {
			return p.Info()
		}
		return nil
	})
}

// Start implements node.Service, starting all internal goroutines needed by the
// light ethereum protocol implementation.
func (s *LightEthereum) Start(srvr *p2p.Server) error {
	log.Warn("Light client mode is an experimental feature")

	// Start bloom request workers.
	s.wg.Add(bloomServiceThreads)
	s.startBloomHandlers(params.BloomBitsBlocksClient)

	s.netRPCService = ethapi.NewPublicNetAPI(srvr, s.config.NetworkId)

	// clients are searching for the first advertised protocol in the list
	protocolVersion := AdvertiseProtocolVersions[0]
	s.serverPool.start(srvr, lesTopic(s.blockchain.Genesis().Hash(), protocolVersion))
	return nil
}

func (s *LightEthereum) GetRandomPeerEtherbase() common.Address {
	return s.peers.randomPeerEtherbase()
}

// Stop implements node.Service, terminating all internal goroutines used by the
// Ethereum protocol.
func (s *LightEthereum) Stop() error {
	close(s.closeCh)
	s.peers.close()
	s.reqDist.close()
	s.odr.Stop()
	s.relay.Stop()
	if s.bloomIndexer != nil {
		s.bloomIndexer.Close()
	}
	if s.chtIndexer != nil {
		s.chtIndexer.Close()
	}
	s.blockchain.Stop()
	s.handler.stop()
	s.txPool.Stop()
	s.engine.Close()
	s.eventMux.Stop()
	s.serverPool.stop()
	s.valueTracker.Stop()
	s.chainDb.Close()
	s.wg.Wait()
	log.Info("Light ethereum stopped")
	return nil
}

// SetClient sets the rpc client and binds the registrar contract.
func (s *LightEthereum) SetContractBackend(backend bind.ContractBackend) {
	if s.oracle == nil {
		return
	}
	s.oracle.Start(backend)
}<|MERGE_RESOLUTION|>--- conflicted
+++ resolved
@@ -104,11 +104,7 @@
 	}
 	log.Info("Initialised chain configuration", "config", chainConfig)
 
-<<<<<<< HEAD
-	peers := newPeerSet(syncMode == downloader.LightestSync)
-=======
-	peers := newServerPeerSet()
->>>>>>> 9d6350e4
+	peers := newServerPeerSet(syncMode == downloader.LightestSync)
 	leth := &LightEthereum{
 		lesCommons: lesCommons{
 			genesis:     genesisHash,
