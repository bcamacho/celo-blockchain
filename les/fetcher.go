--- conflicted
+++ resolved
@@ -225,16 +225,12 @@
 }
 
 // registerPeer adds a new peer to the fetcher's peer set
-<<<<<<< HEAD
-func (f *lightFetcher) registerPeer(p *peer) {
+func (f *lightFetcher) registerPeer(p *serverPeer) {
 	if f.handler.syncMode == downloader.LightestSync {
 		reqID := genReqID()
 		cost := p.GetRequestCost(GetPlumoProofInventoryMsg, 0)
 		go p.RequestPlumoProofInventory(reqID, cost)
 	}
-=======
-func (f *lightFetcher) registerPeer(p *serverPeer) {
->>>>>>> 9d6350e4
 	p.lock.Lock()
 	p.Log().Error("Registering peer", "p", p.id, "x", p.headInfo)
 	p.hasBlock = func(hash common.Hash, number *uint64, hasState bool) bool {
@@ -560,13 +556,8 @@
 				f.setLastTrustedHeader(f.chain.CurrentHeader())
 			}
 			go func() {
-<<<<<<< HEAD
-				p := dp.(*peer)
+				p := dp.(*serverPeer)
 				p.Log().Error("Synchronisation started", "peer", p, "knownProofs", p.knownPlumoProofs)
-=======
-				p := dp.(*serverPeer)
-				p.Log().Debug("Synchronisation started")
->>>>>>> 9d6350e4
 				f.handler.synchronise(p)
 				f.syncDone <- p
 			}()
