// Copyright 2018 The go-ethereum Authors
// This file is part of the go-ethereum library.
//
// The go-ethereum library is free software: you can redistribute it and/or modify
// it under the terms of the GNU Lesser General Public License as published by
// the Free Software Foundation, either version 3 of the License, or
// (at your option) any later version.
//
// The go-ethereum library is distributed in the hope that it will be useful,
// but WITHOUT ANY WARRANTY; without even the implied warranty of
// MERCHANTABILITY or FITNESS FOR A PARTICULAR PURPOSE. See the
// GNU Lesser General Public License for more details.
//
// You should have received a copy of the GNU Lesser General Public License
// along with the go-ethereum library. If not, see <http://www.gnu.org/licenses/>.

package miner

import (
	"math/big"
	"math/rand"
	"path/filepath"
	"testing"
	"time"

	"github.com/celo-org/bls-zexe/go"
	"github.com/ethereum/go-ethereum/accounts"
	"github.com/ethereum/go-ethereum/common"
	"github.com/ethereum/go-ethereum/consensus"
	"github.com/ethereum/go-ethereum/consensus/clique"
	"github.com/ethereum/go-ethereum/consensus/ethash"
	"github.com/ethereum/go-ethereum/consensus/istanbul"
	istanbulBackend "github.com/ethereum/go-ethereum/consensus/istanbul/backend"
	"github.com/ethereum/go-ethereum/core"
	"github.com/ethereum/go-ethereum/core/rawdb"
	"github.com/ethereum/go-ethereum/core/types"
	"github.com/ethereum/go-ethereum/core/vm"
	"github.com/ethereum/go-ethereum/crypto/bls"

	"github.com/ethereum/go-ethereum/contract_comm"
	"github.com/ethereum/go-ethereum/crypto"
	"github.com/ethereum/go-ethereum/ethdb"
	"github.com/ethereum/go-ethereum/event"
	"github.com/ethereum/go-ethereum/params"
)

var (
	// Test chain configurations
	testTxPoolConfig    core.TxPoolConfig
	ethashChainConfig   *params.ChainConfig
	cliqueChainConfig   *params.ChainConfig
	istanbulChainConfig *params.ChainConfig

	// Test accounts
	testBankKey, _  = crypto.GenerateKey()
	testBankAddress = crypto.PubkeyToAddress(testBankKey.PublicKey)
	testBankFunds   = big.NewInt(1000000000000000000)

	testUserKey, _  = crypto.GenerateKey()
	testUserAddress = crypto.PubkeyToAddress(testUserKey.PublicKey)

	// Test transactions
	pendingTxs []*types.Transaction
	newTxs     []*types.Transaction

	testConfig = &Config{
		Recommit: time.Second,
		GasFloor: params.GenesisGasLimit,
		GasCeil:  params.GenesisGasLimit,
	}
)

func init() {
	testTxPoolConfig = core.DefaultTxPoolConfig
	testTxPoolConfig.Journal = ""
	ethashChainConfig = params.TestChainConfig
	cliqueChainConfig = params.TestChainConfig
	cliqueChainConfig.Clique = &params.CliqueConfig{
		Period: 10,
		Epoch:  30000,
	}
	istanbulChainConfig = params.TestChainConfig
	istanbulChainConfig.Istanbul = &params.IstanbulConfig{
		Epoch:          30000,
		ProposerPolicy: 0,
	}

	tx1, _ := types.SignTx(types.NewTransaction(0, testUserAddress, big.NewInt(1000), params.TxGas, nil, nil, nil, nil), types.HomesteadSigner{}, testBankKey)
	pendingTxs = append(pendingTxs, tx1)
	tx2, _ := types.SignTx(types.NewTransaction(1, testUserAddress, big.NewInt(1000), params.TxGas, nil, nil, nil, nil), types.HomesteadSigner{}, testBankKey)
	newTxs = append(newTxs, tx2)
}

// testWorkerBackend implements worker.Backend interfaces and wraps all information needed during the testing.
type testWorkerBackend struct {
	accountManager *accounts.Manager
	db             ethdb.Database
	txPool         *core.TxPool
	chain          *core.BlockChain
	testTxFeed     event.Feed
	uncleBlock     *types.Block
}

func newTestWorkerBackend(t *testing.T, chainConfig *params.ChainConfig, engine consensus.Engine, n int) *testWorkerBackend {
	var (
		db    = rawdb.NewMemoryDatabase()
		gspec = core.Genesis{
			Config: chainConfig,
			Alloc:  core.GenesisAlloc{testBankAddress: {Balance: testBankFunds}},
		}
	)

	switch engine.(type) {
	case *clique.Clique:
		gspec.ExtraData = make([]byte, 52+common.AddressLength+crypto.SignatureLength)
		copy(gspec.ExtraData[52:], testBankAddress[:])
	case *ethash.Ethash:
	case *istanbulBackend.Backend:
		blsPrivateKey, _ := blscrypto.ECDSAToBLS(testBankKey)
		blsPublicKey, _ := blscrypto.PrivateToPublic(blsPrivateKey)
		istanbulBackend.AppendValidatorsToGenesisBlock(&gspec, []istanbul.ValidatorData{
			{
				Address:      testBankAddress,
				BLSPublicKey: blsPublicKey,
			},
		})

		gspec.Mixhash = types.IstanbulDigest
		gspec.Difficulty = big.NewInt(1)
	default:
		t.Fatalf("unexpected consensus engine type: %T", engine)
	}
	genesis := gspec.MustCommit(db)

	chain, _ := core.NewBlockChain(db, nil, gspec.Config, engine, vm.Config{}, nil)
	contract_comm.SetInternalEVMHandler(chain)

	txpool := core.NewTxPool(testTxPoolConfig, chainConfig, chain)

	// If istanbul engine used, set the objects in that engine
	if istanbul, ok := engine.(consensus.Istanbul); ok {
		istanbul.SetChain(chain, chain.CurrentBlock)
	}

	// Generate a small n-block chain and an uncle block for it
	if n > 0 {
		blocks, _ := core.GenerateChain(chainConfig, genesis, engine, db, n, func(i int, gen *core.BlockGen) {
			gen.SetCoinbase(testBankAddress)
		})
		if _, err := chain.InsertChain(blocks); err != nil {
			t.Fatalf("failed to insert origin chain: %v", err)
		}
	}
	parent := genesis
	if n > 0 {
		parent = chain.GetBlockByHash(chain.CurrentBlock().ParentHash())
	}
	blocks, _ := core.GenerateChain(chainConfig, parent, engine, db, 1, func(i int, gen *core.BlockGen) {
		gen.SetCoinbase(testUserAddress)
	})
	var backends []accounts.Backend
	accountManager := accounts.NewManager(&accounts.Config{InsecureUnlockAllowed: true}, backends...)

	return &testWorkerBackend{
		accountManager: accountManager,
		db:             db,
		chain:          chain,
		txPool:         txpool,
		uncleBlock:     blocks[0],
	}
}

func (b *testWorkerBackend) AccountManager() *accounts.Manager { return b.accountManager }
func (b *testWorkerBackend) BlockChain() *core.BlockChain      { return b.chain }
func (b *testWorkerBackend) TxPool() *core.TxPool              { return b.txPool }
func (b *testWorkerBackend) PostChainEvents(events []interface{}) {
	b.chain.PostChainEvents(events, nil)
}

func newTestWorker(t *testing.T, chainConfig *params.ChainConfig, engine consensus.Engine, blocks int, shouldAddPendingTxs bool) (*worker, *testWorkerBackend) {
	backend := newTestWorkerBackend(t, chainConfig, engine, blocks)
	if shouldAddPendingTxs {
		backend.txPool.AddLocals(pendingTxs)
	}
<<<<<<< HEAD
	w := newWorker(testConfig, chainConfig, engine, backend, new(event.TypeMux), nil, &backend.db)
=======
	w := newWorker(chainConfig, engine, backend, new(event.TypeMux), time.Second, params.DefaultGasLimit, params.DefaultGasLimit, nil, &backend.db)
>>>>>>> 22001689
	w.setEtherbase(testBankAddress)
	return w, backend
}

func TestPendingStateAndBlockEthash(t *testing.T) {
	testPendingStateAndBlock(t, ethashChainConfig, ethash.NewFaker())
}
func TestPendingStateAndBlockClique(t *testing.T) {
	testPendingStateAndBlock(t, cliqueChainConfig, clique.New(cliqueChainConfig.Clique, rawdb.NewMemoryDatabase()))
}

func getAuthorizedIstanbulEngine() consensus.Istanbul {

	signerFn := func(_ accounts.Account, mimeType string, data []byte) ([]byte, error) {
		return crypto.Sign(data, testBankKey)
	}

	signHashBLSFn := func(_ accounts.Account, data []byte) ([]byte, error) {
		privateKeyBytes, err := blscrypto.ECDSAToBLS(testBankKey)
		if err != nil {
			return nil, err
		}

		privateKey, err := bls.DeserializePrivateKey(privateKeyBytes)
		if err != nil {
			return nil, err
		}
		defer privateKey.Destroy()

		signature, err := privateKey.SignMessage(data, []byte{}, false)
		if err != nil {
			return nil, err
		}
		defer signature.Destroy()
		signatureBytes, err := signature.Serialize()
		if err != nil {
			return nil, err
		}

		return signatureBytes, nil
	}

	signMessageBLSFn := func(_ accounts.Account, msg []byte, extraData []byte) ([]byte, error) {
		privateKeyBytes, err := blscrypto.ECDSAToBLS(testBankKey)
		if err != nil {
			return nil, err
		}

		privateKey, err := bls.DeserializePrivateKey(privateKeyBytes)
		if err != nil {
			return nil, err
		}
		defer privateKey.Destroy()

		signature, err := privateKey.SignMessage(msg, extraData, true)
		if err != nil {
			return nil, err
		}
		defer signature.Destroy()
		signatureBytes, err := signature.Serialize()
		if err != nil {
			return nil, err
		}

		return signatureBytes, nil
	}

<<<<<<< HEAD
	engine := istanbulBackend.New(istanbul.DefaultConfig, rawdb.NewMemoryDatabase())
=======
	istanbulDataDirName := string(rand.Int())
	dataDir := filepath.Join("/tmp", istanbulDataDirName)
	engine := istanbulBackend.New(istanbul.DefaultConfig, ethdb.NewMemDatabase(), dataDir)
>>>>>>> 22001689
	engine.(*istanbulBackend.Backend).Authorize(crypto.PubkeyToAddress(testBankKey.PublicKey), signerFn, signHashBLSFn, signMessageBLSFn)
	return engine
}

func TestPendingStateAndBlockIstanbul(t *testing.T) {
	testPendingStateAndBlock(t, cliqueChainConfig, getAuthorizedIstanbulEngine())
}

func testPendingStateAndBlock(t *testing.T, chainConfig *params.ChainConfig, engine consensus.Engine) {
	defer engine.Close()

	w, b := newTestWorker(t, chainConfig, engine, 0, true)
	defer w.close()

	// Ensure snapshot has been updated.
	time.Sleep(100 * time.Millisecond)
	block, state := w.pending()
	if block.NumberU64() != 1 {
		t.Errorf("block number mismatch: have %d, want %d", block.NumberU64(), 1)
	}
	if balance := state.GetBalance(testUserAddress); balance.Cmp(big.NewInt(1000)) != 0 {
		t.Errorf("account balance mismatch: have %d, want %d", balance, 1000)
	}
	b.txPool.AddLocals(newTxs)

	// Ensure the new tx events has been processed
	time.Sleep(100 * time.Millisecond)
	block, state = w.pending()
	if balance := state.GetBalance(testUserAddress); balance.Cmp(big.NewInt(2000)) != 0 {
		t.Errorf("account balance mismatch: have %d, want %d", balance, 2000)
	}
}

func TestEmptyWorkEthash(t *testing.T) {
	// TODO(nambrot): Fix this
	t.Skip("Disabled due to flakyness")
	testEmptyWork(t, ethashChainConfig, ethash.NewFaker(), true, true)
	testEmptyWork(t, ethashChainConfig, ethash.NewFaker(), true, false)
}

func TestEmptyWorkClique(t *testing.T) {
	testEmptyWork(t, cliqueChainConfig, clique.New(cliqueChainConfig.Clique, rawdb.NewMemoryDatabase()), true, true)
	testEmptyWork(t, cliqueChainConfig, clique.New(cliqueChainConfig.Clique, rawdb.NewMemoryDatabase()), true, false)
}

func TestEmptyWorkIstanbul(t *testing.T) {
	// TODO(nambrot): Fix this
	t.Skip("Disabled due to flakyness")
	testEmptyWork(t, istanbulChainConfig, getAuthorizedIstanbulEngine(), false, true)
	testEmptyWork(t, istanbulChainConfig, getAuthorizedIstanbulEngine(), true, false)
}

func testEmptyWork(t *testing.T, chainConfig *params.ChainConfig, engine consensus.Engine, expectEmptyBlock bool, shouldAddPendingTxs bool) {
	defer engine.Close()

	w, _ := newTestWorker(t, chainConfig, engine, 0, shouldAddPendingTxs)
	defer w.close()

	var (
		taskCh    = make(chan struct{}, 2)
		taskIndex int
	)

	checkEqual := func(t *testing.T, task *task, index int) {
		receiptLen, balance := 0, big.NewInt(0)

		if !expectEmptyBlock && len(task.block.Body().Transactions) == 0 {
			t.Errorf("Should have not received an empty block")
		}

		if !expectEmptyBlock || (index == 1 && shouldAddPendingTxs) {
			receiptLen, balance = 1, big.NewInt(1000)
		}

		if len(task.receipts) != receiptLen {
			t.Errorf("receipt number mismatch: have %d, want %d", len(task.receipts), receiptLen)
		}
		if task.state.GetBalance(testUserAddress).Cmp(balance) != 0 {
			t.Errorf("account balance mismatch: have %d, want %d", task.state.GetBalance(testUserAddress), balance)
		}
	}

	w.newTaskHook = func(task *task) {
		if task.block.NumberU64() == 1 {
			checkEqual(t, task, taskIndex)
			taskIndex += 1
			taskCh <- struct{}{}
		}
	}
	w.fullTaskHook = func() {
		time.Sleep(100 * time.Millisecond)
	}
	// Ensure worker has finished initialization
	for {
		b := w.pendingBlock()
		if b != nil && b.NumberU64() == 1 {
			break
		}
	}

	w.start()
	expectedTasksLen := 1
	if shouldAddPendingTxs && expectEmptyBlock {
		expectedTasksLen = 2
	}
	for i := 0; i < expectedTasksLen; i += 1 {
		select {
		case <-taskCh:
		case <-time.NewTimer(2 * time.Second).C:
			t.Error("new task timeout")
		}
	}

	select {
	case <-taskCh:
		t.Error("should have not received another task")
	case <-time.NewTimer(time.Second).C:
	}
}

func TestStreamUncleBlock(t *testing.T) {
	ethash := ethash.NewFaker()
	defer ethash.Close()

	w, b := newTestWorker(t, ethashChainConfig, ethash, 1, true)
	defer w.close()

	var taskCh = make(chan struct{})

	taskIndex := 0
	w.newTaskHook = func(task *task) {
		if task.block.NumberU64() == 2 {
			if taskIndex == 2 {
				have := task.block.Header().UncleHash
				want := types.CalcUncleHash([]*types.Header{b.uncleBlock.Header()})
				if have != want {
					t.Errorf("uncle hash mismatch: have %s, want %s", have.Hex(), want.Hex())
				}
			}
			taskCh <- struct{}{}
			taskIndex += 1
		}
	}
	w.skipSealHook = func(task *task) bool {
		return true
	}
	w.fullTaskHook = func() {
		time.Sleep(100 * time.Millisecond)
	}

	// Ensure worker has finished initialization
	for {
		b := w.pendingBlock()
		if b != nil && b.NumberU64() == 2 {
			break
		}
	}
	w.start()

	// Ignore the first two works
	for i := 0; i < 2; i += 1 {
		select {
		case <-taskCh:
		case <-time.NewTimer(time.Second).C:
			t.Error("new task timeout")
		}
	}
	b.PostChainEvents([]interface{}{core.ChainSideEvent{Block: b.uncleBlock}})

	select {
	case <-taskCh:
	case <-time.NewTimer(time.Second).C:
		t.Error("new task timeout")
	}
}

func TestRegenerateMiningBlockEthash(t *testing.T) {
	testRegenerateMiningBlock(t, ethashChainConfig, ethash.NewFaker())
}

func TestRegenerateMiningBlockClique(t *testing.T) {
	testRegenerateMiningBlock(t, cliqueChainConfig, clique.New(cliqueChainConfig.Clique, rawdb.NewMemoryDatabase()))
}

// For Ethhash and Clique, it is safe and even desired to start another seal process in the presence of new transactions
// that potentially increase the fee revenue for the sealer. In Istanbul, that is not possible and even counter productive
// as proposing another block after having already done so is clearly byzantine behavior.
func TestRegenerateMiningBlockIstanbul(t *testing.T) {
	chainConfig := istanbulChainConfig
	engine := getAuthorizedIstanbulEngine()

	defer engine.Close()

	w, b := newTestWorker(t, chainConfig, engine, 0, true)
	defer w.close()

	var taskCh = make(chan struct{})

	taskIndex := 0
	w.newTaskHook = func(task *task) {
		if task.block.NumberU64() == 1 {
			receiptLen, balance := 1, big.NewInt(1000)
			if len(task.receipts) != receiptLen {
				t.Errorf("receipt number mismatch: have %d, want %d", len(task.receipts), receiptLen)
			}
			if task.state.GetBalance(testUserAddress).Cmp(balance) != 0 {
				t.Errorf("account balance mismatch: have %d, want %d", task.state.GetBalance(testUserAddress), balance)
			}
			taskCh <- struct{}{}
			taskIndex += 1
		}
	}
	w.skipSealHook = func(task *task) bool {
		return true
	}
	w.fullTaskHook = func() {
		time.Sleep(100 * time.Millisecond)
	}
	// Ensure worker has finished initialization
	for {
		b := w.pendingBlock()
		if b != nil && b.NumberU64() == 1 {
			break
		}
	}

	w.start()
	// expect one work
	select {
	case <-taskCh:
	case <-time.NewTimer(time.Second).C:
		t.Error("new task timeout")
	}

	b.txPool.AddLocals(newTxs)
	time.Sleep(time.Second)

	select {
	case <-taskCh:
		t.Error("Should have not received another task")
	case <-time.NewTimer(time.Second).C:
	}
}

func testRegenerateMiningBlock(t *testing.T, chainConfig *params.ChainConfig, engine consensus.Engine) {
	defer engine.Close()

	w, b := newTestWorker(t, chainConfig, engine, 0, true)
	defer w.close()

	var taskCh = make(chan struct{})

	taskIndex := 0
	w.newTaskHook = func(task *task) {
		if task.block.NumberU64() == 1 {
			if taskIndex == 2 {
				receiptLen, balance := 2, big.NewInt(2000)
				if len(task.receipts) != receiptLen {
					t.Errorf("receipt number mismatch: have %d, want %d", len(task.receipts), receiptLen)
				}
				if task.state.GetBalance(testUserAddress).Cmp(balance) != 0 {
					t.Errorf("account balance mismatch: have %d, want %d", task.state.GetBalance(testUserAddress), balance)
				}
			}
			taskCh <- struct{}{}
			taskIndex += 1
		}
	}
	w.skipSealHook = func(task *task) bool {
		return true
	}
	w.fullTaskHook = func() {
		time.Sleep(100 * time.Millisecond)
	}
	// Ensure worker has finished initialization
	for {
		b := w.pendingBlock()
		if b != nil && b.NumberU64() == 1 {
			break
		}
	}

	w.start()
	// Ignore the first two works
	for i := 0; i < 2; i += 1 {
		select {
		case <-taskCh:
		case <-time.NewTimer(time.Second).C:
			t.Error("new task timeout")
		}
	}
	b.txPool.AddLocals(newTxs)
	time.Sleep(time.Second)

	select {
	case <-taskCh:
	case <-time.NewTimer(time.Second).C:
		t.Error("new task timeout")
	}
}

func TestAdjustIntervalEthash(t *testing.T) {
	testAdjustInterval(t, ethashChainConfig, ethash.NewFaker())
}

func TestAdjustIntervalClique(t *testing.T) {
	testAdjustInterval(t, cliqueChainConfig, clique.New(cliqueChainConfig.Clique, rawdb.NewMemoryDatabase()))
}

func testAdjustInterval(t *testing.T, chainConfig *params.ChainConfig, engine consensus.Engine) {
	defer engine.Close()

	w, _ := newTestWorker(t, chainConfig, engine, 0, true)
	defer w.close()

	w.skipSealHook = func(task *task) bool {
		return true
	}
	w.fullTaskHook = func() {
		time.Sleep(100 * time.Millisecond)
	}
	var (
		progress = make(chan struct{}, 10)
		result   = make([]float64, 0, 10)
		index    = 0
		start    = false
	)
	w.resubmitHook = func(minInterval time.Duration, recommitInterval time.Duration) {
		// Short circuit if interval checking hasn't started.
		if !start {
			return
		}
		var wantMinInterval, wantRecommitInterval time.Duration

		switch index {
		case 0:
			wantMinInterval, wantRecommitInterval = 3*time.Second, 3*time.Second
		case 1:
			origin := float64(3 * time.Second.Nanoseconds())
			estimate := origin*(1-intervalAdjustRatio) + intervalAdjustRatio*(origin/0.8+intervalAdjustBias)
			wantMinInterval, wantRecommitInterval = 3*time.Second, time.Duration(estimate)*time.Nanosecond
		case 2:
			estimate := result[index-1]
			min := float64(3 * time.Second.Nanoseconds())
			estimate = estimate*(1-intervalAdjustRatio) + intervalAdjustRatio*(min-intervalAdjustBias)
			wantMinInterval, wantRecommitInterval = 3*time.Second, time.Duration(estimate)*time.Nanosecond
		case 3:
			wantMinInterval, wantRecommitInterval = time.Second, time.Second
		}

		// Check interval
		if minInterval != wantMinInterval {
			t.Errorf("resubmit min interval mismatch: have %v, want %v ", minInterval, wantMinInterval)
		}
		if recommitInterval != wantRecommitInterval {
			t.Errorf("resubmit interval mismatch: have %v, want %v", recommitInterval, wantRecommitInterval)
		}
		result = append(result, float64(recommitInterval.Nanoseconds()))
		index += 1
		progress <- struct{}{}
	}
	// Ensure worker has finished initialization
	for {
		b := w.pendingBlock()
		if b != nil && b.NumberU64() == 1 {
			break
		}
	}

	w.start()

	time.Sleep(time.Second)

	start = true
	w.setRecommitInterval(3 * time.Second)
	select {
	case <-progress:
	case <-time.NewTimer(time.Second).C:
		t.Error("interval reset timeout")
	}

	w.resubmitAdjustCh <- &intervalAdjust{inc: true, ratio: 0.8}
	select {
	case <-progress:
	case <-time.NewTimer(time.Second).C:
		t.Error("interval reset timeout")
	}

	w.resubmitAdjustCh <- &intervalAdjust{inc: false}
	select {
	case <-progress:
	case <-time.NewTimer(time.Second).C:
		t.Error("interval reset timeout")
	}

	w.setRecommitInterval(500 * time.Millisecond)
	select {
	case <-progress:
	case <-time.NewTimer(time.Second).C:
		t.Error("interval reset timeout")
	}
}<|MERGE_RESOLUTION|>--- conflicted
+++ resolved
@@ -65,8 +65,8 @@
 
 	testConfig = &Config{
 		Recommit: time.Second,
-		GasFloor: params.GenesisGasLimit,
-		GasCeil:  params.GenesisGasLimit,
+		GasFloor: 0,
+		GasCeil:  0,
 	}
 )
 
@@ -182,11 +182,7 @@
 	if shouldAddPendingTxs {
 		backend.txPool.AddLocals(pendingTxs)
 	}
-<<<<<<< HEAD
 	w := newWorker(testConfig, chainConfig, engine, backend, new(event.TypeMux), nil, &backend.db)
-=======
-	w := newWorker(chainConfig, engine, backend, new(event.TypeMux), time.Second, params.DefaultGasLimit, params.DefaultGasLimit, nil, &backend.db)
->>>>>>> 22001689
 	w.setEtherbase(testBankAddress)
 	return w, backend
 }
@@ -254,13 +250,9 @@
 		return signatureBytes, nil
 	}
 
-<<<<<<< HEAD
-	engine := istanbulBackend.New(istanbul.DefaultConfig, rawdb.NewMemoryDatabase())
-=======
 	istanbulDataDirName := string(rand.Int())
 	dataDir := filepath.Join("/tmp", istanbulDataDirName)
-	engine := istanbulBackend.New(istanbul.DefaultConfig, ethdb.NewMemDatabase(), dataDir)
->>>>>>> 22001689
+	engine := istanbulBackend.New(istanbul.DefaultConfig, rawdb.NewMemoryDatabase(), dataDir)
 	engine.(*istanbulBackend.Backend).Authorize(crypto.PubkeyToAddress(testBankKey.PublicKey), signerFn, signHashBLSFn, signMessageBLSFn)
 	return engine
 }
