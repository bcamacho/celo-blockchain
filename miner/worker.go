--- conflicted
+++ resolved
@@ -24,14 +24,6 @@
 
 	"github.com/celo-org/celo-blockchain/common"
 	"github.com/celo-org/celo-blockchain/consensus"
-<<<<<<< HEAD
-	"github.com/celo-org/celo-blockchain/consensus/misc"
-	"github.com/celo-org/celo-blockchain/contracts/blockchain_parameters"
-	"github.com/celo-org/celo-blockchain/contracts/currency"
-	"github.com/celo-org/celo-blockchain/contracts/random"
-=======
-	"github.com/celo-org/celo-blockchain/contract_comm/currency"
->>>>>>> 74b21c4e
 	"github.com/celo-org/celo-blockchain/core"
 	"github.com/celo-org/celo-blockchain/core/state"
 	"github.com/celo-org/celo-blockchain/core/types"
@@ -236,15 +228,6 @@
 	close(w.exitCh)
 }
 
-func (w *worker) createTxCmp() func(tx1 *types.Transaction, tx2 *types.Transaction) int {
-	vmRunner := w.chain.NewEVMRunner(w.current.header, w.current.state)
-	currencyManager := currency.NewManager(vmRunner)
-
-	return func(tx1 *types.Transaction, tx2 *types.Transaction) int {
-		return currencyManager.CmpValues(tx1.GasPrice(), tx1.FeeCurrency(), tx2.GasPrice(), tx2.FeeCurrency())
-	}
-}
-
 // constructAndSubmitNewBlock constructs a new block and if the worker is running, submits
 // a task to the engine
 func (w *worker) constructAndSubmitNewBlock(ctx context.Context) {
@@ -337,7 +320,7 @@
 					txs[acc] = append(txs[acc], tx)
 				}
 
-				txset := types.NewTransactionsByPriceAndNonce(b.signer, txs, w.createTxCmp())
+				txset := types.NewTransactionsByPriceAndNonce(b.signer, txs, createTxCmp(w.chain, b.header, b.state))
 				tcount := b.tcount
 				b.commitTransactions(ctx, w, txset, txFeeRecipient)
 				// Only update the snapshot if any new transactons were added
@@ -349,176 +332,6 @@
 		}
 	}
 
-<<<<<<< HEAD
-	vmRunner := w.chain.NewEVMRunner(header, state)
-	env := &environment{
-		signer:    types.NewEIP155Signer(w.chainConfig.ChainID),
-		state:     state,
-		ancestors: mapset.NewSet(),
-		header:    header,
-		gasLimit:  blockchain_parameters.GetBlockGasLimitOrDefault(vmRunner),
-	}
-
-	// when 08 is processed ancestors contain 07 (quick block)
-	for _, ancestor := range w.chain.GetBlocksFromHash(parent.Hash(), 7) {
-		env.ancestors.Add(ancestor.Hash())
-	}
-
-	// Keep track of transactions which return errors so they can be removed
-	env.tcount = 0
-	w.current = env
-	return nil
-}
-
-// updateSnapshot updates pending snapshot block and state.
-// Note this function assumes the current variable is thread safe.
-func (w *worker) updateSnapshot() {
-	w.snapshotMu.Lock()
-	defer w.snapshotMu.Unlock()
-
-	w.snapshotBlock = types.NewBlock(
-		w.current.header,
-		w.current.txs,
-		w.current.receipts,
-		w.current.randomness,
-	)
-
-	w.snapshotState = w.current.state.Copy()
-}
-
-func (w *worker) commitTransaction(tx *types.Transaction, txFeeRecipient common.Address) ([]*types.Log, error) {
-	snap := w.current.state.Snapshot()
-	vmRunner := w.chain.NewEVMRunner(w.current.header, w.current.state)
-	receipt, err := core.ApplyTransaction(w.chainConfig, w.chain, &txFeeRecipient, w.current.gasPool, w.current.state, w.current.header, tx, &w.current.header.GasUsed, *w.chain.GetVMConfig(), vmRunner)
-	if err != nil {
-		w.current.state.RevertToSnapshot(snap)
-		return nil, err
-	}
-	w.current.txs = append(w.current.txs, tx)
-	w.current.receipts = append(w.current.receipts, receipt)
-
-	return receipt.Logs, nil
-}
-
-func (w *worker) commitTransactions(txs *types.TransactionsByPriceAndNonce, txFeeRecipient common.Address, interrupt *int32) bool {
-	// Short circuit if current is nil
-	if w.current == nil {
-		return true
-	}
-
-	if w.current.gasPool == nil {
-		w.current.gasPool = new(core.GasPool).AddGas(w.current.gasLimit)
-	}
-
-	var coalescedLogs []*types.Log
-
-loop:
-	for {
-		// In the following three cases, we will interrupt the execution of the transaction.
-		// (1) new head block event arrival, the interrupt signal is 1
-		// (2) worker start or restart, the interrupt signal is 1
-		// (3) worker recreate the mining block with any newly arrived transactions, the interrupt signal is 2.
-		// For the first two cases, the semi-finished work will be discarded.
-		// For the third case, the semi-finished work will be submitted to the consensus engine.
-		if interrupt != nil && atomic.LoadInt32(interrupt) != commitInterruptNone {
-			// Notify resubmit loop to increase resubmitting interval due to too frequent commits.
-			if atomic.LoadInt32(interrupt) == commitInterruptResubmit {
-				ratio := float64(w.current.gasLimit-w.current.gasPool.Gas()) / float64(w.current.gasLimit)
-				if ratio < 0.1 {
-					ratio = 0.1
-				}
-				w.resubmitAdjustCh <- &intervalAdjust{
-					ratio: ratio,
-					inc:   true,
-				}
-			}
-			return atomic.LoadInt32(interrupt) == commitInterruptNewHead
-		}
-		// If we don't have enough gas for any further transactions then we're done
-		if w.current.gasPool.Gas() < params.TxGas {
-			log.Trace("Not enough gas for further transactions", "have", w.current.gasPool, "want", params.TxGas)
-			break
-		}
-		// Retrieve the next transaction and abort if all done
-		tx := txs.Peek()
-		if tx == nil {
-			break
-		}
-		// Short-circuit if the transaction requires more gas than we have in the pool.
-		// If we didn't short-circuit here, we would get core.ErrGasLimitReached below.
-		// Short-circuiting here saves us the trouble of checking the GPM and so on when the tx can't be included
-		// anyway due to the block not having enough gas left.
-		if w.current.gasPool.Gas() < tx.Gas() {
-			log.Trace("Skipping transaction which requires more gas than is left in the block", "hash", tx.Hash(), "gas", w.current.gasPool.Gas(), "txgas", tx.Gas())
-			txs.Pop()
-			continue
-		}
-		// Error may be ignored here. The error has already been checked
-		// during transaction acceptance is the transaction pool.
-		//
-		// We use the eip155 signer regardless of the current hf.
-		from, _ := types.Sender(w.current.signer, tx)
-		// Check whether the tx is replay protected. If we're not in the EIP155 hf
-		// phase, start ignoring the sender until we do.
-		if tx.Protected() && !w.chainConfig.IsEIP155(w.current.header.Number) {
-			log.Trace("Ignoring reply protected transaction", "hash", tx.Hash(), "eip155", w.chainConfig.EIP155Block)
-
-			txs.Pop()
-			continue
-		}
-		// Start executing the transaction
-		w.current.state.Prepare(tx.Hash(), common.Hash{}, w.current.tcount)
-
-		logs, err := w.commitTransaction(tx, txFeeRecipient)
-		switch err {
-		case core.ErrGasLimitReached:
-			// Pop the current out-of-gas transaction without shifting in the next from the account
-			log.Trace("Gas limit exceeded for current block", "sender", from)
-			txs.Pop()
-
-		case core.ErrNonceTooLow:
-			// New head notification data race between the transaction pool and miner, shift
-			log.Trace("Skipping transaction with low nonce", "sender", from, "nonce", tx.Nonce())
-			txs.Shift()
-
-		case core.ErrNonceTooHigh:
-			// Reorg notification data race between the transaction pool and miner, skip account =
-			log.Trace("Skipping account with hight nonce", "sender", from, "nonce", tx.Nonce())
-			txs.Pop()
-
-		case core.ErrGasPriceDoesNotExceedMinimum:
-			// We are below the GPM, so we can stop (the rest of the transactions will either have
-			// even lower gas price or won't be mineable yet due to their nonce)
-			log.Trace("Skipping remaining transaction below the gas price minimum")
-			break loop
-
-		case nil:
-			// Everything ok, collect the logs and shift in the next transaction from the same account
-			coalescedLogs = append(coalescedLogs, logs...)
-			w.current.tcount++
-			txs.Shift()
-
-		default:
-			// Strange error, discard the transaction and get the next in line (note, the
-			// nonce-too-high clause will prevent us from executing in vain).
-			log.Debug("Transaction failed, account skipped", "hash", tx.Hash(), "err", err)
-			txs.Shift()
-		}
-	}
-
-	if !w.isRunning() && len(coalescedLogs) > 0 {
-		// We don't push the pendingLogsEvent while we are mining. The reason is that
-		// when we are mining, the worker will regenerate a mining block every 3 seconds.
-		// In order to avoid pushing the repeated pendingLog, we disable the pending log pushing.
-
-		// make a copy, the state caches the logs and these logs get "upgraded" from pending to mined
-		// logs by filling in the block hash when the block was mined by the local miner. This can
-		// cause a race condition if a log was "upgraded" before the PendingLogsEvent is processed.
-		cpy := make([]*types.Log, len(coalescedLogs))
-		for i, l := range coalescedLogs {
-			cpy[i] = new(types.Log)
-			*cpy[i] = *l
-=======
 }
 
 // mainLoop is a standalone goroutine to create tasks and submit to the engine.
@@ -537,7 +350,6 @@
 	generateNewBlock := func() {
 		if cancel != nil {
 			cancel()
->>>>>>> 74b21c4e
 		}
 		wg.Wait()
 		taskCtx, cancel = context.WithCancel(context.Background())
@@ -561,90 +373,6 @@
 		}
 	}
 
-<<<<<<< HEAD
-	w.updateSnapshot()
-
-	if w.isRunning() {
-		vmRunner := w.chain.NewEVMRunner(w.current.header, w.current.state)
-
-		if random.IsRunning(vmRunner) {
-			istanbul, ok := w.engine.(consensus.Istanbul)
-			if !ok {
-				log.Crit("Istanbul consensus engine must be in use for the randomness beacon")
-			}
-
-			lastCommitment, err := random.GetLastCommitment(vmRunner, w.validator)
-			if err != nil {
-				log.Error("Failed to get last commitment", "err", err)
-				return
-			}
-
-			lastRandomness := common.Hash{}
-			if (lastCommitment != common.Hash{}) {
-				lastRandomnessParentHash := rawdb.ReadRandomCommitmentCache(w.db, lastCommitment)
-				if (lastRandomnessParentHash == common.Hash{}) {
-					log.Error("Failed to get last randomness cache entry")
-					return
-				}
-
-				var err error
-				lastRandomness, _, err = istanbul.GenerateRandomness(lastRandomnessParentHash)
-				if err != nil {
-					log.Error("Failed to generate last randomness", "err", err)
-					return
-				}
-			}
-
-			_, newCommitment, err := istanbul.GenerateRandomness(w.current.header.ParentHash)
-			if err != nil {
-				log.Error("Failed to generate new randomness", "err", err)
-				return
-			}
-
-			err = random.RevealAndCommit(vmRunner, lastRandomness, newCommitment, w.validator)
-			if err != nil {
-				log.Error("Failed to reveal and commit randomness", "randomness", lastRandomness.Hex(), "commitment", newCommitment.Hex(), "err", err)
-				return
-			}
-			// always true (EIP158)
-			w.current.state.IntermediateRoot(true)
-
-			w.current.randomness = &types.Randomness{Revealed: lastRandomness, Committed: newCommitment}
-		} else {
-			w.current.randomness = &types.EmptyRandomness
-		}
-	} else {
-		w.current.randomness = &types.EmptyRandomness
-	}
-
-	// Fill the block with all available pending transactions.
-	pending, err := w.eth.TxPool().Pending()
-
-	if err != nil {
-		log.Error("Failed to fetch pending transactions", "err", err)
-		istanbulEmptyBlockCommit()
-		return
-	}
-
-	// Short circuit if there is no available pending transactions.
-	if len(pending) == 0 {
-		istanbulEmptyBlockCommit()
-		return
-	}
-	// Split the pending transactions into locals and remotes
-	localTxs, remoteTxs := make(map[common.Address]types.Transactions), pending
-	for _, account := range w.eth.TxPool().Locals() {
-		if txs := remoteTxs[account]; len(txs) > 0 {
-			delete(remoteTxs, account)
-			localTxs[account] = txs
-		}
-	}
-
-	txComparator := w.createTxCmp()
-	if len(localTxs) > 0 {
-		txs := types.NewTransactionsByPriceAndNonce(w.current.signer, localTxs, txComparator)
-		if w.commitTransactions(txs, txFeeRecipient, interrupt) {
-=======
 	for {
 		select {
 		case <-w.startCh:
@@ -669,7 +397,6 @@
 			if cancel != nil {
 				cancel()
 			}
->>>>>>> 74b21c4e
 			return
 		case <-w.txsSub.Err():
 			if cancel != nil {
