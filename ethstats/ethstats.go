// Copyright 2016 The go-ethereum Authors
// This file is part of the go-ethereum library.
//
// The go-ethereum library is free software: you can redistribute it and/or modify
// it under the terms of the GNU Lesser General Public License as published by
// the Free Software Foundation, either version 3 of the License, or
// (at your option) any later version.
//
// The go-ethereum library is distributed in the hope that it will be useful,
// but WITHOUT ANY WARRANTY; without even the implied warranty of
// MERCHANTABILITY or FITNESS FOR A PARTICULAR PURPOSE. See the
// GNU Lesser General Public License for more details.
//
// You should have received a copy of the GNU Lesser General Public License
// along with the go-ethereum library. If not, see <http://www.gnu.org/licenses/>.

// Package ethstats implements the network stats reporting service.
package ethstats

import (
	"context"
	"encoding/json"
	"errors"
	"fmt"
	"math/big"
	"net/http"
	"regexp"
	"runtime"
	"strconv"
	"strings"
	"time"

	"github.com/celo-org/celo-blockchain/accounts"
	"github.com/celo-org/celo-blockchain/common"
	"github.com/celo-org/celo-blockchain/common/hexutil"
	"github.com/celo-org/celo-blockchain/common/mclock"
	"github.com/celo-org/celo-blockchain/consensus"
	"github.com/celo-org/celo-blockchain/consensus/istanbul"
	istanbulBackend "github.com/celo-org/celo-blockchain/consensus/istanbul/backend"
	"github.com/celo-org/celo-blockchain/contract_comm/validators"
	"github.com/celo-org/celo-blockchain/core"
	"github.com/celo-org/celo-blockchain/core/state"
	"github.com/celo-org/celo-blockchain/core/types"
	"github.com/celo-org/celo-blockchain/core/vm"
	"github.com/celo-org/celo-blockchain/crypto"
	"github.com/celo-org/celo-blockchain/eth"
	"github.com/celo-org/celo-blockchain/event"
	"github.com/celo-org/celo-blockchain/les"
	"github.com/celo-org/celo-blockchain/log"
	"github.com/celo-org/celo-blockchain/p2p"
	"github.com/celo-org/celo-blockchain/p2p/enode"
	"github.com/celo-org/celo-blockchain/rpc"
	"github.com/gorilla/websocket"
	"golang.org/x/sync/errgroup"
)

const (
	// historyUpdateRange is the number of blocks a node should report upon login or
	// history request.
	historyUpdateRange = 50

	// txChanSize is the size of channel listening to NewTxsEvent.
	// The number is referenced from the size of tx pool.
	txChanSize = 4096
	// chainHeadChanSize is the size of channel listening to ChainHeadEvent.
	chainHeadChanSize = 10
	// istDelegateSignChanSize is the size of the channel listening to DelegateSignEvent
	istDelegateSignChanSize = 5

	// connectionTimeout waits for the websocket connection to be established
	connectionTimeout = 10
	// delegateSignTimeout waits for the proxy to sign a message
	delegateSignTimeout = 5
	// wait longer if there are difficulties with login
	loginTimeout = 50
	// statusUpdateInterval is the frequency of sending full node reports
	statusUpdateInterval = 13
	// valSetInterval is the frequency in blocks to send the validator set
	valSetInterval = 11

	actionBlock    = "block"
	actionHello    = "hello"
	actionHistory  = "history"
	actionLatency  = "latency"
	actionNodePing = "node-ping"
	actionNodePong = "node-pong"
	actionPending  = "pending"
	actionStats    = "stats"
)

type txPool interface {
	// SubscribeNewTxsEvent should return an event subscription of
	// NewTxsEvent and send events to the given channel.
	SubscribeNewTxsEvent(chan<- core.NewTxsEvent) event.Subscription
}

type blockChain interface {
	SubscribeChainHeadEvent(ch chan<- core.ChainHeadEvent) event.Subscription
}

// StatsPayload todo: document this
type StatsPayload struct {
	Action string      `json:"action"`
	Stats  interface{} `json:"stats"`
}

// DelegateSignMessage Payload to be signed with the peer that sent it
type DelegateSignMessage struct {
	PeerID  enode.ID
	Payload StatsPayload
}

// Service implements an Ethereum netstats reporting daemon that pushes local
// chain statistics up to a monitoring server.
type Service struct {
	server        *p2p.Server              // Peer-to-peer server to retrieve networking infos
	eth           *eth.Ethereum            // Full Ethereum service if monitoring a full node
	les           *les.LightEthereum       // Light Ethereum service if monitoring a light node
	engine        consensus.Engine         // Consensus engine to retrieve variadic block fields
	backend       *istanbulBackend.Backend // Istanbul consensus backend
	nodeName      string                   // Name of the node to display on the monitoring page
	celostatsHost string                   // Remote address of the monitoring service
	stopFn        context.CancelFunc       // Close ctx Done channel

	pongCh chan struct{} // Pong notifications are fed into this channel
	histCh chan []uint64 // History request block numbers are fed into this channel
}

func parseStatsConnectionURL(url string, name *string, host *string) error {
	re := regexp.MustCompile("([^:@]*)?@(.+)")
	parts := re.FindStringSubmatch(url)
	if len(parts) != 3 {
		return fmt.Errorf("invalid netstats url: \"%s\", should be nodename@host:port", url)
	}
	*name = parts[1]
	*host = parts[2]
	return nil
}

// New returns a monitoring service ready for stats reporting.
func New(url string, ethServ *eth.Ethereum, lesServ *les.LightEthereum) (*Service, error) {
	// Assemble and return the stats service
	var (
		engine        consensus.Engine
		name          string
		celostatsHost string
	)
	if ethServ != nil {
		engine = ethServ.Engine()
	} else {
		engine = lesServ.Engine()
	}

	backend := engine.(*istanbulBackend.Backend)
	if !backend.IsProxiedValidator() {
		// Parse the netstats connection url
		if err := parseStatsConnectionURL(url, &name, &celostatsHost); err != nil {
			return nil, err
		}
	}

	return &Service{
		eth:           ethServ,
		les:           lesServ,
		engine:        engine,
		backend:       backend,
		nodeName:      name,
		celostatsHost: celostatsHost,
		stopFn:        nil,
		pongCh:        make(chan struct{}),
		histCh:        make(chan []uint64, 1),
	}, nil
}

// Protocols implements node.Service, returning the P2P network protocols used
// by the stats service (nil as it doesn't use the devp2p overlay network).
func (s *Service) Protocols() []p2p.Protocol { return nil }

// APIs implements node.Service, returning the RPC API endpoints provided by the
// stats service (nil as it doesn't provide any user callable APIs).
func (s *Service) APIs() []rpc.API { return nil }

// Start implements node.Service, starting up the monitoring and reporting daemon.
func (s *Service) Start(server *p2p.Server) error {
	// TODO add lock to avoid starting twice or starting an already started service
	s.server = server
	go func() {
		ctx, cancel := context.WithCancel(context.Background())
		defer cancel()
		s.stopFn = cancel
		s.loop(ctx)
	}()

	log.Info("Stats daemon started")
	return nil
}

// Stop implements node.Service, terminating the monitoring and reporting daemon.
func (s *Service) Stop() error {
	// TODO don't stop if already stopped
	// TODO use lock
	if s.stopFn != nil {
		log.Info("Stats daemon stopped")
		s.stopFn()
		s.stopFn = nil
	}
	// TODO use WaitGroup to wait for loop to finish (or use errgroup for it)
	return nil
}

// loop keeps trying to connect to the netstats server, reporting chain events
// until termination.
func (s *Service) loop(ctx context.Context) {
	// Subscribe to chain events to execute updates on
	var blockchain blockChain
	var txpool txPool
	if s.eth != nil {
		blockchain = s.eth.BlockChain()
		txpool = s.eth.TxPool()
	} else {
		blockchain = s.les.BlockChain()
		txpool = s.les.TxPool()
	}

	// Start a goroutine that exhausts the subscriptions to avoid events piling up
	var (
		headCh = make(chan *types.Block, 1)
		txCh   = make(chan struct{}, 1)
		signCh = make(chan *DelegateSignMessage, 1)
		sendCh = make(chan *StatsPayload, 1)
	)

	group, ctxGroup := errgroup.WithContext(ctx)
	group.Go(func() error { return s.handleDelegateSignEvents(ctxGroup, sendCh, signCh) })
	group.Go(func() error { return s.handleNewTransactionEvents(ctxGroup, txCh, txpool) })
	group.Go(func() error { return s.handleChainHeadEvents(ctxGroup, headCh, blockchain) })

	if s.backend.IsProxiedValidator() {
		group.Go(func() error {
			for {
				select {
				case delegateSignMsg := <-signCh:
					if err := s.handleDelegateSign(&delegateSignMsg.Payload, delegateSignMsg.PeerID); err != nil {
						log.Warn("Delegate sign failed", "err", err)
					}
				case <-ctxGroup.Done():
					return ctxGroup.Err()
				}
			}
		})
	} else {
		group.Go(func() error {
			// Resolve the URL, defaulting to TLS, but falling back to none too
			path := fmt.Sprintf("%s/api", s.celostatsHost)
			urls := []string{path}

			// url.Parse and url.IsAbs is unsuitable (https://github.com/golang/go/issues/19779)
			if !strings.Contains(path, "://") {
				urls = []string{"wss://" + path, "ws://" + path}
			}

			// Establish a websocket connection to the server on any supported URL
			var (
				conn *websocket.Conn
				err  error
			)

			// Loop reporting until termination
			for {
				dialer := websocket.Dialer{HandshakeTimeout: 5 * time.Second}
				header := make(http.Header)
				for _, url := range urls {
					conn, _, err = dialer.Dial(url, header)
					if err == nil {
						break
					}
				}

				if err != nil {
					log.Warn("Stats server unreachable", "err", err)
					time.Sleep(connectionTimeout * time.Second)
					continue
				}

				// Authenticate the client with the server
				if err = s.login(conn, sendCh); err != nil {
					log.Warn("Stats login failed", "err", err)
					conn.Close()
					time.Sleep(connectionTimeout * time.Second)
					continue
				}

				// This go routine will close when the connection gets closed/lost
				go s.readLoop(conn)

				// Send the initial stats so our node looks decent from the get go
				if err = s.report(conn, sendCh); err != nil {
					log.Warn("Initial stats report failed", "err", err)
					conn.Close()
					continue
				}

				// Keep sending status updates until the connection breaks
				fullReport := time.NewTicker(statusUpdateInterval * time.Second)

				for err == nil {
					select {
					case <-ctxGroup.Done():
						fullReport.Stop()
						// Make sure the connection is closed
						conn.Close()
						return ctxGroup.Err()

					case <-fullReport.C:
						if err = s.report(conn, sendCh); err != nil {
							log.Warn("Full stats report failed", "err", err)
						}
					case list := <-s.histCh:
						if err = s.reportHistory(conn, list); err != nil {
							log.Warn("Requested history report failed", "err", err)
						}
					case head := <-headCh:
						if err = s.reportBlock(conn, head); err != nil {
							log.Warn("Block stats report failed", "err", err)
						}
					case <-txCh:
						if err = s.reportPending(conn); err != nil {
							log.Warn("Transaction stats report failed", "err", err)
						}
					case signedMessage := <-sendCh:
						if err = s.handleDelegateSend(conn, signedMessage); err != nil {
							log.Warn("Delegate send failed", "err", err)
						}
					}
				}
				fullReport.Stop()
				// Make sure the connection is closed
				conn.Close()
				// Continues with the for, and tries to login again until the ctx was cancelled
			}
		})
	}

	group.Wait()
}

// login tries to authorize the client at the remote server.
func (s *Service) login(conn *websocket.Conn, sendCh chan *StatsPayload) error {
	// Construct and send the login authentication
	infos := s.server.NodeInfo()

	var (
		network  string
		protocol string
	)
	if info := infos.Protocols[istanbul.ProtocolName]; info != nil {
		ethInfo, ok := info.(*eth.NodeInfo)
		if !ok {
			return errors.New("Could not resolve NodeInfo")
		}
		network = fmt.Sprintf("%d", ethInfo.Network)
		protocol = fmt.Sprintf("%s/%d", istanbul.ProtocolName, istanbul.ProtocolVersions[0])
	} else {
		lesProtocol, ok := infos.Protocols["les"]
		if !ok {
			return errors.New("No less protocol found")
		}
		lesInfo, ok := lesProtocol.(*les.NodeInfo)
		if !ok {
			return errors.New("Could not resolve NodeInfo")
		}
		network = fmt.Sprintf("%d", lesInfo.Network)
		protocol = fmt.Sprintf("les/%d", les.ClientProtocolVersions[0])
	}
	auth := &authMsg{
		ID: s.backend.ValidatorAddress().String(),
		Info: nodeInfo{
			Name:     s.nodeName,
			Node:     infos.Name,
			Port:     infos.Ports.Listener,
			Network:  network,
			Protocol: protocol,
			API:      "No",
			Os:       runtime.GOOS,
			OsVer:    runtime.GOARCH,
			Client:   "0.1.1",
			History:  true,
		},
	}

	if err := s.sendStats(conn, actionHello, auth); err != nil {
		return err
	}

	if s.backend.IsProxy() {
		// Proxy needs a delegate send here to get ACK
		if err := s.waitAndDelegateMessageWithTimeout(conn, sendCh); err != nil {
			return err
		}
	}

	// Retrieve the remote ack or connection termination
	var ack map[string][]string

	signalCh := make(chan error, 1)

	go func() {
		signalCh <- conn.ReadJSON(&ack)
	}()

	select {
	case <-time.After(loginTimeout * time.Second):
		// Login timeout, abort
		return errors.New("delegation of login timed out")
	case err := <-signalCh:
		if err != nil {
			return errors.New("unauthorized, try registering your validator to get whitelisted")
		}
	}

	emit, ok := ack["emit"]

	if !ok {
		return errors.New("emit not in ack")
	}

	if len(emit) != 1 || emit[0] != "ready" {
		return errors.New("unauthorized")
	}

	return nil
}

func (s *Service) waitAndDelegateMessageWithTimeout(conn *websocket.Conn, sendCh chan *StatsPayload) error {
	select {
	case signedMessage := <-sendCh:
		return s.handleDelegateSend(conn, signedMessage)
	case <-time.After(delegateSignTimeout * time.Second):
		return errors.New("delegation sign timeout")
	}
}

func (s *Service) handleDelegateSign(messageToSign *StatsPayload, peerID enode.ID) error {
	signedStats, err := s.signStats(messageToSign.Stats)
	if err != nil {
		return err
	}

	signedMessage := &StatsPayload{
		Action: messageToSign.Action,
		Stats:  signedStats,
	}
	msg, err := json.Marshal(signedMessage)
	if err != nil {
		return err
	}
	return s.backend.SendDelegateSignMsgToProxy(msg, peerID)
}

func (s *Service) handleDelegateSend(conn *websocket.Conn, signedMessage *StatsPayload) error {
	report := map[string][]interface{}{
		"emit": {signedMessage.Action, signedMessage.Stats},
	}
	return conn.WriteJSON(report)
}

func (s *Service) handleDelegateSignEvents(ctx context.Context, sendCh chan *StatsPayload, signCh chan *DelegateSignMessage) error {
	ch := make(chan istanbul.MessageWithPeerIDEvent, istDelegateSignChanSize)
	subscription := s.backend.SubscribeNewDelegateSignEvent(ch)
	defer subscription.Unsubscribe()

	for {
		select {
		case msg := <-ch:
			var delegateSignMessage DelegateSignMessage
			delegateSignMessage.PeerID = msg.PeerID
			if err := json.Unmarshal(msg.Payload, &delegateSignMessage.Payload); err != nil {
				continue
			}
			if s.backend.IsProxy() {
				// proxy should send to websocket
				select {
				case sendCh <- &delegateSignMessage.Payload:
				default:
				}
			} else if s.backend.IsProxiedValidator() {
				// proxied validator should sign
				select {
				case signCh <- &delegateSignMessage:
				default:
				}
			}
		case err := <-subscription.Err():
			log.Error("Subscription for handle signing messages failed", "err", err)
			return err
		case <-ctx.Done():
			return ctx.Err()
		}
	}
}

func (s *Service) handleNewTransactionEvents(ctx context.Context, txChan chan struct{}, txpool txPool) error {
	var lastTx mclock.AbsTime
	ch := make(chan core.NewTxsEvent, txChanSize)
	subscription := txpool.SubscribeNewTxsEvent(ch)
	defer subscription.Unsubscribe()

	for {
		select {
		// Notify of new transaction events, but drop if too frequent
		case <-ch:
			if time.Duration(mclock.Now()-lastTx) < time.Second {
				continue
			}
			lastTx = mclock.Now()

			select {
			case txChan <- struct{}{}:
			default:
			}
		case err := <-subscription.Err():
			log.Error("Subscription for handle new transactions failed", "err", err)
			return err
		case <-ctx.Done():
			return ctx.Err()
		}
	}
}

func (s *Service) handleChainHeadEvents(ctx context.Context, headCh chan *types.Block, blockchain blockChain) error {
	ch := make(chan core.ChainHeadEvent, chainHeadChanSize)
	subscription := blockchain.SubscribeChainHeadEvent(ch)
	defer subscription.Unsubscribe()

	for {
		select {
		// Notify of chain head events, but drop if too frequent
		case head := <-ch:
			select {
			case headCh <- head.Block:
			default:
			}
		case err := <-subscription.Err():
			log.Error("Subscription for handle chain head failed", "err", err)
			return err
		case <-ctx.Done():
			return ctx.Err()
		}
	}
}

// readLoop loops as long as the connection is alive and retrieves data packets
// from the network socket. If any of them match an active request, it forwards
// it, if they themselves are requests it initiates a reply, and lastly it drops
// unknown packets.
func (s *Service) readLoop(conn *websocket.Conn) {
	// If the read loop exists, close the connection
	defer conn.Close()

	for {
		// Retrieve the next generic network packet and bail out on error
		var msg interface{}
		if err := conn.ReadJSON(&msg); err != nil {
			log.Warn("Failed to decode stats server message", "err", err)
			return
		}

		switch packet := msg.(type) {
		case map[string]interface{}:
			msgEmit, _ := packet["emit"].([]interface{})

			log.Trace("Received message from stats server", "msgEmit", msgEmit)
			if len(msgEmit) == 0 {
				log.Warn("Stats server sent non-broadcast", "msgEmit", msgEmit)
				return
			}
<<<<<<< HEAD

			command, ok := msgEmit[0].(string)
=======
		}
		// If the message is a history request, forward to the event processor
		if len(msg["emit"]) == 2 && command == "history" {
			// Make sure the request is valid and doesn't crash us
			request, ok := msg["emit"][1].(map[string]interface{})
			if !ok {
				log.Warn("Invalid stats history request", "msg", msg["emit"][1])
				select {
				case s.histCh <- nil: // Treat it as an no indexes request
				default:
				}
				continue
			}
			list, ok := request["list"].([]interface{})
>>>>>>> 81e9caed
			if !ok {
				log.Warn("Invalid stats server message type", "type", msgEmit[0])
				return
			}
			// If the message is a ping reply, deliver (someone must be listening!)
			if len(msgEmit) == 2 && command == actionNodePong {
				select {
				case s.pongCh <- struct{}{}:
					// Pong delivered, continue listening
					continue
				default:
					// Ping routine dead, abort
					log.Warn("Stats server pinger seems to have died")
					return
				}
			}
			// If the message is a history request, forward to the event processor
			if len(msgEmit) == 2 && command == actionHistory {
				// Make sure the request is valid and doesn't crash us
				request, ok := msgEmit[1].(map[string]interface{})
				if !ok {
					log.Warn("Invalid stats history request", "msg", msgEmit[1])
					s.histCh <- nil
					continue // Ethstats sometime sends invalid history requests, ignore those
				}
				list, ok := request["list"].([]interface{})
				if !ok {
					log.Warn("Invalid stats history block list", "list", request["list"])
					return
				}
				// Convert the block number list to an integer list
				numbers := make([]uint64, len(list))
				for i, num := range list {
					n, ok := num.(float64)
					if !ok {
						log.Warn("Invalid stats history block number", "number", num)
						return
					}
					numbers[i] = uint64(n)
				}
				select {
				case s.histCh <- numbers:
					continue
				default:
				}
			}
		default:
			// Report anything else and continue
			log.Info("Ping from websocket server", "msg", msg)
			// Primus server might want to have a pong or it closes the connection
			var serverTime = fmt.Sprintf("primus::pong::%d", time.Now().UnixNano()/int64(time.Millisecond))
			err := conn.WriteMessage(websocket.TextMessage, []byte(serverTime))
			if err != nil {
				log.Error("Sending pong failed!", "err", err)
			}
		}
	}
}

// nodeInfo is the collection of meta information about a node that is displayed
// on the monitoring page.
type nodeInfo struct {
	Name     string `json:"name"`
	Node     string `json:"node"`
	Port     int    `json:"port"`
	Network  string `json:"net"`
	Protocol string `json:"protocol"`
	API      string `json:"api"`
	Os       string `json:"os"`
	OsVer    string `json:"os_v"`
	Client   string `json:"client"`
	History  bool   `json:"canUpdateHistory"`
}

// authMsg is the authentication infos needed to login to a monitoring server.
type authMsg struct {
	ID   string   `json:"id"`
	Info nodeInfo `json:"info"`
}

// report collects all possible data to report and send it to the stats server.
// This should only be used on reconnects or rarely to avoid overloading the
// server. Use the individual methods for reporting subscribed events.
func (s *Service) report(conn *websocket.Conn, sendCh chan *StatsPayload) error {
	if err := s.reportLatency(conn, sendCh); err != nil {
		log.Warn("Latency failed to report", "err", err)
		return err
	}
	if err := s.reportBlock(conn, nil); err != nil {
		return err
	}
	if err := s.reportPending(conn); err != nil {
		return err
	}
	if err := s.reportStats(conn); err != nil {
		return err
	}
	return nil
}

// reportLatency sends a ping request to the server, measures the RTT time and
// finally sends a latency update.
func (s *Service) reportLatency(conn *websocket.Conn, sendCh chan *StatsPayload) error {
	// Send the current time to the ethstats server
	start := time.Now()

	ping := map[string]interface{}{
		"id":         s.backend.ValidatorAddress().String(),
		"clientTime": start.String(),
	}
	if err := s.sendStats(conn, actionNodePing, ping); err != nil {
		return err
	}
	// Proxy needs a delegate send here to get ACK
	if s.backend.IsProxy() {
		if err := s.waitAndDelegateMessageWithTimeout(conn, sendCh); err != nil {
			return err
		}
	}
	// Wait for the pong request to arrive back
	select {
	case <-s.pongCh:
		// Pong delivered, report the latency
	case <-time.After(5 * time.Second):
		// Ping timeout, abort
		return errors.New("ping timed out")
	}
	latency := strconv.Itoa(int((time.Since(start) / time.Duration(2)).Nanoseconds() / 1000000))

	// Send back the measured latency
	log.Trace("Sending measured latency to ethstats", "latency", latency)

	stats := map[string]interface{}{
		"id":      s.backend.ValidatorAddress().String(),
		"latency": latency,
	}
	return s.sendStats(conn, actionLatency, stats)
}

// blockStats is the information to report about individual blocks.
type blockStats struct {
	Number      *big.Int       `json:"number"`
	Hash        common.Hash    `json:"hash"`
	ParentHash  common.Hash    `json:"parentHash"`
	Timestamp   *big.Int       `json:"timestamp"`
	Miner       common.Address `json:"miner"`
	GasUsed     uint64         `json:"gasUsed"`
	GasLimit    uint64         `json:"gasLimit"`
	TotalDiff   string         `json:"totalDifficulty"`
	Txs         []txStats      `json:"transactions"`
	TxHash      common.Hash    `json:"transactionsRoot"`
	Root        common.Hash    `json:"stateRoot"`
	EpochSize   uint64         `json:"epochSize"`
	BlockRemain uint64         `json:"blockRemain"`
	Validators  validatorSet   `json:"validators"`
}

// txStats is the information to report about individual transactions.
type txStats struct {
	Hash common.Hash `json:"hash"`
}

func (s *Service) signStats(stats interface{}) (map[string]interface{}, error) {
	msg, err := json.Marshal(stats)
	if err != nil {
		return nil, err
	}
	msgHash := crypto.Keccak256Hash(msg)

	validator, errValidator := s.eth.Validator()
	if errValidator != nil {
		return nil, errValidator
	}

	account := accounts.Account{Address: validator}
	wallet, errWallet := s.eth.AccountManager().Find(account)
	if errWallet != nil {
		return nil, errWallet
	}

	pubkey, errPubkey := wallet.GetPublicKey(account)
	if errPubkey != nil {
		return nil, errPubkey
	}
	pubkeyBytes := crypto.FromECDSAPub(pubkey)

	signature, errSign := wallet.SignData(account, accounts.MimetypeTypedData, msg)
	if errSign != nil {
		return nil, errSign
	}

	proof := map[string]interface{}{
		"signature": hexutil.Encode(signature),
		"address":   validator,
		"publicKey": hexutil.Encode(pubkeyBytes),
		"msgHash":   msgHash.Hex(),
	}

	/* Server-side verification in go: */
	// 	sig := signature[:len(signature)-1]
	// 	verified := crypto.VerifySignature(pubkey, msgHash.Bytes(), sig)
	//				& address == crypto.PubkeyToAddress(*pubkey).Hex()

	/* Client-side verification in JS: */
	//	const { Keccak } = require('sha3');
	// 	const EC = require('elliptic').ec;
	// 	const addressHasher = new Keccak(256)
	// 	addressHasher.update(publicKey.substr(4), 'hex')
	// 	const msgHasher = new Keccak(256)
	// 	msgHasher.update(JSON.stringify(stats))
	// 	const ec = new EC('secp256k1');
	// 	const pubkey = ec.keyFromPublic(publicKey.substr(2), 'hex')
	// 	const signature = {
	//		r : signature.substr(2, 64),
	//		s : signature.substr(66, 64)
	//	}
	//  verified = pubkey.verify(msgHash, signature)
	//				&& address == addressHasher.digest('hex').substr(24)
	//				&& msgHash == msgHasher.digest('hex')

	signedStats := map[string]interface{}{
		"stats": stats,
		"proof": proof,
	}

	return signedStats, nil
}

func (s *Service) sendStats(conn *websocket.Conn, action string, stats interface{}) error {
	if s.backend.IsProxy() {
		statsWithAction := map[string]interface{}{
			"stats":  stats,
			"action": action,
		}
		msg, err := json.Marshal(statsWithAction)
		if err != nil {
			return err
		}
		go func() {
			err := s.backend.SendDelegateSignMsgToProxiedValidator(msg)
			if err != nil {
				log.Warn("Failed to delegate", "err", err)
				conn.Close()
			}
		}()
		return nil
	}
	signedStats, err := s.signStats(stats)
	if err != nil {
		return err
	}

	report := map[string][]interface{}{
		"emit": {action, signedStats},
	}
	return conn.WriteJSON(report)
}

// reportBlock retrieves the current chain head and reports it to the stats server.
func (s *Service) reportBlock(conn *websocket.Conn, block *types.Block) error {
	// Gather the block details from the header or block chain
	details := s.assembleBlockStats(block)

	// Assemble the block report and send it to the server
	log.Trace("Sending new block to ethstats", "number", details.Number, "hash", details.Hash)

	stats := map[string]interface{}{
		"id":    s.backend.ValidatorAddress().String(),
		"block": details,
	}
	return s.sendStats(conn, actionBlock, stats)
}

// assembleBlockStats retrieves any required metadata to report a single block
// and assembles the block stats. If block is nil, the current head is processed.
func (s *Service) assembleBlockStats(block *types.Block) *blockStats {
	// Gather the block infos from the local blockchain
	var (
		header  *types.Header
		stateDB *state.StateDB
		td      *big.Int
		txs     []txStats
		valSet  validatorSet
	)
	if s.eth != nil {
		// Full nodes have all needed information available
		if block == nil {
			block = s.eth.BlockChain().CurrentBlock()
		}
		header = block.Header()
		stateDB, _ = s.eth.BlockChain().State()
		td = s.eth.BlockChain().GetTd(header.Hash(), header.Number.Uint64())

		txs = make([]txStats, len(block.Transactions()))
		for i, tx := range block.Transactions() {
			txs[i].Hash = tx.Hash()
		}
	} else {
		// Light nodes would need on-demand lookups for transactions, skip
		if block != nil {
			header = block.Header()
		} else {
			header = s.les.BlockChain().CurrentHeader()
		}
		stateDB, _ = s.les.BlockChain().State()
		td = s.les.BlockChain().GetTd(header.Hash(), header.Number.Uint64())
		txs = []txStats{}
	}
	// Assemble and return the block stats
	author, _ := s.backend.Author(header)

	// Add epoch info
	epochSize := s.eth.Config().Istanbul.Epoch
	blockRemain := epochSize - istanbul.GetNumberWithinEpoch(header.Number.Uint64(), epochSize)

	// only assemble every valSetInterval blocks
	if block != nil && block.Number().Uint64()%valSetInterval == 0 {
		valSet = s.assembleValidatorSet(block, stateDB)
	}

	gasLimit := core.CalcGasLimit(block, stateDB)

	return &blockStats{
		Number:      header.Number,
		Hash:        header.Hash(),
		ParentHash:  header.ParentHash,
		Timestamp:   new(big.Int).SetUint64(header.Time),
		Miner:       author,
		GasUsed:     header.GasUsed,
		GasLimit:    gasLimit,
		TotalDiff:   td.String(),
		Txs:         txs,
		TxHash:      header.TxHash,
		Root:        header.Root,
		EpochSize:   epochSize,
		BlockRemain: blockRemain,
		Validators:  valSet,
	}
}

type validatorSet struct {
	Registered []validatorInfo  `json:"registered"`
	Elected    []common.Address `json:"elected"`
}

type validatorInfo struct {
	Address        common.Address `json:"address"`
	Score          string         `json:"score"`
	BLSPublicKey   []byte         `json:"blsPublicKey"`
	EcdsaPublicKey []byte         `json:"ecdsaPublicKey"`
	Affiliation    common.Address `json:"affiliation"`
	Signer         common.Address `json:"signer"`
}

func (s *Service) assembleValidatorSet(block *types.Block, state vm.StateDB) validatorSet {
	var (
		err            error
		valSet         validatorSet
		valsRegistered []validatorInfo
		valsElected    []common.Address
	)

	// Add set of registered validators
	valsRegisteredMap, _ := validators.RetrieveRegisteredValidators(s.eth.BlockChain().CurrentHeader(), state)
	valsRegistered = make([]validatorInfo, 0, len(valsRegisteredMap))
	for _, address := range valsRegisteredMap {
		var valData validators.ValidatorContractData
		valData, err = validators.GetValidator(s.eth.BlockChain().CurrentHeader(), state, address)

		if err != nil {
			log.Warn("Validator data not found", "address", address.Hex(), "err", err)
		}

		valsRegistered = append(valsRegistered, validatorInfo{
			Address:        address,
			Score:          fmt.Sprintf("%d", valData.Score),
			BLSPublicKey:   valData.BlsPublicKey,
			EcdsaPublicKey: valData.EcdsaPublicKey,
			Affiliation:    valData.Affiliation,
			Signer:         valData.Signer,
		})
	}

	// Add addresses of elected validators
	valsElectedList := s.backend.GetValidators(block.Number(), block.Hash())

	valsElected = make([]common.Address, 0, len(valsElectedList))
	for i := range valsElectedList {
		valsElected = append(valsElected, valsElectedList[i].Address())
	}

	valSet = validatorSet{
		Elected:    valsElected,
		Registered: valsRegistered,
	}

	return valSet
}

// reportHistory retrieves the most recent batch of blocks and reports it to the
// stats server.
func (s *Service) reportHistory(conn *websocket.Conn, list []uint64) error {
	// Figure out the indexes that need reporting
	indexes := make([]uint64, 0, historyUpdateRange)
	if len(list) > 0 {
		// Specific indexes requested, send them back in particular
		indexes = append(indexes, list...)
	} else {
		// No indexes requested, send back the top ones
		var head int64
		if s.eth != nil {
			head = s.eth.BlockChain().CurrentHeader().Number.Int64()
		} else {
			head = s.les.BlockChain().CurrentHeader().Number.Int64()
		}
		start := head - historyUpdateRange + 1
		if start < 0 {
			start = 0
		}
		for i := uint64(start); i <= uint64(head); i++ {
			indexes = append(indexes, i)
		}
	}
	// Gather the batch of blocks to report
	history := make([]*blockStats, len(indexes))
	for i, number := range indexes {
		// Retrieve the next block if it's known to us
		var block *types.Block
		if s.eth != nil {
			block = s.eth.BlockChain().GetBlockByNumber(number)
		} else {
			if header := s.les.BlockChain().GetHeaderByNumber(number); header != nil {
				block = types.NewBlockWithHeader(header)
			}
		}
		// If we do have the block, add to the history and continue
		if block != nil {
			history[len(history)-1-i] = s.assembleBlockStats(block)
			continue
		}
		// Ran out of blocks, cut the report short and send
		history = history[len(history)-i:]
		break
	}
	// Assemble the history report and send it to the server
	if len(history) > 0 {
		log.Trace("Sending historical blocks to ethstats", "first", history[0].Number, "last", history[len(history)-1].Number)
	} else {
		log.Trace("No history to send to stats server")
	}
	stats := map[string]interface{}{
		"id":      s.backend.ValidatorAddress().String(),
		"history": history,
	}
	return s.sendStats(conn, actionHistory, stats)
}

// pendStats is the information to report about pending transactions.
type pendStats struct {
	Pending int `json:"pending"`
}

// reportPending retrieves the current number of pending transactions and reports
// it to the stats server.
func (s *Service) reportPending(conn *websocket.Conn) error {
	// Retrieve the pending count from the local blockchain
	var pending int
	if s.eth != nil {
		pending, _ = s.eth.TxPool().Stats()
	} else {
		pending = s.les.TxPool().Stats()
	}
	// Assemble the transaction stats and send it to the server
	log.Trace("Sending pending transactions to ethstats", "count", pending)

	stats := map[string]interface{}{
		"id": s.backend.ValidatorAddress().String(),
		"stats": &pendStats{
			Pending: pending,
		},
	}
	return s.sendStats(conn, actionPending, stats)
}

// nodeStats is the information to report about the local node.
type nodeStats struct {
	Active   bool `json:"active"`
	Syncing  bool `json:"syncing"`
	Mining   bool `json:"mining"`
	Proxy    bool `json:"proxy"`
	Elected  bool `json:"elected"`
	Hashrate int  `json:"hashrate"`
	Peers    int  `json:"peers"`
	GasPrice int  `json:"gasPrice"`
	Uptime   int  `json:"uptime"`
}

// reportPending retrieves various stats about the node at the networking and
// mining layer and reports it to the stats server.
func (s *Service) reportStats(conn *websocket.Conn) error {
	// Gather the syncing and mining infos from the local miner instance
	var (
		validatorAddress common.Address
		mining           bool
		proxy            bool
		elected          bool
		hashrate         int
		syncing          bool
		gasprice         int
	)
	// Eth will be nil only if it is a light client
	if s.eth != nil {
		validatorAddress = s.backend.ValidatorAddress()
		block := s.eth.BlockChain().CurrentBlock()

		proxy = s.backend.IsProxy()
		mining = s.eth.Miner().Mining()
		hashrate = int(s.eth.Miner().HashRate())

		elected = false
		valsElected := s.backend.GetValidators(block.Number(), block.Hash())

		for i := range valsElected {
			if valsElected[i].Address() == validatorAddress {
				elected = true
			}
		}

		sync := s.eth.Downloader().Progress()
		syncing = s.eth.BlockChain().CurrentHeader().Number.Uint64() >= sync.HighestBlock

		price, _ := s.eth.APIBackend.SuggestPrice(context.Background())
		gasprice = int(price.Uint64())
	} else {
		sync := s.les.Downloader().Progress()
		syncing = s.les.BlockChain().CurrentHeader().Number.Uint64() >= sync.HighestBlock
	}
	// Assemble the node stats and send it to the server
	log.Trace("Sending node details to ethstats")

	stats := map[string]interface{}{
		"id":      s.backend.ValidatorAddress().String(),
		"address": validatorAddress,
		"stats": &nodeStats{
			Active:   true,
			Mining:   mining,
			Elected:  elected,
			Proxy:    proxy,
			Hashrate: hashrate,
			Peers:    s.server.PeerCount(),
			GasPrice: gasprice,
			Syncing:  syncing,
			Uptime:   100,
		},
	}

	return s.sendStats(conn, actionStats, stats)
}<|MERGE_RESOLUTION|>--- conflicted
+++ resolved
@@ -574,25 +574,8 @@
 				log.Warn("Stats server sent non-broadcast", "msgEmit", msgEmit)
 				return
 			}
-<<<<<<< HEAD
 
 			command, ok := msgEmit[0].(string)
-=======
-		}
-		// If the message is a history request, forward to the event processor
-		if len(msg["emit"]) == 2 && command == "history" {
-			// Make sure the request is valid and doesn't crash us
-			request, ok := msg["emit"][1].(map[string]interface{})
-			if !ok {
-				log.Warn("Invalid stats history request", "msg", msg["emit"][1])
-				select {
-				case s.histCh <- nil: // Treat it as an no indexes request
-				default:
-				}
-				continue
-			}
-			list, ok := request["list"].([]interface{})
->>>>>>> 81e9caed
 			if !ok {
 				log.Warn("Invalid stats server message type", "type", msgEmit[0])
 				return
@@ -615,8 +598,11 @@
 				request, ok := msgEmit[1].(map[string]interface{})
 				if !ok {
 					log.Warn("Invalid stats history request", "msg", msgEmit[1])
-					s.histCh <- nil
-					continue // Ethstats sometime sends invalid history requests, ignore those
+					select {
+					case s.histCh <- nil: // Treat it as an no indexes request
+					default:
+					}
+					continue
 				}
 				list, ok := request["list"].([]interface{})
 				if !ok {
