// Copyright 2016 The go-ethereum Authors
// This file is part of the go-ethereum library.
//
// The go-ethereum library is free software: you can redistribute it and/or modify
// it under the terms of the GNU Lesser General Public License as published by
// the Free Software Foundation, either version 3 of the License, or
// (at your option) any later version.
//
// The go-ethereum library is distributed in the hope that it will be useful,
// but WITHOUT ANY WARRANTY; without even the implied warranty of
// MERCHANTABILITY or FITNESS FOR A PARTICULAR PURPOSE. See the
// GNU Lesser General Public License for more details.
//
// You should have received a copy of the GNU Lesser General Public License
// along with the go-ethereum library. If not, see <http://www.gnu.org/licenses/>.

// Contains all the wrappers from the node package to support client side node
// management on mobile platforms.

package geth

import (
	"encoding/json"
	"fmt"
	"path/filepath"
	"strings"

	"github.com/celo-org/celo-blockchain/core"
	"github.com/celo-org/celo-blockchain/eth"
	"github.com/celo-org/celo-blockchain/eth/downloader"
	"github.com/celo-org/celo-blockchain/ethclient"
	"github.com/celo-org/celo-blockchain/ethstats"
	"github.com/celo-org/celo-blockchain/internal/debug"
	"github.com/celo-org/celo-blockchain/les"
	"github.com/celo-org/celo-blockchain/node"
	"github.com/celo-org/celo-blockchain/p2p"
	"github.com/celo-org/celo-blockchain/p2p/nat"
	"github.com/celo-org/celo-blockchain/params"
	whisper "github.com/celo-org/celo-blockchain/whisper/whisperv6"
)

// I am intentionally duplicating these constants different from downloader.SyncMode integer values, to ensure the
// backwards compatibility where the mobile node defaults to LightSync.
const SyncModeUnset = 0 // will be treated as SyncModeLightSync
const SyncModeFullSync = 1
const SyncModeFastSync = 2
const SyncModeLightSync = 3

// Deprecated: This used to be SyncModeCeloLatestSync. Geth will panic if started in this mode.
// Use LightestSync instead.
const SyncModeDeprecatedSync = 4
const LightestSync = 5

// NodeConfig represents the collection of configuration values to fine tune the Geth
// node embedded into a mobile process. The available values are a subset of the
// entire API provided by go-ethereum to reduce the maintenance surface and dev
// complexity.
type NodeConfig struct {
	// Bootstrap nodes used to establish connectivity with the rest of the network.
	BootstrapNodes *Enodes

	// MaxPeers is the maximum number of peers that can be connected. If this is
	// set to zero, then only the configured static and trusted peers can connect.
	MaxPeers int

	// NoDiscovery indicates whether the node should not participate in p2p discovery
	NoDiscovery bool

	// EthereumEnabled specifies whether the node should run the Ethereum protocol.
	EthereumEnabled bool

	// EthereumNetworkID is the network identifier used by the Ethereum protocol to
	// decide if remote peers should be accepted or not.
	EthereumNetworkID int64 // uint64 in truth, but Java can't handle that...

	// EthereumGenesis is the genesis JSON to use to seed the blockchain with. An
	// empty genesis state is equivalent to using the mainnet's state.
	EthereumGenesis string

	// EthereumDatabaseCache is the system memory in MB to allocate for database caching.
	// A minimum of 16MB is always reserved.
	EthereumDatabaseCache int

	// EthereumNetStats is a netstats connection string to use to report various
	// chain, transaction and node stats to a monitoring server.
	//
	// It has the form "nodename:secret@host:port"
	EthereumNetStats string

	// HTTPHost is the host interface on which to start the HTTP RPC server. If this
	// field is empty, no HTTP API endpoint will be started.
	HTTPHost string

	// HTTPPort is the TCP port number on which to start the HTTP RPC server. The
	// default zero value is/ valid and will pick a port number randomly (useful
	// for ephemeral nodes).
	HTTPPort int

	// HTTPVirtualHosts is a comma separated list of virtual hostnames which are allowed on incoming requests.
	// This is by default {'localhost'}. Using this prevents attacks like
	// DNS rebinding, which bypasses SOP by simply masquerading as being within the same
	// origin. These attacks do not utilize CORS, since they are not cross-domain.
	// By explicitly checking the Host-header, the server will not allow requests
	// made against the server with a malicious host domain.
	// Requests using ip address directly are not affected
	HTTPVirtualHosts string

	// HTTPModules is a comma separated list of API modules to expose via the HTTP RPC interface.
	// If the module list is empty, all RPC API endpoints designated public will be
	// exposed.
	HTTPModules string

	// WhisperEnabled specifies whether the node should run the Whisper protocol.
	WhisperEnabled bool

	// Listening address of pprof server.
	PprofAddress string

	// Sync mode for the node (eth/downloader/modes.go)
	// This has to be integer since Enum exports to Java are not supported by "gomobile"
	// See getSyncMode(syncMode int)
	SyncMode int

	// UseLightweightKDF lowers the memory and CPU requirements of the key store
	// scrypt KDF at the expense of security.
	// See https://geth.ethereum.org/doc/Mobile_Account-management for reference
	UseLightweightKDF bool

	// IPCPath is the requested location to place the IPC endpoint. If the path is
	// a simple file name, it is placed inside the data directory (or on the root
	// pipe path on Windows), whereas if it's a resolvable path name (absolute or
	// relative), then that specific path is enforced. An empty path disables IPC.
	IPCPath string
}

// defaultNodeConfig contains the default node configuration values to use if all
// or some fields are missing from the user's specified list.
var defaultNodeConfig = &NodeConfig{
	BootstrapNodes:        FoundationBootnodes(),
	MaxPeers:              25,
	NoDiscovery:           true,
	EthereumEnabled:       true,
	EthereumNetworkID:     1,
	EthereumDatabaseCache: 16,
}

// NewNodeConfig creates a new node option set, initialized to the default values.
func NewNodeConfig() *NodeConfig {
	config := *defaultNodeConfig
	return &config
}

// Node represents a Geth Ethereum node instance.
type Node struct {
	node *node.Node
	les  *les.LightEthereum
}

// NewNode creates and configures a new Geth node.
func NewNode(datadir string, config *NodeConfig) (stack *Node, _ error) {
	// If no or partial configurations were specified, use defaults
	if config == nil {
		config = NewNodeConfig()
	}
	if config.BootstrapNodes == nil || config.BootstrapNodes.Size() == 0 {
		config.BootstrapNodes = defaultNodeConfig.BootstrapNodes
	}

	// gomobile doesn't allow arrays to be passed in, so comma separated strings are used
	var httpVirtualHosts []string
	if config.HTTPVirtualHosts != "" {
		httpVirtualHosts = strings.Split(config.HTTPVirtualHosts, ",")
	}
	var httpModules []string
	if config.HTTPModules != "" {
		httpModules = strings.Split(config.HTTPModules, ",")
	}

	if config.PprofAddress != "" {
		debug.StartPProf(config.PprofAddress, true)
	}

	// Create the empty networking stack
	nodeConf := &node.Config{
		Name:              clientIdentifier,
		Version:           params.VersionWithMeta,
		DataDir:           datadir,
		KeyStoreDir:       filepath.Join(datadir, "keystore"), // Mobile should never use internal keystores!
		UseLightweightKDF: config.UseLightweightKDF,
		IPCPath:           config.IPCPath,
		HTTPHost:          config.HTTPHost,
		HTTPPort:          config.HTTPPort,
		HTTPVirtualHosts:  httpVirtualHosts,
		HTTPModules:       httpModules,
		P2P: p2p.Config{
			NoDiscovery:      config.NoDiscovery,
			DiscoveryV5:      !config.NoDiscovery,
			BootstrapNodesV5: config.BootstrapNodes.nodes,
			ListenAddr:       ":0",
			NAT:              nat.Any(),
			MaxPeers:         config.MaxPeers,
		},
		NoUSB: true,
	}

	rawStack, err := node.New(nodeConf)
	if err != nil {
		return nil, err
	}

	debug.Memsize.Add("node", rawStack)

	var genesis *core.Genesis
	var nodeResponse = Node{}
	nodeResponse.node = rawStack
	if config.EthereumGenesis != "" {
		// Parse the user supplied genesis spec if not mainnet
		genesis = new(core.Genesis)
		if err := json.Unmarshal([]byte(config.EthereumGenesis), genesis); err != nil {
			return nil, fmt.Errorf("invalid genesis spec: %v", err)
		}
		// If we have the testnet, hard code the chain configs too
		if config.EthereumGenesis == AlfajoresGenesis() {
			genesis.Config = params.AlfajoresChainConfig
			if config.EthereumNetworkID == 1 {
				config.EthereumNetworkID = int64(params.AlfajoresNetworkId)
			}
		} else if config.EthereumGenesis == BaklavaGenesis() {
			genesis.Config = params.BaklavaChainConfig
			if config.EthereumNetworkID == 1 {
				config.EthereumNetworkID = int64(params.BaklavaNetworkId)
			}
		}
	}
	// Register the Ethereum protocol if requested
	if config.EthereumEnabled {
		ethConf := eth.DefaultConfig
		ethConf.Genesis = genesis

		ethConf.SyncMode = getSyncMode(config.SyncMode)
		ethConf.NetworkId = uint64(config.EthereumNetworkID)
		ethConf.DatabaseCache = config.EthereumDatabaseCache
<<<<<<< HEAD
		// Use an in memory DB for replica state
		ethConf.Istanbul.ReplicaStateDBPath = ""
		// Use an in memory DB for validatorEnode table
		ethConf.Istanbul.ValidatorEnodeDBPath = ""
		ethConf.Istanbul.VersionCertificateDBPath = ""
		// Use an in memory DB for roundState table
		ethConf.Istanbul.RoundStateDBPath = ""
		if err := rawStack.Register(func(ctx *node.ServiceContext) (node.Service, error) {
			nodeResponse.les, err = les.New(ctx, &ethConf)
			return nodeResponse.les, err
		}); err != nil {
=======
		lesBackend, err := les.New(rawStack, &ethConf)
		if err != nil {
>>>>>>> c0c01612
			return nil, fmt.Errorf("ethereum init: %v", err)
		}
		// If netstats reporting is requested, do it
		if config.EthereumNetStats != "" {
<<<<<<< HEAD
			if err := rawStack.Register(func(ctx *node.ServiceContext) (node.Service, error) {
				var lesServ *les.LightEthereum
				ctx.Service(&lesServ)
				return ethstats.New(config.EthereumNetStats, nil, lesServ)
			}); err != nil {
=======
			if err := ethstats.New(rawStack, lesBackend.ApiBackend, lesBackend.Engine(), config.EthereumNetStats); err != nil {
>>>>>>> c0c01612
				return nil, fmt.Errorf("netstats init: %v", err)
			}
		}
	}
	// Register the Whisper protocol if requested
	if config.WhisperEnabled {
		if _, err := whisper.New(rawStack, &whisper.DefaultConfig); err != nil {
			return nil, fmt.Errorf("whisper init: %v", err)
		}
	}
	return &nodeResponse, nil
}

func getSyncMode(syncMode int) downloader.SyncMode {
	switch syncMode {
	case SyncModeFullSync:
		return downloader.FullSync
	case SyncModeFastSync:
		return downloader.FastSync
	case SyncModeUnset:
		fallthrough
		// If unset, default to light sync.
		// This maintains backward compatibility.
	case SyncModeLightSync:
		return downloader.LightSync
	case SyncModeDeprecatedSync:
		panic("'celolatest' mode is no longer supported. Use 'lightest' instead")
	case LightestSync:
		return downloader.LightestSync
	default:
		panic(fmt.Sprintf("Unexpected sync mode value: %d", syncMode))
	}
}

// Close terminates a running node along with all it's services, tearing internal state
// down. It is not possible to restart a closed node.
func (n *Node) Close() error {
	return n.node.Close()
}

// Start creates a live P2P node and starts running it.
func (n *Node) Start() error {
	// TODO: recreate the node so it can be started multiple times
	return n.node.Start()
}

// Stop terminates a running node along with all its services. If the node was not started,
// an error is returned. It is not possible to restart a stopped node.
//
// Deprecated: use Close()
func (n *Node) Stop() error {
	return n.node.Close()
}

// GetEthereumClient retrieves a client to access the Ethereum subsystem.
func (n *Node) GetEthereumClient() (client *EthereumClient, _ error) {
	rpc, err := n.node.Attach()
	if err != nil {
		return nil, err
	}
	return &EthereumClient{ethclient.NewClient(rpc)}, nil
}

// GetNodeInfo gathers and returns a collection of metadata known about the host.
func (n *Node) GetNodeInfo() *NodeInfo {
	return &NodeInfo{n.node.Server().NodeInfo()}
}

// GetPeersInfo returns an array of metadata objects describing connected peers.
func (n *Node) GetPeerInfos() *PeerInfos {
	return &PeerInfos{n.node.Server().PeersInfo()}
}

func (n *Node) GetGethStats() (*Stats, error) {
	stats := NewStats()

	stats.SyncToRegistryStats()
	if err := n.GetBlockchainStats(stats); err != nil {
		return nil, err
	}

	return stats, nil
}

func (n *Node) GetBlockchainStats(stats *Stats) error {
	if n.les == nil {
		return fmt.Errorf("les was not initialised")
	}

	header := n.les.BlockChain().CurrentHeader()
	downloaderSync := n.les.Downloader().Progress()
	lastBlockNumber := n.les.BlockChain().CurrentHeader().Number.Uint64()
	stats.SetBool("chain/syncing", lastBlockNumber >= downloaderSync.HighestBlock)
	stats.SetUInt("chain/downloader/highestBlockNumber", downloaderSync.HighestBlock)
	stats.SetInt("chain/lastBlockTotalDifficulty", n.les.BlockChain().GetTd(header.Hash(), header.Number.Uint64()).Int64())
	stats.SetUInt("chain/lastBlockTimestamp", header.Time)

	return nil
}<|MERGE_RESOLUTION|>--- conflicted
+++ resolved
@@ -240,7 +240,6 @@
 		ethConf.SyncMode = getSyncMode(config.SyncMode)
 		ethConf.NetworkId = uint64(config.EthereumNetworkID)
 		ethConf.DatabaseCache = config.EthereumDatabaseCache
-<<<<<<< HEAD
 		// Use an in memory DB for replica state
 		ethConf.Istanbul.ReplicaStateDBPath = ""
 		// Use an in memory DB for validatorEnode table
@@ -248,27 +247,14 @@
 		ethConf.Istanbul.VersionCertificateDBPath = ""
 		// Use an in memory DB for roundState table
 		ethConf.Istanbul.RoundStateDBPath = ""
-		if err := rawStack.Register(func(ctx *node.ServiceContext) (node.Service, error) {
-			nodeResponse.les, err = les.New(ctx, &ethConf)
-			return nodeResponse.les, err
-		}); err != nil {
-=======
 		lesBackend, err := les.New(rawStack, &ethConf)
 		if err != nil {
->>>>>>> c0c01612
 			return nil, fmt.Errorf("ethereum init: %v", err)
 		}
+		nodeResponse.les = lesBackend
 		// If netstats reporting is requested, do it
 		if config.EthereumNetStats != "" {
-<<<<<<< HEAD
-			if err := rawStack.Register(func(ctx *node.ServiceContext) (node.Service, error) {
-				var lesServ *les.LightEthereum
-				ctx.Service(&lesServ)
-				return ethstats.New(config.EthereumNetStats, nil, lesServ)
-			}); err != nil {
-=======
 			if err := ethstats.New(rawStack, lesBackend.ApiBackend, lesBackend.Engine(), config.EthereumNetStats); err != nil {
->>>>>>> c0c01612
 				return nil, fmt.Errorf("netstats init: %v", err)
 			}
 		}
